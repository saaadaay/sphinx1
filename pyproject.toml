[build-system]
requires = ["flit_core>=3.7"]
build-backend = "flit_core.buildapi"

# project metadata
[project]
name = "Sphinx"
description = "Python documentation generator"
readme = "README.rst"
urls.Changelog = "https://www.sphinx-doc.org/en/master/changes.html"
urls.Code = "https://github.com/sphinx-doc/sphinx"
urls.Download = "https://pypi.org/project/Sphinx/"
urls.Homepage = "https://www.sphinx-doc.org/"
urls."Issue tracker" = "https://github.com/sphinx-doc/sphinx/issues"
license.text = "BSD-2-Clause"
requires-python = ">=3.9"

# Classifiers list: https://pypi.org/classifiers/
classifiers = [
    "Development Status :: 5 - Production/Stable",
    "Environment :: Console",
    "Environment :: Web Environment",
    "Intended Audience :: Developers",
    "Intended Audience :: Education",
    "Intended Audience :: End Users/Desktop",
    "Intended Audience :: Science/Research",
    "Intended Audience :: System Administrators",
    "License :: OSI Approved :: BSD License",
    "Operating System :: OS Independent",
    "Programming Language :: Python",
    "Programming Language :: Python :: 3",
    "Programming Language :: Python :: 3 :: Only",
    "Programming Language :: Python :: 3.9",
    "Programming Language :: Python :: 3.10",
    "Programming Language :: Python :: 3.11",
    "Programming Language :: Python :: 3.12",
    "Programming Language :: Python :: 3.13",
    "Programming Language :: Python :: Implementation :: CPython",
    "Programming Language :: Python :: Implementation :: PyPy",
    "Framework :: Sphinx",
    "Framework :: Sphinx :: Domain",
    "Framework :: Sphinx :: Extension",
    "Framework :: Sphinx :: Theme",
    "Topic :: Documentation",
    "Topic :: Documentation :: Sphinx",
    "Topic :: Internet :: WWW/HTTP :: Site Management",
    "Topic :: Printing",
    "Topic :: Software Development",
    "Topic :: Software Development :: Documentation",
    "Topic :: Text Processing",
    "Topic :: Text Processing :: General",
    "Topic :: Text Processing :: Indexing",
    "Topic :: Text Processing :: Markup",
    "Topic :: Text Processing :: Markup :: HTML",
    "Topic :: Text Processing :: Markup :: LaTeX",
    "Topic :: Utilities",
]
dependencies = [
    "sphinxcontrib-applehelp",
    "sphinxcontrib-devhelp",
    "sphinxcontrib-jsmath",
    "sphinxcontrib-htmlhelp>=2.0.0",
    "sphinxcontrib-serializinghtml>=1.1.9",
    "sphinxcontrib-qthelp",
    "Jinja2>=3.0",
    "Pygments>=2.14",
    "docutils>=0.18.1,<0.22",
    "snowballstemmer>=2.0",
    "babel>=2.9",
    "alabaster~=0.7.14",
    "imagesize>=1.3",
    "requests>=2.25.0",
    "packaging>=21.0",
    "importlib-metadata>=4.8; python_version < '3.10'",
    "colorama>=0.4.5; sys_platform == 'win32'",
]
dynamic = ["version"]

[project.optional-dependencies]
docs = [
    "sphinxcontrib-websupport",
    "typing-extensions",
]
lint = [
    "flake8>=3.5.0",
    "ruff==0.3.7",
    "mypy==1.9.0",
    "sphinx-lint",
    "types-docutils",
    "types-requests",
<<<<<<< HEAD
    "typing-extensions",
=======
    "importlib_metadata",  # for mypy (Python<=3.9)
    "tomli",  # for mypy (Python<=3.10)
>>>>>>> 5562e2b0
    "pytest>=6.0",
]
test = [
    "pytest>=6.0",
    "defusedxml>=0.7.1", # for secure XML/HTML parsing
    "cython>=3.0",
    "setuptools>=67.0",  # for Cython compilation
]

[[project.authors]]
name = "Georg Brandl"
email = "georg@python.org"

[project.scripts]
sphinx-build = "sphinx.cmd.build:main"
sphinx-quickstart = "sphinx.cmd.quickstart:main"
sphinx-apidoc = "sphinx.ext.apidoc:main"
sphinx-autogen = "sphinx.ext.autosummary.generate:main"

[tool.flit.module]
name = "sphinx"

[tool.flit.sdist]
include = [
    "LICENSE.rst",
    "AUTHORS.rst",
    "CHANGES.rst",
    # Documentation
    "doc/",
    "CODE_OF_CONDUCT.rst",  # used as an include in the Documentation
    "EXAMPLES.rst",  # used as an include in the Documentation
    # Tests
    "tests/",
    "tox.ini",
    # Utilities
    "utils/",
    "babel.cfg",
]
exclude = [
    "doc/_build",
]

[tool.mypy]
files = ["sphinx", "utils", "tests"]
exclude = [
    "tests/certs",
    "tests/js",
    "tests/roots",
    # tests/
    "^tests/test_events\\.py$",
    "^tests/test_quickstart\\.py$",
    "^tests/test_search\\.py$",
    "^tests/test_versioning\\.py$",
    # tests/test_builders
    "^tests/test_builders/test_build_dirhtml\\.py$",
    "^tests/test_builders/test_build_epub\\.py$",
    "^tests/test_builders/test_builder\\.py$",
    "^tests/test_builders/test_build_gettext\\.py$",
    "^tests/test_builders/test_build_html\\.py$",
    "^tests/test_builders/test_build_latex\\.py$",
    "^tests/test_builders/test_build_linkcheck\\.py$",
    "^tests/test_builders/test_build_texinfo\\.py$",
    # tests/test_config
    "^tests/test_config/test_config\\.py$",
    # tests/test_directives
    "^tests/test_directives/test_directive_object_description\\.py$",
    "^tests/test_directives/test_directive_only\\.py$",
    "^tests/test_directives/test_directive_other\\.py$",
    "^tests/test_directives/test_directive_patch\\.py$",
    # tests/test_domains
    "^tests/test_domains/test_domain_c\\.py$",
    "^tests/test_domains/test_domain_cpp\\.py$",
    "^tests/test_domains/test_domain_js\\.py$",
    "^tests/test_domains/test_domain_py\\.py$",
    "^tests/test_domains/test_domain_py_fields\\.py$",
    "^tests/test_domains/test_domain_py_pyfunction\\.py$",
    "^tests/test_domains/test_domain_py_pyobject\\.py$",
    "^tests/test_domains/test_domain_rst\\.py$",
    "^tests/test_domains/test_domain_std\\.py$",
    # tests/test_environment
    "^tests/test_environment/test_environment_toctree\\.py$",
    # tests/test_extensions
    "^tests/test_extensions/test_ext_apidoc\\.py$",
    "^tests/test_extensions/test_ext_autodoc\\.py$",
    "^tests/test_extensions/test_ext_autodoc_autofunction\\.py$",
    "^tests/test_extensions/test_ext_autodoc_events\\.py$",
    "^tests/test_extensions/test_ext_autodoc_mock\\.py$",
    "^tests/test_extensions/test_ext_autosummary\\.py$",
    "^tests/test_extensions/test_ext_doctest\\.py$",
    "^tests/test_extensions/test_ext_inheritance_diagram\\.py$",
    "^tests/test_extensions/test_ext_intersphinx\\.py$",
    "^tests/test_extensions/test_ext_napoleon\\.py$",
    "^tests/test_extensions/test_ext_napoleon_docstring\\.py$",
    # tests/test_intl
    "^tests/test_intl/test_intl\\.py$",
    # tests/test_markup
    "^tests/test_markup/test_markup\\.py$",
    # tests/test_pycode
    "^tests/test_pycode/test_pycode\\.py$",
    "^tests/test_pycode/test_pycode_ast\\.py$",
    # tests/test_theming
    # tests/test_transforms
    "^tests/test_transforms/test_transforms_move_module_targets\\.py$",
    "^tests/test_transforms/test_transforms_post_transforms\\.py$",
    # tests/test_util
    "^tests/test_util/test_util_fileutil\\.py$",
    "^tests/test_util/test_util_i18n\\.py$",
    "^tests/test_util/test_util_inspect\\.py$",
    "^tests/test_util/test_util_logging\\.py$",
    "^tests/test_util/test_util_nodes\\.py$",
    "^tests/test_util/test_util_rst\\.py$",
    "^tests/test_util/test_util_template\\.py$",
    "^tests/test_util/test_util_typing\\.py$",
    "^tests/test_util/typing_test_data\\.py$",
    # tests/test_writers
]
check_untyped_defs = true
disallow_incomplete_defs = true
python_version = "3.9"
show_column_numbers = true
show_error_context = true
strict_optional = true
warn_redundant_casts = true
warn_unused_configs = true
warn_unused_ignores = true
disallow_any_generics = true
extra_checks = true
enable_error_code = [
    "type-arg",
    "redundant-self",
    "truthy-iterable",
    "ignore-without-code",
    "unused-awaitable",
]
disable_error_code = [
    "import-untyped",
]

[[tool.mypy.overrides]]
module = [
    "sphinx.domains.c",
    "sphinx.domains.c._ast",
    "sphinx.domains.c._parser",
    "sphinx.domains.c._symbol",
    "sphinx.domains.cpp",
    "sphinx.domains.cpp._ast",
    "sphinx.domains.cpp._parser",
    "sphinx.domains.cpp._symbol",
]
strict_optional = false

[[tool.mypy.overrides]]
module = [
    "sphinx.application",
    "sphinx.builders._epub_base",
    "sphinx.builders.html",
    "sphinx.builders.linkcheck",
    "sphinx.cmd.quickstart",
    "sphinx.config",
    "sphinx.domains",
    "sphinx.domains.c",
    "sphinx.domains.cpp",
    "sphinx.environment",
    "sphinx.environment.adapters.indexentries",
    "sphinx.environment.collectors.toctree",
    "sphinx.events",
    "sphinx.ext.autodoc",
    "sphinx.ext.autodoc.directive",
    "sphinx.ext.autodoc.importer",
    "sphinx.ext.autodoc.mock",
    "sphinx.ext.autodoc.mock",
    "sphinx.ext.autosummary.generate",
    "sphinx.ext.doctest",
    "sphinx.ext.graphviz",
    "sphinx.ext.inheritance_diagram",
    "sphinx.ext.intersphinx",
    "sphinx.ext.napoleon.docstring",
    "sphinx.highlighting",
    "sphinx.jinja2glue",
    "sphinx.registry",
    "sphinx.search",
    "sphinx.testing.fixtures",
    "sphinx.testing.path",
    "sphinx.testing.util",
    "sphinx.util",
    "sphinx.util.display",
    "sphinx.util.docfields",
    "sphinx.util.docutils",
    "sphinx.util.i18n",
    "sphinx.util.inspect",
    "sphinx.util.logging",
    "sphinx.util.parallel",
    "sphinx.util.template",
]
disallow_any_generics = false

[tool.pytest.ini_options]
minversion = "6.0"
addopts = [
    "-ra",
    "--import-mode=prepend",
#    "--pythonwarnings=error",
    "--strict-config",
    "--strict-markers",
]
empty_parameter_set_mark = "xfail"
filterwarnings = [
    "all",
    "ignore::DeprecationWarning:docutils.io",
    "ignore:Distutils was imported before Setuptools:UserWarning:_distutils_hack",
    "ignore:Setuptools is replacing distutils:UserWarning:_distutils_hack",
    "ignore::DeprecationWarning:pyximport.pyximport",
    "ignore::ImportWarning:importlib._bootstrap",
]
log_cli_level = "INFO"
markers = [
    "apidoc",
]
testpaths = ["tests"]
xfail_strict = true

[tool.coverage.run]
branch = true
parallel = true
source = ['sphinx']

[tool.coverage.report]
exclude_lines = [
    # Have to re-enable the standard pragma
    'pragma: no cover',
    # Don't complain if tests don't hit defensive assertion code:
    'raise NotImplementedError',
    # Don't complain if non-runnable code isn't run:
    'if __name__ == .__main__.:',
]
ignore_errors = true<|MERGE_RESOLUTION|>--- conflicted
+++ resolved
@@ -88,12 +88,9 @@
     "sphinx-lint",
     "types-docutils",
     "types-requests",
-<<<<<<< HEAD
     "typing-extensions",
-=======
     "importlib_metadata",  # for mypy (Python<=3.9)
     "tomli",  # for mypy (Python<=3.10)
->>>>>>> 5562e2b0
     "pytest>=6.0",
 ]
 test = [
