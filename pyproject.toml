[build-system]
requires = ["flit_core>=3.7"]
build-backend = "flit_core.buildapi"

# project metadata
[project]
name = "Sphinx"
description = "Python documentation generator"
readme = "README.rst"
urls.Changelog = "https://www.sphinx-doc.org/en/master/changes.html"
urls.Code = "https://github.com/sphinx-doc/sphinx"
urls.Download = "https://pypi.org/project/Sphinx/"
urls.Homepage = "https://www.sphinx-doc.org/"
urls."Issue tracker" = "https://github.com/sphinx-doc/sphinx/issues"
license.text = "BSD-2-Clause"
requires-python = ">=3.9"

# Classifiers list: https://pypi.org/classifiers/
classifiers = [
    "Development Status :: 5 - Production/Stable",
    "Environment :: Console",
    "Environment :: Web Environment",
    "Intended Audience :: Developers",
    "Intended Audience :: Education",
    "Intended Audience :: End Users/Desktop",
    "Intended Audience :: Science/Research",
    "Intended Audience :: System Administrators",
    "License :: OSI Approved :: BSD License",
    "Operating System :: OS Independent",
    "Programming Language :: Python",
    "Programming Language :: Python :: 3",
    "Programming Language :: Python :: 3 :: Only",
    "Programming Language :: Python :: 3.9",
    "Programming Language :: Python :: 3.10",
    "Programming Language :: Python :: 3.11",
    "Programming Language :: Python :: 3.12",
    "Programming Language :: Python :: 3.13",
    "Programming Language :: Python :: Implementation :: CPython",
    "Programming Language :: Python :: Implementation :: PyPy",
    "Framework :: Sphinx",
    "Framework :: Sphinx :: Domain",
    "Framework :: Sphinx :: Extension",
    "Framework :: Sphinx :: Theme",
    "Topic :: Documentation",
    "Topic :: Documentation :: Sphinx",
    "Topic :: Internet :: WWW/HTTP :: Site Management",
    "Topic :: Printing",
    "Topic :: Software Development",
    "Topic :: Software Development :: Documentation",
    "Topic :: Text Processing",
    "Topic :: Text Processing :: General",
    "Topic :: Text Processing :: Indexing",
    "Topic :: Text Processing :: Markup",
    "Topic :: Text Processing :: Markup :: HTML",
    "Topic :: Text Processing :: Markup :: LaTeX",
    "Topic :: Utilities",
]
dependencies = [
    "sphinxcontrib-applehelp",
    "sphinxcontrib-devhelp",
    "sphinxcontrib-jsmath",
    "sphinxcontrib-htmlhelp>=2.0.0",
    "sphinxcontrib-serializinghtml>=1.1.9",
    "sphinxcontrib-qthelp",
    "Jinja2>=3.0",
    "Pygments>=2.14",
    "docutils>=0.18.1,<0.21",
    "snowballstemmer>=2.0",
    "babel>=2.9",
    "alabaster~=0.7.14",
    "imagesize>=1.3",
    "requests>=2.25.0",
    "packaging>=21.0",
    "importlib-metadata>=4.8; python_version < '3.10'",
    "colorama>=0.4.5; sys_platform == 'win32'",
]
dynamic = ["version"]

[project.optional-dependencies]
docs = [
    "sphinxcontrib-websupport",
]
lint = [
<<<<<<< HEAD
    "ruff==0.3.3",
=======
    "flake8>=3.5.0",
    "ruff==0.3.4",
>>>>>>> 6c92c5c0
    "mypy==1.9.0",
    "sphinx-lint",
    "docutils-stubs",
    "types-requests",
    "pytest>=6.0",
]
test = [
    "pytest>=6.0",
    "html5lib",
    "cython>=3.0",
    "setuptools>=67.0",  # for Cython compilation
    "filelock",
]

[[project.authors]]
name = "Georg Brandl"
email = "georg@python.org"

[project.scripts]
sphinx-build = "sphinx.cmd.build:main"
sphinx-quickstart = "sphinx.cmd.quickstart:main"
sphinx-apidoc = "sphinx.ext.apidoc:main"
sphinx-autogen = "sphinx.ext.autosummary.generate:main"

[tool.flit.module]
name = "sphinx"

[tool.flit.sdist]
include = [
    "LICENSE.rst",
    "AUTHORS.rst",
    "CHANGES.rst",
    # Documentation
    "doc/",
    "CODE_OF_CONDUCT.rst",  # used as an include in the Documentation
    "EXAMPLES.rst",  # used as an include in the Documentation
    # Tests
    "tests/",
    "tox.ini",
    # Utilities
    "utils/",
    "babel.cfg",
]
exclude = [
    "doc/_build",
]

[tool.mypy]
files = ["sphinx", "utils", "tests"]
exclude = ["tests/certs", "tests/js", "tests/roots"]
check_untyped_defs = true
disallow_incomplete_defs = true
python_version = "3.9"
show_column_numbers = true
show_error_context = true
strict_optional = true
warn_redundant_casts = true
warn_unused_configs = true
warn_unused_ignores = true
disallow_any_generics = true
extra_checks = true
enable_error_code = [
    "type-arg",
    "redundant-self",
    "truthy-iterable",
    "ignore-without-code",
    "unused-awaitable",
]
disable_error_code = [
    "import-untyped",
]

[[tool.mypy.overrides]]
module = [
    "sphinx.domains.c",
    "sphinx.domains.c._ast",
    "sphinx.domains.c._parser",
    "sphinx.domains.c._symbol",
    "sphinx.domains.cpp",
    "sphinx.domains.cpp._ast",
    "sphinx.domains.cpp._parser",
    "sphinx.domains.cpp._symbol",
]
strict_optional = false

[[tool.mypy.overrides]]
module = [
    "sphinx.application",
    "sphinx.builders._epub_base",
    "sphinx.builders.html",
    "sphinx.builders.linkcheck",
    "sphinx.cmd.quickstart",
    "sphinx.config",
    "sphinx.domains",
    "sphinx.domains.c",
    "sphinx.domains.cpp",
    "sphinx.environment",
    "sphinx.environment.adapters.indexentries",
    "sphinx.environment.collectors.toctree",
    "sphinx.events",
    "sphinx.ext.autodoc",
    "sphinx.ext.autodoc.directive",
    "sphinx.ext.autodoc.importer",
    "sphinx.ext.autodoc.mock",
    "sphinx.ext.autodoc.mock",
    "sphinx.ext.autosummary.generate",
    "sphinx.ext.doctest",
    "sphinx.ext.graphviz",
    "sphinx.ext.inheritance_diagram",
    "sphinx.ext.intersphinx",
    "sphinx.ext.napoleon.docstring",
    "sphinx.highlighting",
    "sphinx.jinja2glue",
    "sphinx.registry",
    "sphinx.search",
    "sphinx.testing.fixtures",
    "sphinx.testing.path",
    "sphinx.testing.util",
    "sphinx.util",
    "sphinx.util.display",
    "sphinx.util.docfields",
    "sphinx.util.docutils",
    "sphinx.util.i18n",
    "sphinx.util.inspect",
    "sphinx.util.logging",
    "sphinx.util.parallel",
    "sphinx.util.template",
]
disallow_any_generics = false

[[tool.mypy.overrides]]
module = [
    # tests/
    "tests.test_events",
    "tests.test_quickstart",
    "tests.test_search",
    "tests.test_versioning",
    # tests/test_builders
    "tests.test_builders.test_build_dirhtml",
    "tests.test_builders.test_build_epub",
    "tests.test_builders.test_builder",
    "tests.test_builders.test_build_gettext",
    "tests.test_builders.test_build_html",
    "tests.test_builders.test_build_latex",
    "tests.test_builders.test_build_linkcheck",
    "tests.test_builders.test_build_texinfo",
    # tests/test_config
    "tests.test_config.test_config",
    # tests/test_directives
    "tests.test_directives.test_directive_object_description",
    "tests.test_directives.test_directive_only",
    "tests.test_directives.test_directive_other",
    "tests.test_directives.test_directive_patch",
    # tests/test_domains
    "tests.test_domains.test_domain_c",
    "tests.test_domains.test_domain_cpp",
    "tests.test_domains.test_domain_js",
    "tests.test_domains.test_domain_py",
    "tests.test_domains.test_domain_py_fields",
    "tests.test_domains.test_domain_py_pyfunction",
    "tests.test_domains.test_domain_py_pyobject",
    "tests.test_domains.test_domain_rst",
    "tests.test_domains.test_domain_std",
    # tests/test_environment
    "tests.test_environment.test_environment_toctree",
    # tests/test_extensions
    "tests.test_extensions.test_ext_apidoc",
    "tests.test_extensions.test_ext_autodoc",
    "tests.test_extensions.test_ext_autodoc_autofunction",
    "tests.test_extensions.test_ext_autodoc_events",
    "tests.test_extensions.test_ext_autodoc_mock",
    "tests.test_extensions.test_ext_autosummary",
    "tests.test_extensions.test_ext_doctest",
    "tests.test_extensions.test_ext_inheritance_diagram",
    "tests.test_extensions.test_ext_intersphinx",
    "tests.test_extensions.test_ext_napoleon",
    "tests.test_extensions.test_ext_napoleon_docstring",
    # tests/test_intl
    "tests.test_intl.test_intl",
    # tests/test_markup
    "tests.test_markup.test_markup",
    # tests/test_pycode
    "tests.test_pycode.test_pycode",
    "tests.test_pycode.test_pycode_ast",
    # tests/test_theming
    # tests/test_transforms
    "tests.test_transforms.test_transforms_move_module_targets",
    "tests.test_transforms.test_transforms_post_transforms",
    # tests/test_util
    "tests.test_util.test_util_fileutil",
    "tests.test_util.test_util_i18n",
    "tests.test_util.test_util_inspect",
    "tests.test_util.test_util_logging",
    "tests.test_util.test_util_nodes",
    "tests.test_util.test_util_rst",
    "tests.test_util.test_util_template",
    "tests.test_util.test_util_typing",
    "tests.test_util.typing_test_data",
    # tests/test_writers
]
ignore_errors = true

[tool.pytest.ini_options]
minversion = 6.0
addopts = [
    "-ra",
    "--import-mode=prepend",
#    "--pythonwarnings=error",
    "--strict-config",
    "--strict-markers",
]
empty_parameter_set_mark = "xfail"
filterwarnings = [
    "all",
    "ignore::DeprecationWarning:docutils.io",
    "ignore:Distutils was imported before Setuptools:UserWarning:_distutils_hack",
    "ignore:Setuptools is replacing distutils:UserWarning:_distutils_hack",
    "ignore::DeprecationWarning:pyximport.pyximport",
    "ignore::ImportWarning:importlib._bootstrap",
]
log_cli_level = "INFO"
markers = [
    "apidoc",
]
testpaths = ["tests"]
xfail_strict = true

[tool.coverage.run]
branch = true
parallel = true
source = ['sphinx']

[tool.coverage.report]
exclude_lines = [
    # Have to re-enable the standard pragma
    'pragma: no cover',
    # Don't complain if tests don't hit defensive assertion code:
    'raise NotImplementedError',
    # Don't complain if non-runnable code isn't run:
    'if __name__ == .__main__.:',
]
ignore_errors = true<|MERGE_RESOLUTION|>--- conflicted
+++ resolved
@@ -81,12 +81,7 @@
     "sphinxcontrib-websupport",
 ]
 lint = [
-<<<<<<< HEAD
-    "ruff==0.3.3",
-=======
-    "flake8>=3.5.0",
     "ruff==0.3.4",
->>>>>>> 6c92c5c0
     "mypy==1.9.0",
     "sphinx-lint",
     "docutils-stubs",
