--- conflicted
+++ resolved
@@ -87,11 +87,8 @@
     "sphinx-lint",
     "docutils-stubs",
     "types-requests",
-<<<<<<< HEAD
     "typing-extensions",
-=======
     "pytest>=6.0",
->>>>>>> 3fb5c3f0
 ]
 test = [
     "pytest>=6.0",
