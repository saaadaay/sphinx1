[build-system]
requires = ["flit_core>=3.7"]
build-backend = "flit_core.buildapi"

# project metadata
[project]
name = "Sphinx"
description = "Python documentation generator"
readme = "README.rst"
urls.Changelog = "https://www.sphinx-doc.org/en/master/changes.html"
urls.Code = "https://github.com/sphinx-doc/sphinx"
urls.Download = "https://pypi.org/project/Sphinx/"
urls.Homepage = "https://www.sphinx-doc.org/"
urls."Issue tracker" = "https://github.com/sphinx-doc/sphinx/issues"
license.text = "BSD-2-Clause"
requires-python = ">=3.9"

# Classifiers list: https://pypi.org/classifiers/
classifiers = [
    "Development Status :: 5 - Production/Stable",
    "Environment :: Console",
    "Environment :: Web Environment",
    "Intended Audience :: Developers",
    "Intended Audience :: Education",
    "Intended Audience :: End Users/Desktop",
    "Intended Audience :: Science/Research",
    "Intended Audience :: System Administrators",
    "License :: OSI Approved :: BSD License",
    "Operating System :: OS Independent",
    "Programming Language :: Python",
    "Programming Language :: Python :: 3",
    "Programming Language :: Python :: 3 :: Only",
    "Programming Language :: Python :: 3.9",
    "Programming Language :: Python :: 3.10",
    "Programming Language :: Python :: 3.11",
    "Programming Language :: Python :: 3.12",
    "Programming Language :: Python :: 3.13",
    "Programming Language :: Python :: Implementation :: CPython",
    "Programming Language :: Python :: Implementation :: PyPy",
    "Framework :: Sphinx",
    "Framework :: Sphinx :: Domain",
    "Framework :: Sphinx :: Extension",
    "Framework :: Sphinx :: Theme",
    "Topic :: Documentation",
    "Topic :: Documentation :: Sphinx",
    "Topic :: Internet :: WWW/HTTP :: Site Management",
    "Topic :: Printing",
    "Topic :: Software Development",
    "Topic :: Software Development :: Documentation",
    "Topic :: Text Processing",
    "Topic :: Text Processing :: General",
    "Topic :: Text Processing :: Indexing",
    "Topic :: Text Processing :: Markup",
    "Topic :: Text Processing :: Markup :: HTML",
    "Topic :: Text Processing :: Markup :: LaTeX",
    "Topic :: Utilities",
]
dependencies = [
    "sphinxcontrib-applehelp",
    "sphinxcontrib-devhelp",
    "sphinxcontrib-jsmath",
    "sphinxcontrib-htmlhelp>=2.0.0",
    "sphinxcontrib-serializinghtml>=1.1.9",
    "sphinxcontrib-qthelp",
    "Jinja2>=3.0",
    "Pygments>=2.14",
    "docutils>=0.18.1,<0.21",
    "snowballstemmer>=2.0",
    "babel>=2.9",
    "alabaster~=0.7.14",
    "imagesize>=1.3",
    "requests>=2.25.0",
    "packaging>=21.0",
    "importlib-metadata>=4.8; python_version < '3.10'",
    "colorama>=0.4.5; sys_platform == 'win32'",
]
dynamic = ["version"]

[project.optional-dependencies]
docs = [
    "sphinxcontrib-websupport",
]
lint = [
    "flake8>=3.5.0",
    "ruff==0.3.4",
    "mypy==1.9.0",
    "sphinx-lint",
    "types-docutils",
    "types-requests",
    "pytest>=6.0",
]
test = [
    "pytest>=6.0",
    "defusedxml>=0.7.1", # for secure XML/HTML parsing
    "cython>=3.0",
    "setuptools>=67.0",  # for Cython compilation
]

[[project.authors]]
name = "Georg Brandl"
email = "georg@python.org"

[project.scripts]
sphinx-build = "sphinx.cmd.build:main"
sphinx-quickstart = "sphinx.cmd.quickstart:main"
sphinx-apidoc = "sphinx.ext.apidoc:main"
sphinx-autogen = "sphinx.ext.autosummary.generate:main"

[tool.flit.module]
name = "sphinx"

[tool.flit.sdist]
include = [
    "LICENSE.rst",
    "AUTHORS.rst",
    "CHANGES.rst",
    # Documentation
    "doc/",
    "CODE_OF_CONDUCT.rst",  # used as an include in the Documentation
    "EXAMPLES.rst",  # used as an include in the Documentation
    # Tests
    "tests/",
    "tox.ini",
    # Utilities
    "utils/",
    "babel.cfg",
]
exclude = [
    "doc/_build",
]

[tool.mypy]
files = ["sphinx", "utils", "tests"]
exclude = [
    "tests/certs",
    "tests/js",
    "tests/roots",
    # tests/
    "^tests/test_events\\.py$",
    "^tests/test_quickstart\\.py$",
    "^tests/test_search\\.py$",
    "^tests/test_versioning\\.py$",
    # tests/test_builders
    "^tests/test_builders/test_build_dirhtml\\.py$",
    "^tests/test_builders/test_build_epub\\.py$",
    "^tests/test_builders/test_builder\\.py$",
    "^tests/test_builders/test_build_gettext\\.py$",
    "^tests/test_builders/test_build_html\\.py$",
    "^tests/test_builders/test_build_latex\\.py$",
    "^tests/test_builders/test_build_linkcheck\\.py$",
    "^tests/test_builders/test_build_texinfo\\.py$",
    # tests/test_config
    "^tests/test_config/test_config\\.py$",
    # tests/test_directives
    "^tests/test_directives/test_directive_object_description\\.py$",
    "^tests/test_directives/test_directive_only\\.py$",
    "^tests/test_directives/test_directive_other\\.py$",
    "^tests/test_directives/test_directive_patch\\.py$",
    # tests/test_domains
    "^tests/test_domains/test_domain_c\\.py$",
    "^tests/test_domains/test_domain_cpp\\.py$",
    "^tests/test_domains/test_domain_js\\.py$",
    "^tests/test_domains/test_domain_py\\.py$",
    "^tests/test_domains/test_domain_py_fields\\.py$",
    "^tests/test_domains/test_domain_py_pyfunction\\.py$",
    "^tests/test_domains/test_domain_py_pyobject\\.py$",
    "^tests/test_domains/test_domain_rst\\.py$",
    "^tests/test_domains/test_domain_std\\.py$",
    # tests/test_environment
    "^tests/test_environment/test_environment_toctree\\.py$",
    # tests/test_extensions
    "^tests/test_extensions/test_ext_apidoc\\.py$",
    "^tests/test_extensions/test_ext_autodoc\\.py$",
    "^tests/test_extensions/test_ext_autodoc_autofunction\\.py$",
    "^tests/test_extensions/test_ext_autodoc_events\\.py$",
    "^tests/test_extensions/test_ext_autodoc_mock\\.py$",
    "^tests/test_extensions/test_ext_autosummary\\.py$",
    "^tests/test_extensions/test_ext_doctest\\.py$",
    "^tests/test_extensions/test_ext_inheritance_diagram\\.py$",
    "^tests/test_extensions/test_ext_intersphinx\\.py$",
    "^tests/test_extensions/test_ext_napoleon\\.py$",
    "^tests/test_extensions/test_ext_napoleon_docstring\\.py$",
    # tests/test_intl
    "^tests/test_intl/test_intl\\.py$",
    # tests/test_markup
    "^tests/test_markup/test_markup\\.py$",
    # tests/test_pycode
    "^tests/test_pycode/test_pycode\\.py$",
    "^tests/test_pycode/test_pycode_ast\\.py$",
    # tests/test_theming
    # tests/test_transforms
    "^tests/test_transforms/test_transforms_move_module_targets\\.py$",
    "^tests/test_transforms/test_transforms_post_transforms\\.py$",
    # tests/test_util
    "^tests/test_util/test_util_fileutil\\.py$",
    "^tests/test_util/test_util_i18n\\.py$",
    "^tests/test_util/test_util_inspect\\.py$",
    "^tests/test_util/test_util_logging\\.py$",
    "^tests/test_util/test_util_nodes\\.py$",
    "^tests/test_util/test_util_rst\\.py$",
    "^tests/test_util/test_util_template\\.py$",
    "^tests/test_util/test_util_typing\\.py$",
    "^tests/test_util/typing_test_data\\.py$",
    # tests/test_writers
]
check_untyped_defs = true
disallow_incomplete_defs = true
python_version = "3.9"
show_column_numbers = true
show_error_context = true
strict_optional = true
warn_redundant_casts = true
warn_unused_configs = true
warn_unused_ignores = true
disallow_any_generics = true
extra_checks = true
enable_error_code = [
    "type-arg",
    "redundant-self",
    "truthy-iterable",
    "ignore-without-code",
    "unused-awaitable",
]
disable_error_code = [
    "import-untyped",
]

[[tool.mypy.overrides]]
module = [
    "sphinx.domains.c",
    "sphinx.domains.c._ast",
    "sphinx.domains.c._parser",
    "sphinx.domains.c._symbol",
    "sphinx.domains.cpp",
    "sphinx.domains.cpp._ast",
    "sphinx.domains.cpp._parser",
    "sphinx.domains.cpp._symbol",
]
strict_optional = false

[[tool.mypy.overrides]]
module = [
    "sphinx.application",
    "sphinx.builders._epub_base",
    "sphinx.builders.html",
    "sphinx.builders.linkcheck",
    "sphinx.cmd.quickstart",
    "sphinx.config",
    "sphinx.domains",
    "sphinx.domains.c",
    "sphinx.domains.cpp",
    "sphinx.environment",
    "sphinx.environment.adapters.indexentries",
    "sphinx.environment.collectors.toctree",
    "sphinx.events",
    "sphinx.ext.autodoc",
    "sphinx.ext.autodoc.directive",
    "sphinx.ext.autodoc.importer",
    "sphinx.ext.autodoc.mock",
    "sphinx.ext.autodoc.mock",
    "sphinx.ext.autosummary.generate",
    "sphinx.ext.doctest",
    "sphinx.ext.graphviz",
    "sphinx.ext.inheritance_diagram",
    "sphinx.ext.intersphinx",
    "sphinx.ext.napoleon.docstring",
    "sphinx.highlighting",
    "sphinx.jinja2glue",
    "sphinx.registry",
    "sphinx.search",
    "sphinx.testing.fixtures",
    "sphinx.testing.path",
    "sphinx.testing.util",
    "sphinx.util",
    "sphinx.util.display",
    "sphinx.util.docfields",
    "sphinx.util.docutils",
    "sphinx.util.i18n",
    "sphinx.util.inspect",
    "sphinx.util.logging",
    "sphinx.util.parallel",
    "sphinx.util.template",
]
disallow_any_generics = false

<<<<<<< HEAD
[[tool.mypy.overrides]]
module = [
    # tests/
    "tests.test_events",
    "tests.test_quickstart",
    "tests.test_search",
    "tests.test_versioning",
    # tests/test_builders
    "tests.test_builders.test_build_dirhtml",
    "tests.test_builders.test_build_epub",
    "tests.test_builders.test_builder",
    "tests.test_builders.test_build_gettext",
    "tests.test_builders.test_build_html",
    "tests.test_builders.test_build_latex",
    "tests.test_builders.test_build_linkcheck",
    "tests.test_builders.test_build_texinfo",
    # tests/test_config
    # tests/test_directives
    "tests.test_directives.test_directive_object_description",
    "tests.test_directives.test_directive_only",
    "tests.test_directives.test_directive_other",
    "tests.test_directives.test_directive_patch",
    # tests/test_domains
    "tests.test_domains.test_domain_c",
    "tests.test_domains.test_domain_cpp",
    "tests.test_domains.test_domain_js",
    "tests.test_domains.test_domain_py",
    "tests.test_domains.test_domain_py_fields",
    "tests.test_domains.test_domain_py_pyfunction",
    "tests.test_domains.test_domain_py_pyobject",
    "tests.test_domains.test_domain_rst",
    "tests.test_domains.test_domain_std",
    # tests/test_environment
    "tests.test_environment.test_environment_toctree",
    # tests/test_extensions
    "tests.test_extensions.test_ext_apidoc",
    "tests.test_extensions.test_ext_autodoc",
    "tests.test_extensions.test_ext_autodoc_autofunction",
    "tests.test_extensions.test_ext_autodoc_events",
    "tests.test_extensions.test_ext_autodoc_mock",
    "tests.test_extensions.test_ext_autosummary",
    "tests.test_extensions.test_ext_doctest",
    "tests.test_extensions.test_ext_inheritance_diagram",
    "tests.test_extensions.test_ext_intersphinx",
    "tests.test_extensions.test_ext_napoleon",
    "tests.test_extensions.test_ext_napoleon_docstring",
    # tests/test_intl
    "tests.test_intl.test_intl",
    # tests/test_markup
    "tests.test_markup.test_markup",
    # tests/test_pycode
    "tests.test_pycode.test_pycode",
    "tests.test_pycode.test_pycode_ast",
    # tests/test_theming
    # tests/test_transforms
    "tests.test_transforms.test_transforms_move_module_targets",
    "tests.test_transforms.test_transforms_post_transforms",
    # tests/test_util
    "tests.test_util.test_util_fileutil",
    "tests.test_util.test_util_i18n",
    "tests.test_util.test_util_inspect",
    "tests.test_util.test_util_logging",
    "tests.test_util.test_util_nodes",
    "tests.test_util.test_util_rst",
    "tests.test_util.test_util_template",
    "tests.test_util.test_util_typing",
    "tests.test_util.typing_test_data",
    # tests/test_writers
]
ignore_errors = true

=======
>>>>>>> db4939f0
[tool.pytest.ini_options]
minversion = 6.0
addopts = [
    "-ra",
    "--import-mode=prepend",
#    "--pythonwarnings=error",
    "--strict-config",
    "--strict-markers",
]
empty_parameter_set_mark = "xfail"
filterwarnings = [
    "all",
    "ignore::DeprecationWarning:docutils.io",
    "ignore:Distutils was imported before Setuptools:UserWarning:_distutils_hack",
    "ignore:Setuptools is replacing distutils:UserWarning:_distutils_hack",
    "ignore::DeprecationWarning:pyximport.pyximport",
    "ignore::ImportWarning:importlib._bootstrap",
]
log_cli_level = "INFO"
markers = [
    "apidoc",
]
testpaths = ["tests"]
xfail_strict = true

[tool.coverage.run]
branch = true
parallel = true
source = ['sphinx']

[tool.coverage.report]
exclude_lines = [
    # Have to re-enable the standard pragma
    'pragma: no cover',
    # Don't complain if tests don't hit defensive assertion code:
    'raise NotImplementedError',
    # Don't complain if non-runnable code isn't run:
    'if __name__ == .__main__.:',
]
ignore_errors = true<|MERGE_RESOLUTION|>--- conflicted
+++ resolved
@@ -283,80 +283,6 @@
 ]
 disallow_any_generics = false
 
-<<<<<<< HEAD
-[[tool.mypy.overrides]]
-module = [
-    # tests/
-    "tests.test_events",
-    "tests.test_quickstart",
-    "tests.test_search",
-    "tests.test_versioning",
-    # tests/test_builders
-    "tests.test_builders.test_build_dirhtml",
-    "tests.test_builders.test_build_epub",
-    "tests.test_builders.test_builder",
-    "tests.test_builders.test_build_gettext",
-    "tests.test_builders.test_build_html",
-    "tests.test_builders.test_build_latex",
-    "tests.test_builders.test_build_linkcheck",
-    "tests.test_builders.test_build_texinfo",
-    # tests/test_config
-    # tests/test_directives
-    "tests.test_directives.test_directive_object_description",
-    "tests.test_directives.test_directive_only",
-    "tests.test_directives.test_directive_other",
-    "tests.test_directives.test_directive_patch",
-    # tests/test_domains
-    "tests.test_domains.test_domain_c",
-    "tests.test_domains.test_domain_cpp",
-    "tests.test_domains.test_domain_js",
-    "tests.test_domains.test_domain_py",
-    "tests.test_domains.test_domain_py_fields",
-    "tests.test_domains.test_domain_py_pyfunction",
-    "tests.test_domains.test_domain_py_pyobject",
-    "tests.test_domains.test_domain_rst",
-    "tests.test_domains.test_domain_std",
-    # tests/test_environment
-    "tests.test_environment.test_environment_toctree",
-    # tests/test_extensions
-    "tests.test_extensions.test_ext_apidoc",
-    "tests.test_extensions.test_ext_autodoc",
-    "tests.test_extensions.test_ext_autodoc_autofunction",
-    "tests.test_extensions.test_ext_autodoc_events",
-    "tests.test_extensions.test_ext_autodoc_mock",
-    "tests.test_extensions.test_ext_autosummary",
-    "tests.test_extensions.test_ext_doctest",
-    "tests.test_extensions.test_ext_inheritance_diagram",
-    "tests.test_extensions.test_ext_intersphinx",
-    "tests.test_extensions.test_ext_napoleon",
-    "tests.test_extensions.test_ext_napoleon_docstring",
-    # tests/test_intl
-    "tests.test_intl.test_intl",
-    # tests/test_markup
-    "tests.test_markup.test_markup",
-    # tests/test_pycode
-    "tests.test_pycode.test_pycode",
-    "tests.test_pycode.test_pycode_ast",
-    # tests/test_theming
-    # tests/test_transforms
-    "tests.test_transforms.test_transforms_move_module_targets",
-    "tests.test_transforms.test_transforms_post_transforms",
-    # tests/test_util
-    "tests.test_util.test_util_fileutil",
-    "tests.test_util.test_util_i18n",
-    "tests.test_util.test_util_inspect",
-    "tests.test_util.test_util_logging",
-    "tests.test_util.test_util_nodes",
-    "tests.test_util.test_util_rst",
-    "tests.test_util.test_util_template",
-    "tests.test_util.test_util_typing",
-    "tests.test_util.typing_test_data",
-    # tests/test_writers
-]
-ignore_errors = true
-
-=======
->>>>>>> db4939f0
 [tool.pytest.ini_options]
 minversion = 6.0
 addopts = [
