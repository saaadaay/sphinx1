--- conflicted
+++ resolved
@@ -2,13 +2,8 @@
 
 import locale
 from gettext import NullTranslations, translation
-<<<<<<< HEAD
 from os import getenv, path
-from typing import Any, Callable, Dict, Iterable, List, Optional, Tuple, Union
-=======
-from os import path
 from typing import Any, Callable, Dict, List, Optional, Tuple
->>>>>>> 7144f492
 
 
 class _TranslationProxy:
