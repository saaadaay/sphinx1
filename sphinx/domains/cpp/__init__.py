"""The C++ language domain."""

from __future__ import annotations

import re
from typing import TYPE_CHECKING, Any, ClassVar

from docutils import nodes
from docutils.parsers.rst import directives

from sphinx import addnodes
from sphinx.directives import ObjectDescription
from sphinx.domains import Domain, ObjType
from sphinx.domains.cpp._ast import (
    ASTDeclaration,
    ASTIdentifier,
    ASTNamespace,
    ASTNestedName,
    ASTNestedNameElement,
)
from sphinx.domains.cpp._ids import _max_id
from sphinx.domains.cpp._parser import DefinitionParser
from sphinx.domains.cpp._symbol import Symbol, _DuplicateSymbolError
from sphinx.errors import NoUri
from sphinx.locale import _, __
from sphinx.roles import SphinxRole, XRefRole
from sphinx.transforms import SphinxTransform
from sphinx.transforms.post_transforms import ReferencesResolver
from sphinx.util import logging
from sphinx.util.cfamily import (
    DefinitionError,
    NoOldIdError,
    anon_identifier_re,
)
from sphinx.util.docfields import Field, GroupedField
from sphinx.util.docutils import SphinxDirective
from sphinx.util.nodes import make_refnode

if TYPE_CHECKING:
    from collections.abc import Iterator

    from docutils.nodes import Element, Node, TextElement, system_message

    from sphinx.addnodes import desc_signature, pending_xref
    from sphinx.application import Sphinx
    from sphinx.builders import Builder
    from sphinx.domains.cpp._symbol import LookupKey
    from sphinx.environment import BuildEnvironment
    from sphinx.util.typing import ExtensionMetadata, OptionSpec

<<<<<<< HEAD

=======
>>>>>>> 45fab852
# re-export objects for backwards compatibility
# xref https://github.com/sphinx-doc/sphinx/issues/12295
from sphinx.domains.cpp._ast import (  # NoQA: F401
    ASTAlignofExpr,
    ASTArray,
    ASTAssignmentExpr,
    ASTBase,
    ASTBaseClass,
    ASTBinOpExpr,
    ASTBooleanLiteral,
    ASTBracedInitList,
    ASTCastExpr,
    ASTCharLiteral,
    ASTClass,
    ASTCommaExpr,
    ASTConcept,
    ASTConditionalExpr,
<<<<<<< HEAD
    ASTDeclaration,
=======
>>>>>>> 45fab852
    ASTDeclarator,
    ASTDeclaratorMemPtr,
    ASTDeclaratorNameBitField,
    ASTDeclaratorNameParamQual,
    ASTDeclaratorParamPack,
    ASTDeclaratorParen,
    ASTDeclaratorPtr,
    ASTDeclaratorRef,
    ASTDeclSpecs,
    ASTDeclSpecsSimple,
    ASTDeleteExpr,
    ASTEnum,
    ASTEnumerator,
    ASTExplicitCast,
    ASTExplicitSpec,
    ASTExpression,
    ASTFallbackExpr,
    ASTFoldExpr,
    ASTFunctionParameter,
<<<<<<< HEAD
    ASTIdentifier,
    ASTIdExpression,
    ASTInitializer,
    ASTLiteral,
    ASTNamespace,
    ASTNestedName,
    ASTNestedNameElement,
=======
    ASTIdExpression,
    ASTInitializer,
    ASTLiteral,
>>>>>>> 45fab852
    ASTNewExpr,
    ASTNoexceptExpr,
    ASTNoexceptSpec,
    ASTNumberLiteral,
    ASTOperator,
    ASTOperatorBuildIn,
    ASTOperatorLiteral,
    ASTOperatorType,
    ASTPackExpansionExpr,
    ASTParametersQualifiers,
    ASTParenExpr,
    ASTParenExprList,
    ASTPointerLiteral,
    ASTPostfixArray,
    ASTPostfixCallExpr,
    ASTPostfixDec,
    ASTPostfixExpr,
    ASTPostfixInc,
    ASTPostfixMember,
    ASTPostfixMemberOfPointer,
    ASTPostfixOp,
    ASTRequiresClause,
    ASTSizeofExpr,
    ASTSizeofParamPack,
    ASTSizeofType,
    ASTStringLiteral,
    ASTTemplateArgConstant,
    ASTTemplateArgs,
    ASTTemplateDeclarationPrefix,
    ASTTemplateIntroduction,
    ASTTemplateIntroductionParameter,
    ASTTemplateKeyParamPackIdDefault,
    ASTTemplateParam,
    ASTTemplateParamConstrainedTypeWithInit,
    ASTTemplateParamNonType,
    ASTTemplateParams,
    ASTTemplateParamTemplateType,
    ASTTemplateParamType,
    ASTThisLiteral,
    ASTTrailingTypeSpec,
    ASTTrailingTypeSpecDecltype,
    ASTTrailingTypeSpecDecltypeAuto,
    ASTTrailingTypeSpecFundamental,
    ASTTrailingTypeSpecName,
    ASTType,
    ASTTypeId,
    ASTTypeUsing,
    ASTTypeWithInit,
    ASTUnaryOpExpr,
    ASTUnion,
    ASTUserDefinedLiteral,
)
<<<<<<< HEAD
from sphinx.domains.cpp._ids import (  # NoQA: F401
    _expression_assignment_ops,
    _expression_bin_ops,
    _expression_unary_ops,
    _fold_operator_re,
    _id_char_from_prefix,
    _id_explicit_cast,
    _id_fundamental_v1,
    _id_fundamental_v2,
    _id_operator_unary_v2,
    _id_operator_v1,
    _id_operator_v2,
    _id_prefix,
    _id_shorthands_v1,
    _keywords,
    _max_id,
    _operator_re,
    _simple_type_specifiers_re,
    _string_re,
    _visibility_re,
    udl_identifier_re,
)
from sphinx.domains.cpp._parser import DefinitionParser  # NoQA: F401
from sphinx.domains.cpp._symbol import (  # NoQA: F401
    LookupKey,
    Symbol,
    SymbolLookupResult,
    _DuplicateSymbolError,
    _is_specialization,
)

=======
>>>>>>> 45fab852

logger = logging.getLogger(__name__)


def _make_phony_error_name() -> ASTNestedName:
    nne = ASTNestedNameElement(ASTIdentifier("PhonyNameDueToError"), None)
    return ASTNestedName([nne], [False], rooted=False)


class CPPObject(ObjectDescription[ASTDeclaration]):
    """Description of a C++ language object."""

    doc_field_types: list[Field] = [
        GroupedField('template parameter', label=_('Template Parameters'),
                     names=('tparam', 'template parameter'),
                     can_collapse=True),
    ]

    option_spec: ClassVar[OptionSpec] = {
        'no-index-entry': directives.flag,
        'no-contents-entry': directives.flag,
        'no-typesetting': directives.flag,
        'noindexentry': directives.flag,
        'nocontentsentry': directives.flag,
        'tparam-line-spec': directives.flag,
        'single-line-parameter-list': directives.flag,
    }

    def _add_enumerator_to_parent(self, ast: ASTDeclaration) -> None:
        assert ast.objectType == 'enumerator'
        # find the parent, if it exists && is an enum
        #                     && it's unscoped,
        #                  then add the name to the parent scope
        symbol = ast.symbol
        assert symbol
        assert symbol.identOrOp is not None
        assert symbol.templateParams is None
        assert symbol.templateArgs is None
        parentSymbol = symbol.parent
        assert parentSymbol
        if parentSymbol.parent is None:
            # TODO: we could warn, but it is somewhat equivalent to unscoped
            # enums, without the enum
            return  # no parent
        parentDecl = parentSymbol.declaration
        if parentDecl is None:
            # the parent is not explicitly declared
            # TODO: we could warn, but it could be a style to just assume
            # enumerator parents to be scoped
            return
        if parentDecl.objectType != 'enum':
            # TODO: maybe issue a warning, enumerators in non-enums is weird,
            # but it is somewhat equivalent to unscoped enums, without the enum
            return
        if parentDecl.directiveType != 'enum':
            return

        targetSymbol = parentSymbol.parent
        s = targetSymbol.find_identifier(symbol.identOrOp, matchSelf=False, recurseInAnon=True,
                                         searchInSiblings=False)
        if s is not None:
            # something is already declared with that name
            return
        declClone = symbol.declaration.clone()
        declClone.enumeratorScopedSymbol = symbol
        Symbol(parent=targetSymbol, identOrOp=symbol.identOrOp,
               templateParams=None, templateArgs=None,
               declaration=declClone,
               docname=self.env.docname, line=self.get_source_info()[1])

    def add_target_and_index(self, ast: ASTDeclaration, sig: str,
                             signode: TextElement) -> None:
        # general note: name must be lstrip(':')'ed, to remove "::"
        ids = []
        for i in range(1, _max_id + 1):
            try:
                id = ast.get_id(version=i)
                ids.append(id)
            except NoOldIdError:
                assert i < _max_id
        # let's keep the newest first
        ids.reverse()
        newestId = ids[0]
        assert newestId  # shouldn't be None
        if not re.compile(r'^[a-zA-Z0-9_]*$').match(newestId):
            logger.warning('Index id generation for C++ object "%s" failed, please '
                           'report as bug (id=%s).', ast, newestId,
                           location=self.get_location())

        name = ast.symbol.get_full_nested_name().get_display_string().lstrip(':')
        # Add index entry, but not if it's a declaration inside a concept
        isInConcept = False
        s = ast.symbol.parent
        while s is not None:
            decl = s.declaration
            s = s.parent
            if decl is None:
                continue
            if decl.objectType == 'concept':
                isInConcept = True
                break
        if not isInConcept and 'no-index-entry' not in self.options:
            strippedName = name
            for prefix in self.env.config.cpp_index_common_prefix:
                if name.startswith(prefix):
                    strippedName = strippedName[len(prefix):]
                    break
            indexText = self.get_index_text(strippedName)
            self.indexnode['entries'].append(('single', indexText, newestId, '', None))

        if newestId not in self.state.document.ids:
            # if the name is not unique, the first one will win
            names = self.env.domaindata['cpp']['names']
            if name not in names:
                names[name] = ast.symbol.docname
            # always add the newest id
            assert newestId
            signode['ids'].append(newestId)
            # only add compatibility ids when there are no conflicts
            for id in ids[1:]:
                if not id:  # is None when the element didn't exist in that version
                    continue
                if id not in self.state.document.ids:
                    signode['ids'].append(id)
            self.state.document.note_explicit_target(signode)

    @property
    def object_type(self) -> str:
        raise NotImplementedError

    @property
    def display_object_type(self) -> str:
        return self.object_type

    def get_index_text(self, name: str) -> str:
        return _('%s (C++ %s)') % (name, self.display_object_type)

    def parse_definition(self, parser: DefinitionParser) -> ASTDeclaration:
        return parser.parse_declaration(self.object_type, self.objtype)

    def describe_signature(self, signode: desc_signature,
                           ast: ASTDeclaration, options: dict) -> None:
        ast.describe_signature(signode, 'lastIsName', self.env, options)

    def run(self) -> list[Node]:
        env = self.state.document.settings.env  # from ObjectDescription.run
        if 'cpp:parent_symbol' not in env.temp_data:
            root = env.domaindata['cpp']['root_symbol']
            env.temp_data['cpp:parent_symbol'] = root
            env.ref_context['cpp:parent_key'] = root.get_lookup_key()

        # The lookup keys assume that no nested scopes exists inside overloaded functions.
        # (see also #5191)
        # Example:
        # .. cpp:function:: void f(int)
        # .. cpp:function:: void f(double)
        #
        #    .. cpp:function:: void g()
        #
        #       :cpp:any:`boom`
        #
        # So we disallow any signatures inside functions.
        parentSymbol = env.temp_data['cpp:parent_symbol']
        parentDecl = parentSymbol.declaration
        if parentDecl is not None and parentDecl.objectType == 'function':
            msg = ("C++ declarations inside functions are not supported. "
                   f"Parent function: {parentSymbol.get_full_nested_name()}\n"
                   f"Directive name: {self.name}\nDirective arg: {self.arguments[0]}")
            logger.warning(msg, location=self.get_location())
            name = _make_phony_error_name()
            symbol = parentSymbol.add_name(name)
            env.temp_data['cpp:last_symbol'] = symbol
            return []
        # When multiple declarations are made in the same directive
        # they need to know about each other to provide symbol lookup for function parameters.
        # We use last_symbol to store the latest added declaration in a directive.
        env.temp_data['cpp:last_symbol'] = None
        return super().run()

    def handle_signature(self, sig: str, signode: desc_signature) -> ASTDeclaration:
        parentSymbol: Symbol = self.env.temp_data['cpp:parent_symbol']

        max_len = (self.env.config.cpp_maximum_signature_line_length
                   or self.env.config.maximum_signature_line_length
                   or 0)
        signode['multi_line_parameter_list'] = (
            'single-line-parameter-list' not in self.options
            and (len(sig) > max_len > 0)
        )

        parser = DefinitionParser(sig, location=signode, config=self.env.config)
        try:
            ast = self.parse_definition(parser)
            parser.assert_end()
        except DefinitionError as e:
            logger.warning(e, location=signode)
            # It is easier to assume some phony name than handling the error in
            # the possibly inner declarations.
            name = _make_phony_error_name()
            symbol = parentSymbol.add_name(name)
            self.env.temp_data['cpp:last_symbol'] = symbol
            raise ValueError from e

        try:
            symbol = parentSymbol.add_declaration(
                ast, docname=self.env.docname, line=self.get_source_info()[1])
            # append the new declaration to the sibling list
            assert symbol.siblingAbove is None
            assert symbol.siblingBelow is None
            symbol.siblingAbove = self.env.temp_data['cpp:last_symbol']
            if symbol.siblingAbove is not None:
                assert symbol.siblingAbove.siblingBelow is None
                symbol.siblingAbove.siblingBelow = symbol
            self.env.temp_data['cpp:last_symbol'] = symbol
        except _DuplicateSymbolError as e:
            # Assume we are actually in the old symbol,
            # instead of the newly created duplicate.
            self.env.temp_data['cpp:last_symbol'] = e.symbol
            msg = __("Duplicate C++ declaration, also defined at %s:%s.\n"
                     "Declaration is '.. cpp:%s:: %s'.")
            msg = msg % (e.symbol.docname, e.symbol.line,
                         self.display_object_type, sig)
            logger.warning(msg, location=signode)

        if ast.objectType == 'enumerator':
            self._add_enumerator_to_parent(ast)

        # note: handle_signature may be called multiple time per directive,
        # if it has multiple signatures, so don't mess with the original options.
        options = dict(self.options)
        options['tparam-line-spec'] = 'tparam-line-spec' in self.options
        self.describe_signature(signode, ast, options)
        return ast

    def before_content(self) -> None:
        lastSymbol: Symbol = self.env.temp_data['cpp:last_symbol']
        assert lastSymbol
        self.oldParentSymbol = self.env.temp_data['cpp:parent_symbol']
        self.oldParentKey: LookupKey = self.env.ref_context['cpp:parent_key']
        self.env.temp_data['cpp:parent_symbol'] = lastSymbol
        self.env.ref_context['cpp:parent_key'] = lastSymbol.get_lookup_key()
        self.env.temp_data['cpp:domain_name'] = (
            *self.env.temp_data.get('cpp:domain_name', ()),
            lastSymbol.identOrOp._stringify(str),
        )

    def after_content(self) -> None:
        self.env.temp_data['cpp:parent_symbol'] = self.oldParentSymbol
        self.env.ref_context['cpp:parent_key'] = self.oldParentKey
        self.env.temp_data['cpp:domain_name'] = self.env.temp_data['cpp:domain_name'][:-1]

    def _object_hierarchy_parts(self, sig_node: desc_signature) -> tuple[str, ...]:
        return tuple(s.identOrOp._stringify(str) for s in
                     self.env.temp_data['cpp:last_symbol'].get_full_nested_name().names)

    def _toc_entry_name(self, sig_node: desc_signature) -> str:
        if not sig_node.get('_toc_parts'):
            return ''

        config = self.env.app.config
        objtype = sig_node.parent.get('objtype')
        if config.add_function_parentheses and objtype in {'function', 'method'}:
            parens = '()'
        else:
            parens = ''
        *parents, name = sig_node['_toc_parts']
        if config.toc_object_entries_show_parents == 'domain':
            return '::'.join((*self.env.temp_data.get('cpp:domain_name', ()), name + parens))
        if config.toc_object_entries_show_parents == 'hide':
            return name + parens
        if config.toc_object_entries_show_parents == 'all':
            return '::'.join([*parents, name + parens])
        return ''


class CPPTypeObject(CPPObject):
    object_type = 'type'


class CPPConceptObject(CPPObject):
    object_type = 'concept'


class CPPMemberObject(CPPObject):
    object_type = 'member'


class CPPFunctionObject(CPPObject):
    object_type = 'function'

    doc_field_types = [
        *CPPObject.doc_field_types,
        GroupedField(
            "parameter",
            label=_("Parameters"),
            names=("param", "parameter", "arg", "argument"),
            can_collapse=True,
        ),
        GroupedField(
            "exceptions",
            label=_("Throws"),
            rolename="expr",
            names=("throws", "throw", "exception"),
            can_collapse=True,
        ),
        GroupedField(
            "retval",
            label=_("Return values"),
            names=("retvals", "retval"),
            can_collapse=True,
        ),
        Field("returnvalue", label=_("Returns"), has_arg=False, names=("returns", "return")),
    ]


class CPPClassObject(CPPObject):
    object_type = 'class'

    @property
    def display_object_type(self) -> str:
        # the distinction between class and struct is only cosmetic
        assert self.objtype in ('class', 'struct')
        return self.objtype


class CPPUnionObject(CPPObject):
    object_type = 'union'


class CPPEnumObject(CPPObject):
    object_type = 'enum'


class CPPEnumeratorObject(CPPObject):
    object_type = 'enumerator'


class CPPNamespaceObject(SphinxDirective):
    """
    This directive is just to tell Sphinx that we're documenting stuff in
    namespace foo.
    """

    has_content = False
    required_arguments = 1
    optional_arguments = 0
    final_argument_whitespace = True
    option_spec: ClassVar[OptionSpec] = {}

    def run(self) -> list[Node]:
        rootSymbol = self.env.domaindata['cpp']['root_symbol']
        if self.arguments[0].strip() in ('NULL', '0', 'nullptr'):
            symbol = rootSymbol
            stack: list[Symbol] = []
        else:
            parser = DefinitionParser(self.arguments[0],
                                      location=self.get_location(),
                                      config=self.config)
            try:
                ast = parser.parse_namespace_object()
                parser.assert_end()
            except DefinitionError as e:
                logger.warning(e, location=self.get_location())
                name = _make_phony_error_name()
                ast = ASTNamespace(name, None)
            symbol = rootSymbol.add_name(ast.nestedName, ast.templatePrefix)
            stack = [symbol]
        self.env.temp_data['cpp:parent_symbol'] = symbol
        self.env.temp_data['cpp:namespace_stack'] = stack
        self.env.ref_context['cpp:parent_key'] = symbol.get_lookup_key()
        return []


class CPPNamespacePushObject(SphinxDirective):
    has_content = False
    required_arguments = 1
    optional_arguments = 0
    final_argument_whitespace = True
    option_spec: ClassVar[OptionSpec] = {}

    def run(self) -> list[Node]:
        if self.arguments[0].strip() in ('NULL', '0', 'nullptr'):
            return []
        parser = DefinitionParser(self.arguments[0],
                                  location=self.get_location(),
                                  config=self.config)
        try:
            ast = parser.parse_namespace_object()
            parser.assert_end()
        except DefinitionError as e:
            logger.warning(e, location=self.get_location())
            name = _make_phony_error_name()
            ast = ASTNamespace(name, None)
        oldParent = self.env.temp_data.get('cpp:parent_symbol', None)
        if not oldParent:
            oldParent = self.env.domaindata['cpp']['root_symbol']
        symbol = oldParent.add_name(ast.nestedName, ast.templatePrefix)
        stack = self.env.temp_data.get('cpp:namespace_stack', [])
        stack.append(symbol)
        self.env.temp_data['cpp:parent_symbol'] = symbol
        self.env.temp_data['cpp:namespace_stack'] = stack
        self.env.ref_context['cpp:parent_key'] = symbol.get_lookup_key()
        return []


class CPPNamespacePopObject(SphinxDirective):
    has_content = False
    required_arguments = 0
    optional_arguments = 0
    final_argument_whitespace = True
    option_spec: ClassVar[OptionSpec] = {}

    def run(self) -> list[Node]:
        stack = self.env.temp_data.get('cpp:namespace_stack', None)
        if not stack or len(stack) == 0:
            logger.warning("C++ namespace pop on empty stack. Defaulting to global scope.",
                           location=self.get_location())
            stack = []
        else:
            stack.pop()
        if len(stack) > 0:
            symbol = stack[-1]
        else:
            symbol = self.env.domaindata['cpp']['root_symbol']
        self.env.temp_data['cpp:parent_symbol'] = symbol
        self.env.temp_data['cpp:namespace_stack'] = stack
        self.env.ref_context['cpp:parent_key'] = symbol.get_lookup_key()
        return []


class AliasNode(nodes.Element):
    def __init__(self, sig: str, aliasOptions: dict,
                 env: BuildEnvironment | None = None,
                 parentKey: LookupKey | None = None) -> None:
        super().__init__()
        self.sig = sig
        self.aliasOptions = aliasOptions
        if env is not None:
            if 'cpp:parent_symbol' not in env.temp_data:
                root = env.domaindata['cpp']['root_symbol']
                env.temp_data['cpp:parent_symbol'] = root
                env.ref_context['cpp:parent_key'] = root.get_lookup_key()
            self.parentKey = env.ref_context['cpp:parent_key']
        else:
            assert parentKey is not None
            self.parentKey = parentKey

    def copy(self) -> AliasNode:
        return self.__class__(self.sig, self.aliasOptions,
                              env=None, parentKey=self.parentKey)


class AliasTransform(SphinxTransform):
    default_priority = ReferencesResolver.default_priority - 1

    def _render_symbol(self, s: Symbol, maxdepth: int, skipThis: bool,
                       aliasOptions: dict, renderOptions: dict,
                       document: Any) -> list[Node]:
        if maxdepth == 0:
            recurse = True
        elif maxdepth == 1:
            recurse = False
        else:
            maxdepth -= 1
            recurse = True

        nodes: list[Node] = []
        if not skipThis:
            signode = addnodes.desc_signature('', '')
            nodes.append(signode)
            s.declaration.describe_signature(signode, 'markName', self.env, renderOptions)

        if recurse:
            if skipThis:
                childContainer: list[Node] | addnodes.desc = nodes
            else:
                content = addnodes.desc_content()
                desc = addnodes.desc()
                content.append(desc)
                desc.document = document
                desc['domain'] = 'cpp'
                # 'desctype' is a backwards compatible attribute
                desc['objtype'] = desc['desctype'] = 'alias'
                desc['no-index'] = True
                childContainer = desc

            for sChild in s._children:
                if sChild.declaration is None:
                    continue
                if sChild.declaration.objectType in ("templateParam", "functionParam"):
                    continue
                childNodes = self._render_symbol(
                    sChild, maxdepth=maxdepth, skipThis=False,
                    aliasOptions=aliasOptions, renderOptions=renderOptions,
                    document=document)
                childContainer.extend(childNodes)

            if not skipThis and len(desc.children) != 0:
                nodes.append(content)
        return nodes

    def apply(self, **kwargs: Any) -> None:
        for node in self.document.findall(AliasNode):
            sig = node.sig
            parentKey = node.parentKey
            try:
                parser = DefinitionParser(sig, location=node,
                                          config=self.env.config)
                ast, isShorthand = parser.parse_xref_object()
                parser.assert_end()
            except DefinitionError as e:
                logger.warning(e, location=node)
                ast, isShorthand = None, None

            if ast is None:
                # could not be parsed, so stop here
                signode = addnodes.desc_signature(sig, '')
                signode.clear()
                signode += addnodes.desc_name(sig, sig)
                node.replace_self(signode)
                continue

            rootSymbol: Symbol = self.env.domains['cpp'].data['root_symbol']
            parentSymbol: Symbol = rootSymbol.direct_lookup(parentKey)
            if not parentSymbol:
                logger.debug("Target: %s", sig)
                logger.debug("ParentKey: %s", parentKey)
                logger.debug(rootSymbol.dump(1))
            assert parentSymbol  # should be there

            symbols: list[Symbol] = []
            if isShorthand:
                assert isinstance(ast, ASTNamespace)
                ns = ast
                name = ns.nestedName
                if ns.templatePrefix:
                    templateDecls = ns.templatePrefix.templates
                else:
                    templateDecls = []
                symbols, failReason = parentSymbol.find_name(
                    nestedName=name,
                    templateDecls=templateDecls,
                    typ='any',
                    templateShorthand=True,
                    matchSelf=True, recurseInAnon=True,
                    searchInSiblings=False)
                if symbols is None:
                    symbols = []
            else:
                assert isinstance(ast, ASTDeclaration)
                decl = ast
                name = decl.name
                s = parentSymbol.find_declaration(decl, 'any',
                                                  templateShorthand=True,
                                                  matchSelf=True, recurseInAnon=True)
                if s is not None:
                    symbols.append(s)

            symbols = [s for s in symbols if s.declaration is not None]

            if len(symbols) == 0:
                signode = addnodes.desc_signature(sig, '')
                node.append(signode)
                signode.clear()
                signode += addnodes.desc_name(sig, sig)

                logger.warning("Can not find C++ declaration for alias '%s'." % ast,
                               location=node)
                node.replace_self(signode)
            else:
                nodes = []
                renderOptions = {
                    'tparam-line-spec': False,
                }
                for s in symbols:
                    assert s.declaration is not None
                    res = self._render_symbol(
                        s, maxdepth=node.aliasOptions['maxdepth'],
                        skipThis=node.aliasOptions['noroot'],
                        aliasOptions=node.aliasOptions,
                        renderOptions=renderOptions,
                        document=node.document)
                    nodes.extend(res)
                node.replace_self(nodes)


class CPPAliasObject(ObjectDescription):
    option_spec: ClassVar[OptionSpec] = {
        'maxdepth': directives.nonnegative_int,
        'noroot': directives.flag,
    }

    def run(self) -> list[Node]:
        """
        On purpose this doesn't call the ObjectDescription version, but is based on it.
        Each alias signature may expand into multiple real signatures (an overload set).
        The code is therefore based on the ObjectDescription version.
        """
        if ':' in self.name:
            self.domain, self.objtype = self.name.split(':', 1)
        else:
            self.domain, self.objtype = '', self.name

        node = addnodes.desc()
        node.document = self.state.document
        node['domain'] = self.domain
        # 'desctype' is a backwards compatible attribute
        node['objtype'] = node['desctype'] = self.objtype

        self.names: list[str] = []
        aliasOptions = {
            'maxdepth': self.options.get('maxdepth', 1),
            'noroot': 'noroot' in self.options,
        }
        if aliasOptions['noroot'] and aliasOptions['maxdepth'] == 1:
            logger.warning("Error in C++ alias declaration."
                           " Requested 'noroot' but 'maxdepth' 1."
                           " When skipping the root declaration,"
                           " need 'maxdepth' 0 for infinite or at least 2.",
                           location=self.get_location())
        signatures = self.get_signatures()
        for sig in signatures:
            node.append(AliasNode(sig, aliasOptions, env=self.env))

        contentnode = addnodes.desc_content()
        node.append(contentnode)
        self.before_content()
        self.state.nested_parse(self.content, self.content_offset, contentnode)
        self.env.temp_data['object'] = None
        self.after_content()
        return [node]


class CPPXRefRole(XRefRole):
    def process_link(self, env: BuildEnvironment, refnode: Element, has_explicit_title: bool,
                     title: str, target: str) -> tuple[str, str]:
        refnode.attributes.update(env.ref_context)

        if not has_explicit_title:
            # major hax: replace anon names via simple string manipulation.
            # Can this actually fail?
            title = anon_identifier_re.sub("[anonymous]", str(title))

        if refnode['reftype'] == 'any':
            # Assume the removal part of fix_parens for :any: refs.
            # The addition part is done with the reference is resolved.
            if not has_explicit_title and title.endswith('()'):
                title = title[:-2]
            if target.endswith('()'):
                target = target[:-2]
        # TODO: should this really be here?
        if not has_explicit_title:
            target = target.lstrip('~')  # only has a meaning for the title
            # if the first character is a tilde, don't display the module/class
            # parts of the contents
            if title[:1] == '~':
                title = title[1:]
                dcolon = title.rfind('::')
                if dcolon != -1:
                    title = title[dcolon + 2:]
        return title, target


class CPPExprRole(SphinxRole):
    def __init__(self, asCode: bool) -> None:
        super().__init__()
        if asCode:
            # render the expression as inline code
            self.class_type = 'cpp-expr'
        else:
            # render the expression as inline text
            self.class_type = 'cpp-texpr'

    def run(self) -> tuple[list[Node], list[system_message]]:
        text = self.text.replace('\n', ' ')
        parser = DefinitionParser(text,
                                  location=self.get_location(),
                                  config=self.config)
        # attempt to mimic XRefRole classes, except that...
        try:
            ast = parser.parse_expression()
        except DefinitionError as ex:
            logger.warning('Unparseable C++ expression: %r\n%s', text, ex,
                           location=self.get_location())
            # see below
            return [addnodes.desc_inline('cpp', text, text, classes=[self.class_type])], []
        parentSymbol = self.env.temp_data.get('cpp:parent_symbol', None)
        if parentSymbol is None:
            parentSymbol = self.env.domaindata['cpp']['root_symbol']
        # ...most if not all of these classes should really apply to the individual references,
        # not the container node
        signode = addnodes.desc_inline('cpp', classes=[self.class_type])
        ast.describe_signature(signode, 'markType', self.env, parentSymbol)
        return [signode], []


class CPPDomain(Domain):
    """C++ language domain.

    There are two 'object type' attributes being used::

    - Each object created from directives gets an assigned .objtype from ObjectDescription.run.
      This is simply the directive name.
    - Each declaration (see the distinction in the directives dict below) has a nested .ast of
      type ASTDeclaration. That object has .objectType which corresponds to the keys in the
      object_types dict below. They are the core different types of declarations in C++ that
      one can document.
    """

    name = 'cpp'
    label = 'C++'
    object_types = {
        'class':      ObjType(_('class'),      'class', 'struct',   'identifier', 'type'),
        'union':      ObjType(_('union'),      'union',             'identifier', 'type'),
        'function':   ObjType(_('function'),   'func',              'identifier', 'type'),
        'member':     ObjType(_('member'),     'member', 'var',     'identifier'),
        'type':       ObjType(_('type'),                            'identifier', 'type'),
        'concept':    ObjType(_('concept'),    'concept',           'identifier'),
        'enum':       ObjType(_('enum'),       'enum',              'identifier', 'type'),
        'enumerator': ObjType(_('enumerator'), 'enumerator',        'identifier'),
        # generated object types
        'functionParam': ObjType(_('function parameter'),           'identifier', 'member', 'var'),  # NoQA: E501
        'templateParam': ObjType(_('template parameter'),
                                 'identifier', 'class', 'struct', 'union', 'member', 'var', 'type'),  # NoQA: E501
    }

    directives = {
        # declarations
        'class': CPPClassObject,
        'struct': CPPClassObject,
        'union': CPPUnionObject,
        'function': CPPFunctionObject,
        'member': CPPMemberObject,
        'var': CPPMemberObject,
        'type': CPPTypeObject,
        'concept': CPPConceptObject,
        'enum': CPPEnumObject,
        'enum-struct': CPPEnumObject,
        'enum-class': CPPEnumObject,
        'enumerator': CPPEnumeratorObject,
        # scope control
        'namespace': CPPNamespaceObject,
        'namespace-push': CPPNamespacePushObject,
        'namespace-pop': CPPNamespacePopObject,
        # other
        'alias': CPPAliasObject,
    }
    roles = {
        'any': CPPXRefRole(),
        'class': CPPXRefRole(),
        'struct': CPPXRefRole(),
        'union': CPPXRefRole(),
        'func': CPPXRefRole(fix_parens=True),
        'member': CPPXRefRole(),
        'var': CPPXRefRole(),
        'type': CPPXRefRole(),
        'concept': CPPXRefRole(),
        'enum': CPPXRefRole(),
        'enumerator': CPPXRefRole(),
        'expr': CPPExprRole(asCode=True),
        'texpr': CPPExprRole(asCode=False),
    }
    initial_data = {
        'root_symbol': Symbol(None, None, None, None, None, None, None),
        'names': {},  # full name for indexing -> docname
    }

    def clear_doc(self, docname: str) -> None:
        if Symbol.debug_show_tree:
            logger.debug("clear_doc: %s", docname)
            logger.debug("\tbefore:")
            logger.debug(self.data['root_symbol'].dump(1))
            logger.debug("\tbefore end")

        rootSymbol = self.data['root_symbol']
        rootSymbol.clear_doc(docname)

        if Symbol.debug_show_tree:
            logger.debug("\tafter:")
            logger.debug(self.data['root_symbol'].dump(1))
            logger.debug("\tafter end")
            logger.debug("clear_doc end: %s", docname)
        for name, nDocname in list(self.data['names'].items()):
            if nDocname == docname:
                del self.data['names'][name]

    def process_doc(self, env: BuildEnvironment, docname: str,
                    document: nodes.document) -> None:
        if Symbol.debug_show_tree:
            logger.debug("process_doc: %s", docname)
            logger.debug(self.data['root_symbol'].dump(0))
            logger.debug("process_doc end: %s", docname)

    def process_field_xref(self, pnode: pending_xref) -> None:
        pnode.attributes.update(self.env.ref_context)

    def merge_domaindata(self, docnames: list[str], otherdata: dict[str, Any]) -> None:
        if Symbol.debug_show_tree:
            logger.debug("merge_domaindata:")
            logger.debug("\tself:")
            logger.debug(self.data['root_symbol'].dump(1))
            logger.debug("\tself end")
            logger.debug("\tother:")
            logger.debug(otherdata['root_symbol'].dump(1))
            logger.debug("\tother end")

        self.data['root_symbol'].merge_with(otherdata['root_symbol'],
                                            docnames, self.env)
        ourNames = self.data['names']
        for name, docname in otherdata['names'].items():
            if docname in docnames:
                if name not in ourNames:
                    ourNames[name] = docname
                # no need to warn on duplicates, the symbol merge already does that
        if Symbol.debug_show_tree:
            logger.debug("\tresult:")
            logger.debug(self.data['root_symbol'].dump(1))
            logger.debug("\tresult end")
            logger.debug("merge_domaindata end")

    def _resolve_xref_inner(self, env: BuildEnvironment, fromdocname: str, builder: Builder,
                            typ: str, target: str, node: pending_xref,
                            contnode: Element) -> tuple[Element | None, str | None]:
        # add parens again for those that could be functions
        if typ in ('any', 'func'):
            target += '()'
        parser = DefinitionParser(target, location=node, config=env.config)
        try:
            ast, isShorthand = parser.parse_xref_object()
        except DefinitionError as e:
            # as arg to stop flake8 from complaining
            def findWarning(e: Exception) -> tuple[str, Exception]:
                if typ != 'any' and typ != 'func':
                    return target, e
                # hax on top of the paren hax to try to get correct errors
                parser2 = DefinitionParser(target[:-2],
                                           location=node,
                                           config=env.config)
                try:
                    parser2.parse_xref_object()
                except DefinitionError as e2:
                    return target[:-2], e2
                # strange, that we don't get the error now, use the original
                return target, e
            t, ex = findWarning(e)
            logger.warning('Unparseable C++ cross-reference: %r\n%s', t, ex,
                           location=node)
            return None, None
        parentKey: LookupKey = node.get("cpp:parent_key", None)
        rootSymbol = self.data['root_symbol']
        if parentKey:
            parentSymbol: Symbol = rootSymbol.direct_lookup(parentKey)
            if not parentSymbol:
                logger.debug("Target: %s", target)
                logger.debug("ParentKey: %s", parentKey.data)
                logger.debug(rootSymbol.dump(1))
            assert parentSymbol  # should be there
        else:
            parentSymbol = rootSymbol

        if isShorthand:
            assert isinstance(ast, ASTNamespace)
            ns = ast
            name = ns.nestedName
            if ns.templatePrefix:
                templateDecls = ns.templatePrefix.templates
            else:
                templateDecls = []
            # let's be conservative with the sibling lookup for now
            searchInSiblings = (not name.rooted) and len(name.names) == 1
            symbols, failReason = parentSymbol.find_name(
                name, templateDecls, typ,
                templateShorthand=True,
                matchSelf=True, recurseInAnon=True,
                searchInSiblings=searchInSiblings)
            if symbols is None:
                if typ == 'identifier':
                    if failReason == 'templateParamInQualified':
                        # this is an xref we created as part of a signature,
                        # so don't warn for names nested in template parameters
                        raise NoUri(str(name), typ)
                s = None
            else:
                # just refer to the arbitrarily first symbol
                s = symbols[0]
        else:
            assert isinstance(ast, ASTDeclaration)
            decl = ast
            name = decl.name
            s = parentSymbol.find_declaration(decl, typ,
                                              templateShorthand=True,
                                              matchSelf=True, recurseInAnon=True)
        if s is None or s.declaration is None:
            txtName = str(name)
            if txtName.startswith('std::') or txtName == 'std':
                raise NoUri(txtName, typ)
            return None, None

        if typ.startswith('cpp:'):
            typ = typ[4:]
        declTyp = s.declaration.objectType

        def checkType() -> bool:
            if typ == 'any':
                return True
            objtypes = self.objtypes_for_role(typ)
            if objtypes:
                return declTyp in objtypes
            logger.debug(f"Type is {typ}, declaration type is {declTyp}")  # NoQA: G004
            raise AssertionError
        if not checkType():
            logger.warning("cpp:%s targets a %s (%s).",
                           typ, s.declaration.objectType,
                           s.get_full_nested_name(),
                           location=node)

        declaration = s.declaration
        if isShorthand:
            fullNestedName = s.get_full_nested_name()
            displayName = fullNestedName.get_display_string().lstrip(':')
        else:
            displayName = decl.get_display_string()
        docname = s.docname
        assert docname

        # the non-identifier refs are cross-references, which should be processed:
        # - fix parenthesis due to operator() and add_function_parentheses
        if typ != "identifier":
            title = contnode.pop(0).astext()
            # If it's operator(), we need to add '()' if explicit function parens
            # are requested. Then the Sphinx machinery will add another pair.
            # Also, if it's an 'any' ref that resolves to a function, we need to add
            # parens as well.
            # However, if it's a non-shorthand function ref, for a function that
            # takes no arguments, then we may need to add parens again as well.
            addParen = 0
            if not node.get('refexplicit', False) and declaration.objectType == 'function':
                if isShorthand:
                    # this is just the normal haxing for 'any' roles
                    if env.config.add_function_parentheses and typ == 'any':
                        addParen += 1
                    # and now this stuff for operator()
                    if (env.config.add_function_parentheses and typ == 'func' and
                            title.endswith('operator()')):
                        addParen += 1
                    if (typ in ('any', 'func') and
                            title.endswith('operator') and
                            displayName.endswith('operator()')):
                        addParen += 1
                else:
                    # our job here is to essentially nullify add_function_parentheses
                    if env.config.add_function_parentheses:
                        if typ == 'any' and displayName.endswith('()'):
                            addParen += 1
                        elif typ == 'func':
                            if title.endswith('()') and not displayName.endswith('()'):
                                title = title[:-2]
                    else:
                        if displayName.endswith('()'):
                            addParen += 1
            if addParen > 0:
                title += '()' * addParen
            # and reconstruct the title again
            contnode += nodes.Text(title)
        res = make_refnode(builder, fromdocname, docname,
                           declaration.get_newest_id(), contnode, displayName,
                           ), declaration.objectType
        return res

    def resolve_xref(self, env: BuildEnvironment, fromdocname: str, builder: Builder,
                     typ: str, target: str, node: pending_xref, contnode: Element,
                     ) -> Element | None:
        return self._resolve_xref_inner(env, fromdocname, builder, typ,
                                        target, node, contnode)[0]

    def resolve_any_xref(self, env: BuildEnvironment, fromdocname: str, builder: Builder,
                         target: str, node: pending_xref, contnode: Element,
                         ) -> list[tuple[str, Element]]:
        with logging.suppress_logging():
            retnode, objtype = self._resolve_xref_inner(env, fromdocname, builder,
                                                        'any', target, node, contnode)
        if retnode:
            if objtype == 'templateParam':
                return [('cpp:templateParam', retnode)]
            else:
                return [('cpp:' + self.role_for_objtype(objtype), retnode)]
        return []

    def get_objects(self) -> Iterator[tuple[str, str, str, str, str, int]]:
        rootSymbol = self.data['root_symbol']
        for symbol in rootSymbol.get_all_symbols():
            if symbol.declaration is None:
                continue
            assert symbol.docname
            fullNestedName = symbol.get_full_nested_name()
            name = str(fullNestedName).lstrip(':')
            dispname = fullNestedName.get_display_string().lstrip(':')
            objectType = symbol.declaration.objectType
            docname = symbol.docname
            newestId = symbol.declaration.get_newest_id()
            yield (name, dispname, objectType, docname, newestId, 1)

    def get_full_qualified_name(self, node: Element) -> str | None:
        target = node.get('reftarget', None)
        if target is None:
            return None
        parentKey: LookupKey = node.get("cpp:parent_key", None)
        if parentKey is None or len(parentKey.data) <= 0:
            return None

        rootSymbol = self.data['root_symbol']
        parentSymbol = rootSymbol.direct_lookup(parentKey)
        parentName = parentSymbol.get_full_nested_name()
        return f'{parentName}::{target}'


def setup(app: Sphinx) -> ExtensionMetadata:
    app.add_domain(CPPDomain)
    app.add_config_value("cpp_index_common_prefix", [], 'env')
    app.add_config_value("cpp_id_attributes", [], 'env')
    app.add_config_value("cpp_paren_attributes", [], 'env')
    app.add_config_value("cpp_maximum_signature_line_length", None, 'env', types={int, None})
    app.add_post_transform(AliasTransform)

    # debug stuff
    app.add_config_value("cpp_debug_lookup", False, '')
    app.add_config_value("cpp_debug_show_tree", False, '')

    def initStuff(app: Sphinx) -> None:
        Symbol.debug_lookup = app.config.cpp_debug_lookup
        Symbol.debug_show_tree = app.config.cpp_debug_show_tree
        app.config.cpp_index_common_prefix.sort(reverse=True)
    app.connect("builder-inited", initStuff)

    return {
        'version': 'builtin',
        'env_version': 9,
        'parallel_read_safe': True,
        'parallel_write_safe': True,
    }<|MERGE_RESOLUTION|>--- conflicted
+++ resolved
@@ -48,10 +48,6 @@
     from sphinx.environment import BuildEnvironment
     from sphinx.util.typing import ExtensionMetadata, OptionSpec
 
-<<<<<<< HEAD
-
-=======
->>>>>>> 45fab852
 # re-export objects for backwards compatibility
 # xref https://github.com/sphinx-doc/sphinx/issues/12295
 from sphinx.domains.cpp._ast import (  # NoQA: F401
@@ -69,10 +65,6 @@
     ASTCommaExpr,
     ASTConcept,
     ASTConditionalExpr,
-<<<<<<< HEAD
-    ASTDeclaration,
-=======
->>>>>>> 45fab852
     ASTDeclarator,
     ASTDeclaratorMemPtr,
     ASTDeclaratorNameBitField,
@@ -92,19 +84,9 @@
     ASTFallbackExpr,
     ASTFoldExpr,
     ASTFunctionParameter,
-<<<<<<< HEAD
-    ASTIdentifier,
     ASTIdExpression,
     ASTInitializer,
     ASTLiteral,
-    ASTNamespace,
-    ASTNestedName,
-    ASTNestedNameElement,
-=======
-    ASTIdExpression,
-    ASTInitializer,
-    ASTLiteral,
->>>>>>> 45fab852
     ASTNewExpr,
     ASTNoexceptExpr,
     ASTNoexceptSpec,
@@ -157,7 +139,6 @@
     ASTUnion,
     ASTUserDefinedLiteral,
 )
-<<<<<<< HEAD
 from sphinx.domains.cpp._ids import (  # NoQA: F401
     _expression_assignment_ops,
     _expression_bin_ops,
@@ -189,8 +170,6 @@
     _is_specialization,
 )
 
-=======
->>>>>>> 45fab852
 
 logger = logging.getLogger(__name__)
 
