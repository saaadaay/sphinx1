--- conflicted
+++ resolved
@@ -395,11 +395,7 @@
 
                 # use first classifier as a index key
                 term = make_glossary_term(self.env, textnodes,
-<<<<<<< HEAD
-                                          parts[1], source, lineno,
-=======
-                                          first_classifier, source, lineno,  # type: ignore[arg-type]
->>>>>>> 8387f4a4
+                                          first_classifier, source, lineno,
                                           node_id=None, document=self.state.document)
                 term.rawsource = line
                 system_messages.extend(sysmsg)
