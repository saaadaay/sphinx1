# -*- coding: utf-8 -*-
"""
    sphinx.domains.std
    ~~~~~~~~~~~~~~~~~~

    The standard domain.

    :copyright: Copyright 2007-2018 by the Sphinx team, see AUTHORS.
    :license: BSD, see LICENSE for details.
"""

import re
import unicodedata
import warnings
from copy import copy
from typing import cast

from docutils import nodes
from docutils.parsers.rst import directives
from docutils.statemachine import StringList

from sphinx import addnodes
from sphinx.deprecation import RemovedInSphinx30Warning
from sphinx.directives import ObjectDescription
from sphinx.domains import Domain, ObjType
from sphinx.locale import _, __
from sphinx.roles import XRefRole
from sphinx.util import ws_re, logging, docname_join
from sphinx.util.docutils import SphinxDirective
from sphinx.util.nodes import clean_astext, make_refnode

if False:
    # For type annotation
    from typing import Any, Callable, Dict, Iterator, List, Tuple, Type, Union  # NOQA
    from docutils.parsers.rst import Directive  # NOQA
    from sphinx.application import Sphinx  # NOQA
    from sphinx.builders import Builder  # NOQA
    from sphinx.environment import BuildEnvironment  # NOQA
    from sphinx.util.typing import RoleFunction  # NOQA

logger = logging.getLogger(__name__)


# RE for option descriptions
option_desc_re = re.compile(r'((?:/|--|-|\+)?[^\s=]+)(=?\s*.*)')
# RE for grammar tokens
token_re = re.compile(r'`(\w+)`', re.U)


class GenericObject(ObjectDescription):
    """
    A generic x-ref directive registered with Sphinx.add_object_type().
    """
    indextemplate = ''  # type: unicode
    parse_node = None  # type: Callable[[GenericObject, BuildEnvironment, unicode, addnodes.desc_signature], unicode]  # NOQA

    def handle_signature(self, sig, signode):
        # type: (unicode, addnodes.desc_signature) -> unicode
        if self.parse_node:
            name = self.parse_node(self.env, sig, signode)
        else:
            signode.clear()
            signode += addnodes.desc_name(sig, sig)
            # normalize whitespace like XRefRole does
            name = ws_re.sub('', sig)
        return name

    def add_target_and_index(self, name, sig, signode):
        # type: (unicode, unicode, addnodes.desc_signature) -> None
        targetname = '%s-%s' % (self.objtype, name)
        signode['ids'].append(targetname)
        self.state.document.note_explicit_target(signode)
        if self.indextemplate:
            colon = self.indextemplate.find(':')
            if colon != -1:
                indextype = self.indextemplate[:colon].strip()
                indexentry = self.indextemplate[colon + 1:].strip() % (name,)
            else:
                indextype = 'single'
                indexentry = self.indextemplate % (name,)
            self.indexnode['entries'].append((indextype, indexentry,
                                              targetname, '', None))

        std = cast(StandardDomain, self.env.get_domain('std'))
        std.add_object(self.objtype, name, self.env.docname, targetname)


class EnvVar(GenericObject):
    indextemplate = _('environment variable; %s')


class EnvVarXRefRole(XRefRole):
    """
    Cross-referencing role for environment variables (adds an index entry).
    """

    def result_nodes(self, document, env, node, is_ref):
        # type: (nodes.Node, BuildEnvironment, nodes.Node, bool) -> Tuple[List[nodes.Node], List[nodes.Node]]  # NOQA
        if not is_ref:
            return [node], []
        varname = node['reftarget']
        tgtid = 'index-%s' % env.new_serialno('index')
        indexnode = addnodes.index()
        indexnode['entries'] = [
            ('single', varname, tgtid, '', None),
            ('single', _('environment variable; %s') % varname, tgtid, '', None)
        ]
        targetnode = nodes.target('', '', ids=[tgtid])
        document.note_explicit_target(targetnode)
        return [indexnode, targetnode, node], []


class Target(SphinxDirective):
    """
    Generic target for user-defined cross-reference types.
    """
    indextemplate = ''

    has_content = False
    required_arguments = 1
    optional_arguments = 0
    final_argument_whitespace = True
    option_spec = {}  # type: Dict

    def run(self):
        # type: () -> List[nodes.Node]
        # normalize whitespace in fullname like XRefRole does
        fullname = ws_re.sub(' ', self.arguments[0].strip())
        targetname = '%s-%s' % (self.name, fullname)
        node = nodes.target('', '', ids=[targetname])
        self.state.document.note_explicit_target(node)
        ret = [node]  # type: List[nodes.Node]
        if self.indextemplate:
            indexentry = self.indextemplate % (fullname,)
            indextype = 'single'
            colon = indexentry.find(':')
            if colon != -1:
                indextype = indexentry[:colon].strip()
                indexentry = indexentry[colon + 1:].strip()
            inode = addnodes.index(entries=[(indextype, indexentry,
                                             targetname, '', None)])
            ret.insert(0, inode)
        name = self.name
        if ':' in self.name:
            _, name = self.name.split(':', 1)

        std = cast(StandardDomain, self.env.get_domain('std'))
        std.add_object(name, fullname, self.env.docname, targetname)

        return ret


class Cmdoption(ObjectDescription):
    """
    Description of a command-line option (.. option).
    """

    def handle_signature(self, sig, signode):
        # type: (unicode, addnodes.desc_signature) -> unicode
        """Transform an option description into RST nodes."""
        count = 0
        firstname = ''  # type: unicode
        for potential_option in sig.split(', '):
            potential_option = potential_option.strip()
            m = option_desc_re.match(potential_option)
            if not m:
                logger.warning(__('Malformed option description %r, should '
                                  'look like "opt", "-opt args", "--opt args", '
                                  '"/opt args" or "+opt args"'), potential_option,
                               location=(self.env.docname, self.lineno))
                continue
            optname, args = m.groups()
            if count:
                signode += addnodes.desc_addname(', ', ', ')
            signode += addnodes.desc_name(optname, optname)
            signode += addnodes.desc_addname(args, args)
            if not count:
                firstname = optname
                signode['allnames'] = [optname]
            else:
                signode['allnames'].append(optname)
            count += 1
        if not firstname:
            raise ValueError
        return firstname

    def add_target_and_index(self, firstname, sig, signode):
        # type: (unicode, unicode, addnodes.desc_signature) -> None
        currprogram = self.env.ref_context.get('std:program')
        for optname in signode.get('allnames', []):
            targetname = optname.replace('/', '-')
            if not targetname.startswith('-'):
                targetname = '-arg-' + targetname
            if currprogram:
                targetname = '-' + currprogram + targetname
            targetname = 'cmdoption' + targetname
            signode['names'].append(targetname)

        domain = cast(StandardDomain, self.env.get_domain('std'))
        self.state.document.note_explicit_target(signode)
        for optname in signode.get('allnames', []):
<<<<<<< HEAD
            self.env.domaindata['std']['progoptions'][currprogram, optname] = \
                self.env.docname, signode['ids'][0]
            if currprogram:
                descr = _('%s command line option') % currprogram
            else:
                descr = _('command line option')
=======
            domain.add_program_option(currprogram, optname,
                                      self.env.docname, signode['ids'][0])

>>>>>>> 6c94801e
            # create only one index entry for the whole option
            if optname == firstname:
                self.indexnode['entries'].append(
                    ('single', '%s; %s' % (descr, sig),
                     signode['ids'][0], '', None))
            self.indexnode['entries'].append(
                ('single', '%s; %s' % (optname, descr),
                 signode['ids'][0], '', None))


class Program(SphinxDirective):
    """
    Directive to name the program for which options are documented.
    """

    has_content = False
    required_arguments = 1
    optional_arguments = 0
    final_argument_whitespace = True
    option_spec = {}  # type: Dict

    def run(self):
        # type: () -> List[nodes.Node]
        program = ws_re.sub('-', self.arguments[0].strip())
        if program == 'None':
            self.env.ref_context.pop('std:program', None)
        else:
            self.env.ref_context['std:program'] = program
        return []


class OptionXRefRole(XRefRole):
    def process_link(self, env, refnode, has_explicit_title, title, target):
        # type: (BuildEnvironment, nodes.Node, bool, unicode, unicode) -> Tuple[unicode, unicode]  # NOQA
        refnode['std:program'] = env.ref_context.get('std:program')
        return title, target


def split_term_classifiers(line):
    # type: (unicode) -> List[Union[unicode, None]]
    # split line into a term and classifiers. if no classifier, None is used..
    parts = re.split(' +: +', line) + [None]
    return parts


def make_glossary_term(env, textnodes, index_key, source, lineno, new_id=None):
    # type: (BuildEnvironment, List[nodes.Node], unicode, unicode, int, unicode) -> nodes.term
    # get a text-only representation of the term and register it
    # as a cross-reference target
    term = nodes.term('', '', *textnodes)
    term.source = source
    term.line = lineno

    gloss_entries = env.temp_data.setdefault('gloss_entries', set())
    termtext = term.astext()
    if new_id is None:
        new_id = nodes.make_id('term-' + termtext)
    if new_id in gloss_entries:
        new_id = 'term-' + str(len(gloss_entries))
    gloss_entries.add(new_id)

    std = cast(StandardDomain, env.get_domain('std'))
    std.add_object('term', termtext.lower(), env.docname, new_id)

    # add an index entry too
    indexnode = addnodes.index()
    indexnode['entries'] = [('single', termtext, new_id, 'main', index_key)]
    indexnode.source, indexnode.line = term.source, term.line
    term.append(indexnode)
    term['ids'].append(new_id)
    term['names'].append(new_id)

    return term


class Glossary(SphinxDirective):
    """
    Directive to create a glossary with cross-reference targets for :term:
    roles.
    """

    has_content = True
    required_arguments = 0
    optional_arguments = 0
    final_argument_whitespace = False
    option_spec = {
        'sorted': directives.flag,
    }

    def run(self):
        # type: () -> List[nodes.Node]
        node = addnodes.glossary()
        node.document = self.state.document

        # This directive implements a custom format of the reST definition list
        # that allows multiple lines of terms before the definition.  This is
        # easy to parse since we know that the contents of the glossary *must
        # be* a definition list.

        # first, collect single entries
        entries = []  # type: List[Tuple[List[Tuple[unicode, unicode, int]], StringList]]
        in_definition = True
        was_empty = True
        messages = []
        for line, (source, lineno) in zip(self.content, self.content.items):
            # empty line -> add to last definition
            if not line:
                if in_definition and entries:
                    entries[-1][1].append('', source, lineno)
                was_empty = True
                continue
            # unindented line -> a term
            if line and not line[0].isspace():
                # enable comments
                if line.startswith('.. '):
                    continue
                # first term of definition
                if in_definition:
                    if not was_empty:
                        messages.append(self.state.reporter.system_message(
                            2, 'glossary term must be preceded by empty line',
                            source=source, line=lineno))
                    entries.append(([(line, source, lineno)], StringList()))
                    in_definition = False
                # second term and following
                else:
                    if was_empty:
                        messages.append(self.state.reporter.system_message(
                            2, 'glossary terms must not be separated by empty '
                            'lines', source=source, line=lineno))
                    if entries:
                        entries[-1][0].append((line, source, lineno))
                    else:
                        messages.append(self.state.reporter.system_message(
                            2, 'glossary seems to be misformatted, check '
                            'indentation', source=source, line=lineno))
            else:
                if not in_definition:
                    # first line of definition, determines indentation
                    in_definition = True
                    indent_len = len(line) - len(line.lstrip())
                if entries:
                    entries[-1][1].append(line[indent_len:], source, lineno)
                else:
                    messages.append(self.state.reporter.system_message(
                        2, 'glossary seems to be misformatted, check '
                        'indentation', source=source, line=lineno))
            was_empty = False

        # now, parse all the entries into a big definition list
        items = []
        for terms, definition in entries:
            termtexts = []          # type: List[unicode]
            termnodes = []          # type: List[nodes.Node]
            system_messages = []    # type: List[nodes.Node]
            for line, source, lineno in terms:
                parts = split_term_classifiers(line)
                # parse the term with inline markup
                # classifiers (parts[1:]) will not be shown on doctree
                textnodes, sysmsg = self.state.inline_text(parts[0], lineno)

                # use first classifier as a index key
                term = make_glossary_term(self.env, textnodes, parts[1], source, lineno)
                term.rawsource = line
                system_messages.extend(sysmsg)
                termtexts.append(term.astext())
                termnodes.append(term)

            termnodes.extend(system_messages)

            defnode = nodes.definition()
            if definition:
                self.state.nested_parse(definition, definition.items[0][1],
                                        defnode)
            termnodes.append(defnode)
            items.append((termtexts,
                          nodes.definition_list_item('', *termnodes)))

        if 'sorted' in self.options:
            items.sort(key=lambda x:
                       unicodedata.normalize('NFD', x[0][0].lower()))

        dlist = nodes.definition_list()
        dlist['classes'].append('glossary')
        dlist.extend(item[1] for item in items)
        node += dlist
        return messages + [node]


def token_xrefs(text):
    # type: (unicode) -> List[nodes.Node]
    retnodes = []  # type: List[nodes.Node]
    pos = 0
    for m in token_re.finditer(text):
        if m.start() > pos:
            txt = text[pos:m.start()]
            retnodes.append(nodes.Text(txt, txt))
        refnode = addnodes.pending_xref(
            m.group(1), reftype='token', refdomain='std', reftarget=m.group(1))
        refnode += nodes.literal(m.group(1), m.group(1), classes=['xref'])
        retnodes.append(refnode)
        pos = m.end()
    if pos < len(text):
        retnodes.append(nodes.Text(text[pos:], text[pos:]))
    return retnodes


class ProductionList(SphinxDirective):
    """
    Directive to list grammar productions.
    """

    has_content = False
    required_arguments = 1
    optional_arguments = 0
    final_argument_whitespace = True
    option_spec = {}  # type: Dict

    def run(self):
        # type: () -> List[nodes.Node]
        domain = cast(StandardDomain, self.env.get_domain('std'))
        node = addnodes.productionlist()  # type: nodes.Node
        messages = []  # type: List[nodes.Node]
        i = 0

        for rule in self.arguments[0].split('\n'):
            if i == 0 and ':' not in rule:
                # production group
                continue
            i += 1
            try:
                name, tokens = rule.split(':', 1)
            except ValueError:
                break
            subnode = addnodes.production()
            subnode['tokenname'] = name.strip()
            if subnode['tokenname']:
                idname = nodes.make_id('grammar-token-%s' % subnode['tokenname'])
                if idname not in self.state.document.ids:
                    subnode['ids'].append(idname)
                self.state.document.note_implicit_target(subnode, subnode)
                domain.add_object('token', subnode['tokenname'], self.env.docname, idname)
            subnode.extend(token_xrefs(tokens))
            node.append(subnode)
        return [node] + messages


class StandardDomain(Domain):
    """
    Domain for all objects that don't fit into another domain or are added
    via the application interface.
    """

    name = 'std'
    label = 'Default'

    object_types = {
        'term': ObjType(_('glossary term'), 'term', searchprio=-1),
        'token': ObjType(_('grammar token'), 'token', searchprio=-1),
        'label': ObjType(_('reference label'), 'ref', 'keyword',
                         searchprio=-1),
        'envvar': ObjType(_('environment variable'), 'envvar'),
        'cmdoption': ObjType(_('program option'), 'option'),
        'doc': ObjType(_('document'), 'doc', searchprio=-1)
    }  # type: Dict[unicode, ObjType]

    directives = {
        'program': Program,
        'cmdoption': Cmdoption,  # old name for backwards compatibility
        'option': Cmdoption,
        'envvar': EnvVar,
        'glossary': Glossary,
        'productionlist': ProductionList,
    }  # type: Dict[unicode, Type[Directive]]
    roles = {
        'option':  OptionXRefRole(warn_dangling=True),
        'envvar':  EnvVarXRefRole(),
        # links to tokens in grammar productions
        'token':   XRefRole(),
        # links to terms in glossary
        'term':    XRefRole(lowercase=True, innernodeclass=nodes.inline,
                            warn_dangling=True),
        # links to headings or arbitrary labels
        'ref':     XRefRole(lowercase=True, innernodeclass=nodes.inline,
                            warn_dangling=True),
        # links to labels of numbered figures, tables and code-blocks
        'numref':  XRefRole(lowercase=True,
                            warn_dangling=True),
        # links to labels, without a different title
        'keyword': XRefRole(warn_dangling=True),
        # links to documents
        'doc':     XRefRole(warn_dangling=True, innernodeclass=nodes.inline),
    }  # type: Dict[unicode, Union[RoleFunction, XRefRole]]

    initial_data = {
        'progoptions': {},      # (program, name) -> docname, labelid
        'objects': {},          # (type, name) -> docname, labelid
        'citations': {},        # citation_name -> docname, labelid, lineno
        'citation_refs': {},    # citation_name -> list of docnames
        'labels': {             # labelname -> docname, labelid, sectionname
            'genindex': ('genindex', '', _('Index')),
            'modindex': ('py-modindex', '', _('Module Index')),
            'search':   ('search', '', _('Search Page')),
        },
        'anonlabels': {         # labelname -> docname, labelid
            'genindex': ('genindex', ''),
            'modindex': ('py-modindex', ''),
            'search':   ('search', ''),
        },
    }

    dangling_warnings = {
        'term': 'term not in glossary: %(target)s',
        'ref':  'undefined label: %(target)s (if the link has no caption '
                'the label must precede a section header)',
        'numref':  'undefined label: %(target)s',
        'keyword': 'unknown keyword: %(target)s',
        'doc': 'unknown document: %(target)s',
        'option': 'unknown option: %(target)s',
        'citation': 'citation not found: %(target)s',
    }

    enumerable_nodes = {  # node_class -> (figtype, title_getter)
        nodes.figure: ('figure', None),
        nodes.table: ('table', None),
        nodes.container: ('code-block', None),
    }  # type: Dict[Type[nodes.Node], Tuple[unicode, Callable]]

    def __init__(self, env):
        # type: (BuildEnvironment) -> None
        super(StandardDomain, self).__init__(env)

        # set up enumerable nodes
        self.enumerable_nodes = copy(self.enumerable_nodes)  # create a copy for this instance
        for node, settings in env.app.registry.enumerable_nodes.items():
            self.enumerable_nodes[node] = settings

    def clear_doc(self, docname):
        # type: (unicode) -> None
        for key, (fn, _l) in list(self.data['progoptions'].items()):
            if fn == docname:
                del self.data['progoptions'][key]
        for key, (fn, _l) in list(self.data['objects'].items()):
            if fn == docname:
                del self.data['objects'][key]
        for key, (fn, _l, lineno) in list(self.data['citations'].items()):
            if fn == docname:
                del self.data['citations'][key]
        for key, docnames in list(self.data['citation_refs'].items()):
            if docnames == [docname]:
                del self.data['citation_refs'][key]
            elif docname in docnames:
                docnames.remove(docname)
        for key, (fn, _l, _l) in list(self.data['labels'].items()):
            if fn == docname:
                del self.data['labels'][key]
        for key, (fn, _l) in list(self.data['anonlabels'].items()):
            if fn == docname:
                del self.data['anonlabels'][key]

    def merge_domaindata(self, docnames, otherdata):
        # type: (List[unicode], Dict) -> None
        # XXX duplicates?
        for key, data in otherdata['progoptions'].items():
            if data[0] in docnames:
                self.data['progoptions'][key] = data
        for key, data in otherdata['objects'].items():
            if data[0] in docnames:
                self.data['objects'][key] = data
        for key, data in otherdata['citations'].items():
            if data[0] in docnames:
                self.data['citations'][key] = data
        for key, data in otherdata['citation_refs'].items():
            citation_refs = self.data['citation_refs'].setdefault(key, [])
            for docname in data:
                if docname in docnames:
                    citation_refs.append(docname)
        for key, data in otherdata['labels'].items():
            if data[0] in docnames:
                self.data['labels'][key] = data
        for key, data in otherdata['anonlabels'].items():
            if data[0] in docnames:
                self.data['anonlabels'][key] = data

    def process_doc(self, env, docname, document):
        # type: (BuildEnvironment, unicode, nodes.Node) -> None
        self.note_citations(env, docname, document)
        self.note_citation_refs(env, docname, document)
        self.note_labels(env, docname, document)

    def note_citations(self, env, docname, document):
        # type: (BuildEnvironment, unicode, nodes.Node) -> None
        for node in document.traverse(nodes.citation):
            node['docname'] = docname
            label = node[0].astext()
            if label in self.data['citations']:
                path = env.doc2path(self.data['citations'][label][0])
                logger.warning(__('duplicate citation %s, other instance in %s'), label, path,
                               location=node, type='ref', subtype='citation')
            self.data['citations'][label] = (docname, node['ids'][0], node.line)

    def note_citation_refs(self, env, docname, document):
        # type: (BuildEnvironment, unicode, nodes.Node) -> None
        for node in document.traverse(addnodes.pending_xref):
            if node['refdomain'] == 'std' and node['reftype'] == 'citation':
                label = node['reftarget']
                citation_refs = self.data['citation_refs'].setdefault(label, [])
                citation_refs.append(docname)

    def note_labels(self, env, docname, document):
        # type: (BuildEnvironment, unicode, nodes.Node) -> None
        labels, anonlabels = self.data['labels'], self.data['anonlabels']
        for name, explicit in document.nametypes.items():
            if not explicit:
                continue
            labelid = document.nameids[name]
            if labelid is None:
                continue
            node = document.ids[labelid]
            if node.tagname == 'target' and 'refid' in node:  # indirect hyperlink targets
                node = document.ids.get(node['refid'])
                labelid = node['names'][0]
            if (node.tagname == 'footnote' or
                    'refuri' in node or
                    node.tagname.startswith('desc_')):
                # ignore footnote labels, labels automatically generated from a
                # link and object descriptions
                continue
            if name in labels:
                logger.warning(__('duplicate label %s, other instance in %s'),
                               name, env.doc2path(labels[name][0]),
                               location=node)
            anonlabels[name] = docname, labelid
            if node.tagname in ('section', 'rubric'):
                sectname = clean_astext(node[0])  # node[0] == title node
            elif self.is_enumerable_node(node):
                sectname = self.get_numfig_title(node)
                if not sectname:
                    continue
            elif node.traverse(addnodes.toctree):
                n = node.traverse(addnodes.toctree)[0]
                if n.get('caption'):
                    sectname = n['caption']
                else:
                    continue
            else:
                # anonymous-only labels
                continue
            labels[name] = docname, labelid, sectname

    def add_object(self, objtype, name, docname, labelid):
        # type: (unicode, unicode, unicode, unicode) -> None
        self.data['objects'][objtype, name] = (docname, labelid)

    def add_program_option(self, program, name, docname, labelid):
        # type: (unicode, unicode, unicode, unicode) -> None
        self.data['progoptions'][program, name] = (docname, labelid)

    def check_consistency(self):
        # type: () -> None
        for name, (docname, labelid, lineno) in self.data['citations'].items():
            if name not in self.data['citation_refs']:
                logger.warning(__('Citation [%s] is not referenced.'), name,
                               type='ref', subtype='citation',
                               location=(docname, lineno))

    def build_reference_node(self, fromdocname, builder, docname, labelid,
                             sectname, rolename, **options):
        # type: (unicode, Builder, unicode, unicode, unicode, unicode, Any) -> nodes.Node
        nodeclass = options.pop('nodeclass', nodes.reference)
        newnode = nodeclass('', '', internal=True, **options)
        innernode = nodes.inline(sectname, sectname)
        if innernode.get('classes') is not None:
            innernode['classes'].append('std')
            innernode['classes'].append('std-' + rolename)
        if docname == fromdocname:
            newnode['refid'] = labelid
        else:
            # set more info in contnode; in case the
            # get_relative_uri call raises NoUri,
            # the builder will then have to resolve these
            contnode = addnodes.pending_xref('')
            contnode['refdocname'] = docname
            contnode['refsectname'] = sectname
            newnode['refuri'] = builder.get_relative_uri(
                fromdocname, docname)
            if labelid:
                newnode['refuri'] += '#' + labelid
        newnode.append(innernode)
        return newnode

    def resolve_xref(self, env, fromdocname, builder, typ, target, node, contnode):
        # type: (BuildEnvironment, unicode, Builder, unicode, unicode, nodes.Node, nodes.Node) -> nodes.Node  # NOQA
        if typ == 'ref':
            resolver = self._resolve_ref_xref
        elif typ == 'numref':
            resolver = self._resolve_numref_xref
        elif typ == 'keyword':
            resolver = self._resolve_keyword_xref
        elif typ == 'doc':
            resolver = self._resolve_doc_xref
        elif typ == 'option':
            resolver = self._resolve_option_xref
        elif typ == 'citation':
            resolver = self._resolve_citation_xref
        else:
            resolver = self._resolve_obj_xref

        return resolver(env, fromdocname, builder, typ, target, node, contnode)

    def _resolve_ref_xref(self, env, fromdocname, builder, typ, target, node, contnode):
        # type: (BuildEnvironment, unicode, Builder, unicode, unicode, nodes.Node, nodes.Node) -> nodes.Node  # NOQA
        if node['refexplicit']:
            # reference to anonymous label; the reference uses
            # the supplied link caption
            docname, labelid = self.data['anonlabels'].get(target, ('', ''))
            sectname = node.astext()
        else:
            # reference to named label; the final node will
            # contain the section name after the label
            docname, labelid, sectname = self.data['labels'].get(target,
                                                                 ('', '', ''))
        if not docname:
            return None

        return self.build_reference_node(fromdocname, builder,
                                         docname, labelid, sectname, 'ref')

    def _resolve_numref_xref(self, env, fromdocname, builder, typ, target, node, contnode):
        # type: (BuildEnvironment, unicode, Builder, unicode, unicode, nodes.Node, nodes.Node) -> nodes.Node  # NOQA
        if target in self.data['labels']:
            docname, labelid, figname = self.data['labels'].get(target, ('', '', ''))
        else:
            docname, labelid = self.data['anonlabels'].get(target, ('', ''))
            figname = None

        if not docname:
            return None

        target_node = env.get_doctree(docname).ids.get(labelid)
        figtype = self.get_enumerable_node_type(target_node)
        if figtype is None:
            return None

        if figtype != 'section' and env.config.numfig is False:
            logger.warning(__('numfig is disabled. :numref: is ignored.'), location=node)
            return contnode

        try:
            fignumber = self.get_fignumber(env, builder, figtype, docname, target_node)
            if fignumber is None:
                return contnode
        except ValueError:
            logger.warning(__("no number is assigned for %s: %s"), figtype, labelid,
                           location=node)
            return contnode

        try:
            if node['refexplicit']:
                title = contnode.astext()
            else:
                title = env.config.numfig_format.get(figtype, '')

            if figname is None and '{name}' in title:
                logger.warning(__('the link has no caption: %s'), title, location=node)
                return contnode
            else:
                fignum = '.'.join(map(str, fignumber))
                if '{name}' in title or 'number' in title:
                    # new style format (cf. "Fig.{number}")
                    if figname:
                        newtitle = title.format(name=figname, number=fignum)
                    else:
                        newtitle = title.format(number=fignum)
                else:
                    # old style format (cf. "Fig.%s")
                    newtitle = title % fignum
        except KeyError as exc:
            logger.warning(__('invalid numfig_format: %s (%r)'), title, exc, location=node)
            return contnode
        except TypeError:
            logger.warning(__('invalid numfig_format: %s'), title, location=node)
            return contnode

        return self.build_reference_node(fromdocname, builder,
                                         docname, labelid, newtitle, 'numref',
                                         nodeclass=addnodes.number_reference,
                                         title=title)

    def _resolve_keyword_xref(self, env, fromdocname, builder, typ, target, node, contnode):
        # type: (BuildEnvironment, unicode, Builder, unicode, unicode, nodes.Node, nodes.Node) -> nodes.Node  # NOQA
        # keywords are oddballs: they are referenced by named labels
        docname, labelid, _ = self.data['labels'].get(target, ('', '', ''))
        if not docname:
            return None
        return make_refnode(builder, fromdocname, docname,
                            labelid, contnode)

    def _resolve_doc_xref(self, env, fromdocname, builder, typ, target, node, contnode):
        # type: (BuildEnvironment, unicode, Builder, unicode, unicode, nodes.Node, nodes.Node) -> nodes.Node  # NOQA
        # directly reference to document by source name; can be absolute or relative
        refdoc = node.get('refdoc', fromdocname)
        docname = docname_join(refdoc, node['reftarget'])
        if docname not in env.all_docs:
            return None
        else:
            if node['refexplicit']:
                # reference with explicit title
                caption = node.astext()
            else:
                caption = clean_astext(env.titles[docname])
            innernode = nodes.inline(caption, caption, classes=['doc'])
            return make_refnode(builder, fromdocname, docname, None, innernode)

    def _resolve_option_xref(self, env, fromdocname, builder, typ, target, node, contnode):
        # type: (BuildEnvironment, unicode, Builder, unicode, unicode, nodes.Node, nodes.Node) -> nodes.Node  # NOQA
        progname = node.get('std:program')
        target = target.strip()
        docname, labelid = self.data['progoptions'].get((progname, target), ('', ''))
        if not docname:
            commands = []
            while ws_re.search(target):
                subcommand, target = ws_re.split(target, 1)
                commands.append(subcommand)
                progname = "-".join(commands)

                docname, labelid = self.data['progoptions'].get((progname, target),
                                                                ('', ''))
                if docname:
                    break
            else:
                return None

        return make_refnode(builder, fromdocname, docname,
                            labelid, contnode)

    def _resolve_citation_xref(self, env, fromdocname, builder, typ, target, node, contnode):
        # type: (BuildEnvironment, unicode, Builder, unicode, unicode, nodes.Node, nodes.Node) -> nodes.Node  # NOQA
        from sphinx.environment import NoUri

        docname, labelid, lineno = self.data['citations'].get(target, ('', '', 0))
        if not docname:
            if 'ids' in node:
                # remove ids attribute that annotated at
                # transforms.CitationReference.apply.
                del node['ids'][:]
            return None

        try:
            return make_refnode(builder, fromdocname, docname,
                                labelid, contnode)
        except NoUri:
            # remove the ids we added in the CitationReferences
            # transform since they can't be transfered to
            # the contnode (if it's a Text node)
            if not isinstance(contnode, nodes.Element):
                del node['ids'][:]
            raise

    def _resolve_obj_xref(self, env, fromdocname, builder, typ, target, node, contnode):
        # type: (BuildEnvironment, unicode, Builder, unicode, unicode, nodes.Node, nodes.Node) -> nodes.Node  # NOQA
        objtypes = self.objtypes_for_role(typ) or []
        for objtype in objtypes:
            if (objtype, target) in self.data['objects']:
                docname, labelid = self.data['objects'][objtype, target]
                break
        else:
            docname, labelid = '', ''
        if not docname:
            return None
        return make_refnode(builder, fromdocname, docname,
                            labelid, contnode)

    def resolve_any_xref(self, env, fromdocname, builder, target, node, contnode):
        # type: (BuildEnvironment, unicode, Builder, unicode, nodes.Node, nodes.Node) -> List[Tuple[unicode, nodes.Node]]  # NOQA
        results = []  # type: List[Tuple[unicode, nodes.Node]]
        ltarget = target.lower()  # :ref: lowercases its target automatically
        for role in ('ref', 'option'):  # do not try "keyword"
            res = self.resolve_xref(env, fromdocname, builder, role,
                                    ltarget if role == 'ref' else target,
                                    node, contnode)
            if res:
                results.append(('std:' + role, res))
        # all others
        for objtype in self.object_types:
            key = (objtype, target)
            if objtype == 'term':
                key = (objtype, ltarget)
            if key in self.data['objects']:
                docname, labelid = self.data['objects'][key]
                results.append(('std:' + self.role_for_objtype(objtype),
                                make_refnode(builder, fromdocname, docname,
                                             labelid, contnode)))
        return results

    def get_objects(self):
        # type: () -> Iterator[Tuple[unicode, unicode, unicode, unicode, unicode, int]]
        # handle the special 'doc' reference here
        for doc in self.env.all_docs:
            yield (doc, clean_astext(self.env.titles[doc]), 'doc', doc, '', -1)
        for (prog, option), info in self.data['progoptions'].items():
            if prog:
                fullname = ".".join([prog, option])
                yield (fullname, fullname, 'cmdoption', info[0], info[1], 1)
            else:
                yield (option, option, 'cmdoption', info[0], info[1], 1)
        for (type, name), info in self.data['objects'].items():
            yield (name, name, type, info[0], info[1],
                   self.object_types[type].attrs['searchprio'])
        for name, info in self.data['labels'].items():
            yield (name, info[2], 'label', info[0], info[1], -1)
        # add anonymous-only labels as well
        non_anon_labels = set(self.data['labels'])
        for name, info in self.data['anonlabels'].items():
            if name not in non_anon_labels:
                yield (name, name, 'label', info[0], info[1], -1)

    def get_type_name(self, type, primary=False):
        # type: (ObjType, bool) -> unicode
        # never prepend "Default"
        return type.lname

    def is_enumerable_node(self, node):
        # type: (nodes.Node) -> bool
        return node.__class__ in self.enumerable_nodes

    def get_numfig_title(self, node):
        # type: (nodes.Node) -> unicode
        """Get the title of enumerable nodes to refer them using its title"""
        if self.is_enumerable_node(node):
            _, title_getter = self.enumerable_nodes.get(node.__class__, (None, None))
            if title_getter:
                return title_getter(node)
            else:
                for subnode in node:
                    if subnode.tagname in ('caption', 'title'):
                        return clean_astext(subnode)

        return None

    def get_enumerable_node_type(self, node):
        # type: (nodes.Node) -> unicode
        """Get type of enumerable nodes."""
        def has_child(node, cls):
            # type: (nodes.Node, Type) -> bool
            return any(isinstance(child, cls) for child in node)

        if isinstance(node, nodes.section):
            return 'section'
        elif isinstance(node, nodes.container):
            if node.get('literal_block') and has_child(node, nodes.literal_block):
                return 'code-block'
            else:
                return None
        else:
            figtype, _ = self.enumerable_nodes.get(node.__class__, (None, None))
            return figtype

    def get_figtype(self, node):
        # type: (nodes.Node) -> unicode
        """Get figure type of nodes.

        .. deprecated:: 1.8
        """
        warnings.warn('StandardDomain.get_figtype() is deprecated. '
                      'Please use get_enumerable_node_type() instead.',
                      RemovedInSphinx30Warning, stacklevel=2)
        return self.get_enumerable_node_type(node)

    def get_fignumber(self, env, builder, figtype, docname, target_node):
        # type: (BuildEnvironment, Builder, unicode, unicode, nodes.Node) -> Tuple[int, ...]
        if figtype == 'section':
            if builder.name == 'latex':
                return tuple()
            elif docname not in env.toc_secnumbers:
                raise ValueError  # no number assigned
            else:
                anchorname = '#' + target_node['ids'][0]
                if anchorname not in env.toc_secnumbers[docname]:
                    # try first heading which has no anchor
                    return env.toc_secnumbers[docname].get('')
                else:
                    return env.toc_secnumbers[docname].get(anchorname)
        else:
            try:
                figure_id = target_node['ids'][0]
                return env.toc_fignumbers[docname][figtype][figure_id]
            except (KeyError, IndexError):
                # target_node is found, but fignumber is not assigned.
                # Maybe it is defined in orphaned document.
                raise ValueError

    def get_full_qualified_name(self, node):
        # type: (nodes.Node) -> unicode
        if node.get('reftype') == 'option':
            progname = node.get('std:program')
            command = ws_re.split(node.get('reftarget'))
            if progname:
                command.insert(0, progname)
            option = command.pop()
            if command:
                return '.'.join(['-'.join(command), option])
            else:
                return None
        else:
            return None


def setup(app):
    # type: (Sphinx) -> Dict[unicode, Any]
    app.add_domain(StandardDomain)

    return {
        'version': 'builtin',
        'env_version': 1,
        'parallel_read_safe': True,
        'parallel_write_safe': True,
    }<|MERGE_RESOLUTION|>--- conflicted
+++ resolved
@@ -199,18 +199,13 @@
         domain = cast(StandardDomain, self.env.get_domain('std'))
         self.state.document.note_explicit_target(signode)
         for optname in signode.get('allnames', []):
-<<<<<<< HEAD
-            self.env.domaindata['std']['progoptions'][currprogram, optname] = \
-                self.env.docname, signode['ids'][0]
+            domain.add_program_option(currprogram, optname,
+                                      self.env.docname, signode['ids'][0])
+
             if currprogram:
                 descr = _('%s command line option') % currprogram
             else:
                 descr = _('command line option')
-=======
-            domain.add_program_option(currprogram, optname,
-                                      self.env.docname, signode['ids'][0])
-
->>>>>>> 6c94801e
             # create only one index entry for the whole option
             if optname == firstname:
                 self.indexnode['entries'].append(
