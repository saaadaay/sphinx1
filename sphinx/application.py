--- conflicted
+++ resolved
@@ -954,40 +954,26 @@
         """
         self.registry.add_post_transform(transform)
 
-<<<<<<< HEAD
-    def add_js_file(self, filename: Optional[str], priority: int = 500, **kwargs: Any) -> None:
+    def add_js_file(self, filename: Optional[str], priority: int = 500,
+                    loading_method: Optional[str] = None, **kwargs: Any) -> None:
         """Register a JavaScript file to include in the HTML output.
 
-        :param filename: The name of a file that the default HTML
+        :param filename: The name of a JavaScript file that the default HTML
                          template will include. It must be relative to the HTML
-                         static path, or a full URI with scheme.
+                         static path, or a full URI with scheme, or ``None`` .
+                         The ``None`` value is used to create an inline
+                         ``<script>`` tag.  See the description of *kwargs*
+                         below.
         :param priority: Files are included in ascending order of priority. If
                          multiple JavaScript files have the same priority,
                          those files will be included in order of registration.
-        :param kwargs:   If the keyword argument ``body`` is given, its value will
-                         be added between the ``<script>`` tags.
-                         Extra keyword arguments are included as attributes of
-                         the ``<script>`` tag.
-=======
-    def add_js_file(self, filename: Optional[str], priority: int = 500,
-                    loading_method: Optional[str] = None, **kwargs: Any) -> None:
-        """Register a JavaScript file to include in the HTML output.
-
-        :param filename: The filename of the JavaScript file.  It must be relative to the HTML
-                         static path, a full URI with scheme, or ``None`` value.  The ``None``
-                         value is used to create inline ``<script>`` tag.  See the description
-                         of *kwargs* below.
-        :param priority: The priority to determine the order of ``<script>`` tag for
-                         JavaScript files.  See list of "prority range for JavaScript
-                         files" below.  If the priority of the JavaScript files it the same
-                         as others, the JavaScript files will be loaded in order of
-                         registration.
-        :param loading_method: The loading method of the JavaScript file.  ``'async'`` or
-                               ``'defer'`` is allowed.
-        :param kwargs: Extra keyword arguments are included as attributes of the ``<script>``
-                       tag.  A special keyword argument ``body`` is given, its value will be
-                       added between the ``<script>`` tag.
->>>>>>> b842cabd
+                         See list of "prority range for JavaScript files" below.
+        :param loading_method: The loading method for the JavaScript file.
+                               Either ``'async'`` or ``'defer'`` are allowed.
+        :param kwargs: Extra keyword arguments are included as attributes of the
+                       ``<script>`` tag.  If the special keyword argument
+                       ``body`` is given, its value will be added as the content
+                       of the  ``<script>`` tag.
 
         Example::
 
@@ -1040,25 +1026,15 @@
     def add_css_file(self, filename: str, priority: int = 500, **kwargs: Any) -> None:
         """Register a stylesheet to include in the HTML output.
 
-<<<<<<< HEAD
         :param filename: The name of a CSS file that the default HTML
                          template will include. It must be relative to the HTML
                          static path, or a full URI with scheme.
         :param priority: Files are included in ascending order of priority. If
                          multiple CSS files have the same priority,
                          those files will be included in order of registration.
-        :param kwargs:   The keyword arguments are also accepted for attributes of
-                         ``<link>`` tag.
-=======
-        :param filename: The filename of the CSS file.  It must be relative to the HTML
-                         static path, or a full URI with scheme.
-        :param priority: The priority to determine the order of ``<link>`` tag for the
-                         CSS files.  See list of "prority range for CSS files" below.
-                         If the priority of the CSS files it the same as others, the
-                         CSS files will be loaded in order of registration.
-        :param kwargs: Extra keyword arguments are included as attributes of the ``<link>``
-                       tag.
->>>>>>> b842cabd
+                         See list of "prority range for CSS files" below.
+        :param kwargs: Extra keyword arguments are included as attributes of the
+                       ``<link>`` tag.
 
         Example::
 
