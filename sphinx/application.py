--- conflicted
+++ resolved
@@ -43,11 +43,7 @@
 from sphinx.util.console import bold  # type: ignore
 from sphinx.util.docutils import directive_helper
 from sphinx.util.i18n import find_catalog_source_files
-<<<<<<< HEAD
-from sphinx.util.osutil import abspath, ensuredir
-=======
-from sphinx.util.osutil import ENOENT, ensuredir, relpath
->>>>>>> 7e170700
+from sphinx.util.osutil import abspath, ensuredir, relpath
 from sphinx.util.tags import Tags
 
 if False:
