"""
    sphinx.search.zh
    ~~~~~~~~~~~~~~~~

    Chinese search language: includes routine to split words.

    :copyright: Copyright 2007-2018 by the Sphinx team, see AUTHORS.
    :license: BSD, see LICENSE for details.
"""

import os
import re

from sphinx.search import SearchLanguage
from sphinx.util.stemmer import get_stemmer

try:
    import jieba
    JIEBA = True
except ImportError:
    JIEBA = False

if False:
    # For type annotation
    from typing import Dict, List  # NOQA

english_stopwords = set("""
a  and  are  as  at
be  but  by
for
if  in  into  is  it
near  no  not
of  on  or
such
that  the  their  then  there  these  they  this  to
was  will  with
""".split())

js_porter_stemmer = """
/**
 * Porter Stemmer
 */
var Stemmer = function() {

  var step2list = {
    ational: 'ate',
    tional: 'tion',
    enci: 'ence',
    anci: 'ance',
    izer: 'ize',
    bli: 'ble',
    alli: 'al',
    entli: 'ent',
    eli: 'e',
    ousli: 'ous',
    ization: 'ize',
    ation: 'ate',
    ator: 'ate',
    alism: 'al',
    iveness: 'ive',
    fulness: 'ful',
    ousness: 'ous',
    aliti: 'al',
    iviti: 'ive',
    biliti: 'ble',
    logi: 'log'
  };

  var step3list = {
    icate: 'ic',
    ative: '',
    alize: 'al',
    iciti: 'ic',
    ical: 'ic',
    ful: '',
    ness: ''
  };

  var c = "[^aeiou]";          // consonant
  var v = "[aeiouy]";          // vowel
  var C = c + "[^aeiouy]*";    // consonant sequence
  var V = v + "[aeiou]*";      // vowel sequence

  var mgr0 = "^(" + C + ")?" + V + C;                      // [C]VC... is m>0
  var meq1 = "^(" + C + ")?" + V + C + "(" + V + ")?$";    // [C]VC[V] is m=1
  var mgr1 = "^(" + C + ")?" + V + C + V + C;              // [C]VCVC... is m>1
  var s_v   = "^(" + C + ")?" + v;                         // vowel in stem

  this.stemWord = function (w) {
    var stem;
    var suffix;
    var firstch;
    var origword = w;

    if (w.length < 3)
      return w;

    var re;
    var re2;
    var re3;
    var re4;

    firstch = w.substr(0,1);
    if (firstch == "y")
      w = firstch.toUpperCase() + w.substr(1);

    // Step 1a
    re = /^(.+?)(ss|i)es$/;
    re2 = /^(.+?)([^s])s$/;

    if (re.test(w))
      w = w.replace(re,"$1$2");
    else if (re2.test(w))
      w = w.replace(re2,"$1$2");

    // Step 1b
    re = /^(.+?)eed$/;
    re2 = /^(.+?)(ed|ing)$/;
    if (re.test(w)) {
      var fp = re.exec(w);
      re = new RegExp(mgr0);
      if (re.test(fp[1])) {
        re = /.$/;
        w = w.replace(re,"");
      }
    }
    else if (re2.test(w)) {
      var fp = re2.exec(w);
      stem = fp[1];
      re2 = new RegExp(s_v);
      if (re2.test(stem)) {
        w = stem;
        re2 = /(at|bl|iz)$/;
        re3 = new RegExp("([^aeiouylsz])\\\\1$");
        re4 = new RegExp("^" + C + v + "[^aeiouwxy]$");
        if (re2.test(w))
          w = w + "e";
        else if (re3.test(w)) {
          re = /.$/;
          w = w.replace(re,"");
        }
        else if (re4.test(w))
          w = w + "e";
      }
    }

    // Step 1c
    re = /^(.+?)y$/;
    if (re.test(w)) {
      var fp = re.exec(w);
      stem = fp[1];
      re = new RegExp(s_v);
      if (re.test(stem))
        w = stem + "i";
    }

    // Step 2
    re = /^(.+?)(ational|tional|enci|anci|izer|bli|alli|entli|eli|ousli|\
ization|ation|ator|alism|iveness|fulness|ousness|aliti|iviti|biliti|logi)$/;
    if (re.test(w)) {
      var fp = re.exec(w);
      stem = fp[1];
      suffix = fp[2];
      re = new RegExp(mgr0);
      if (re.test(stem))
        w = stem + step2list[suffix];
    }

    // Step 3
    re = /^(.+?)(icate|ative|alize|iciti|ical|ful|ness)$/;
    if (re.test(w)) {
      var fp = re.exec(w);
      stem = fp[1];
      suffix = fp[2];
      re = new RegExp(mgr0);
      if (re.test(stem))
        w = stem + step3list[suffix];
    }

    // Step 4
    re = /^(.+?)(al|ance|ence|er|ic|able|ible|ant|ement|ment|ent|ou|ism|ate|\
iti|ous|ive|ize)$/;
    re2 = /^(.+?)(s|t)(ion)$/;
    if (re.test(w)) {
      var fp = re.exec(w);
      stem = fp[1];
      re = new RegExp(mgr1);
      if (re.test(stem))
        w = stem;
    }
    else if (re2.test(w)) {
      var fp = re2.exec(w);
      stem = fp[1] + fp[2];
      re2 = new RegExp(mgr1);
      if (re2.test(stem))
        w = stem;
    }

    // Step 5
    re = /^(.+?)e$/;
    if (re.test(w)) {
      var fp = re.exec(w);
      stem = fp[1];
      re = new RegExp(mgr1);
      re2 = new RegExp(meq1);
      re3 = new RegExp("^" + C + v + "[^aeiouwxy]$");
      if (re.test(stem) || (re2.test(stem) && !(re3.test(stem))))
        w = stem;
    }
    re = /ll$/;
    re2 = new RegExp(mgr1);
    if (re.test(w) && re2.test(w)) {
      re = /.$/;
      w = w.replace(re,"");
    }

    // and turn initial Y back to y
    if (firstch == "y")
      w = firstch.toLowerCase() + w.substr(1);
    return w;
  }
}
"""


class SearchChinese(SearchLanguage):
    """
    Chinese search implementation
    """

    lang = 'zh'
    language_name = 'Chinese'
    js_stemmer_code = js_porter_stemmer
    stopwords = english_stopwords
<<<<<<< HEAD
    latin1_letters = re.compile('(?u)\\w+[\u0000-\u00ff]')
=======
    latin1_letters = re.compile(r'[a-zA-Z0-9_]+')
    latin_terms = []  # type: List[unicode]
>>>>>>> 38c5ec13

    def init(self, options):
        # type: (Dict) -> None
        if JIEBA:
            dict_path = options.get('dict')
            if dict_path and os.path.isfile(dict_path):
                jieba.load_userdict(dict_path)

        self.stemmer = get_stemmer()

    def split(self, input):
        # type: (str) -> List[str]
        chinese = []  # type: List[str]
        if JIEBA:
            chinese = list(jieba.cut_for_search(input))

        latin1 = \
            [term.strip() for term in self.latin1_letters.findall(input)]
        self.latin_terms.extend(latin1)
        return chinese + latin1

    def word_filter(self, stemmed_word):
        # type: (str) -> bool
        return len(stemmed_word) > 1

    def stem(self, word):
<<<<<<< HEAD
        # type: (str) -> str
=======
        # type: (unicode) -> unicode

        # Don't stem Latin words that are long enough to be relevant for search
        # if not stemmed, but would be too short after being stemmed
        # avoids some issues with acronyms
        should_not_be_stemmed = (
            word in self.latin_terms and
            len(word) >= 3 and
            len(self.stemmer.stem(word.lower())) < 3
        )
        if should_not_be_stemmed:
            return word.lower()
>>>>>>> 38c5ec13
        return self.stemmer.stem(word.lower())<|MERGE_RESOLUTION|>--- conflicted
+++ resolved
@@ -232,12 +232,8 @@
     language_name = 'Chinese'
     js_stemmer_code = js_porter_stemmer
     stopwords = english_stopwords
-<<<<<<< HEAD
-    latin1_letters = re.compile('(?u)\\w+[\u0000-\u00ff]')
-=======
     latin1_letters = re.compile(r'[a-zA-Z0-9_]+')
-    latin_terms = []  # type: List[unicode]
->>>>>>> 38c5ec13
+    latin_terms = []  # type: List[str]
 
     def init(self, options):
         # type: (Dict) -> None
@@ -264,10 +260,7 @@
         return len(stemmed_word) > 1
 
     def stem(self, word):
-<<<<<<< HEAD
         # type: (str) -> str
-=======
-        # type: (unicode) -> unicode
 
         # Don't stem Latin words that are long enough to be relevant for search
         # if not stemmed, but would be too short after being stemmed
@@ -279,5 +272,4 @@
         )
         if should_not_be_stemmed:
             return word.lower()
->>>>>>> 38c5ec13
         return self.stemmer.stem(word.lower())