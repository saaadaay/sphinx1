--- conflicted
+++ resolved
@@ -9,12 +9,7 @@
 """
 
 import traceback
-<<<<<<< HEAD
-=======
-import warnings
 from importlib import import_module
-from inspect import isclass
->>>>>>> 63757596
 from types import MethodType
 
 from docutils.parsers.rst import Directive
