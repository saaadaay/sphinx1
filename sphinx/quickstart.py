--- conflicted
+++ resolved
@@ -603,17 +603,10 @@
 
     try:
         if 'quiet' in d:
-<<<<<<< HEAD
             if not set(['project', 'author']).issubset(d):
                 print('''"quiet" is specified, but any of "project" or \
 "author" is not specified.''')
-                return
-=======
-            if not set(['project', 'author', 'version']).issubset(d):
-                print('''"quiet" is specified, but any of "project", \
-"author" or "version" is not specified.''')
                 return 1
->>>>>>> 82c153ff
 
         if set(['quiet', 'project', 'author']).issubset(d):
             # quiet mode with all required params satisfied, use default
