--- conflicted
+++ resolved
@@ -76,13 +76,9 @@
         literal = nodes.literal_block(code, code)
         literal['language'] = self.arguments[0]
         literal['linenos'] = 'linenos' in self.options
-<<<<<<< HEAD
         if hl_lines is not None:
             literal['highlight_args'] = {'hl_lines': hl_lines}
-        literal.line = self.lineno
-=======
         set_source_info(self, literal)
->>>>>>> 69f7e076
         return [literal]
 
 
@@ -201,14 +197,8 @@
         text = ''.join(lines)
         if self.options.get('tab-width'):
             text = text.expandtabs(self.options['tab-width'])
-<<<<<<< HEAD
         retnode = nodes.literal_block(text, text, source=filename)
-        retnode.line = 1
-        retnode.attributes['line_number'] = self.lineno
-=======
-        retnode = nodes.literal_block(text, text, source=fn)
         set_source_info(self, retnode)
->>>>>>> 69f7e076
         if self.options.get('language', ''):
             retnode['language'] = self.options['language']
         if 'linenos' in self.options:
