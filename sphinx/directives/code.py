--- conflicted
+++ resolved
@@ -20,12 +20,7 @@
 from sphinx.config import Config
 from sphinx.deprecation import RemovedInSphinx40Warning
 from sphinx.locale import __
-<<<<<<< HEAD
-from sphinx.util import logging, parselinenos_textref
-from sphinx.util import parselinenos
-=======
-from sphinx.util import logging, parselinenos
->>>>>>> 68c91b19
+from sphinx.util import logging, parselinenos, parselinenos_textref
 from sphinx.util.docutils import SphinxDirective
 
 if False:
