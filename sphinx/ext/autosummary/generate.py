"""
    sphinx.ext.autosummary.generate
    ~~~~~~~~~~~~~~~~~~~~~~~~~~~~~~~

    Usable as a library or script to generate automatic RST source files for
    items referred to in autosummary:: directives.

    Each generated RST file contains a single auto*:: directive which
    extracts the docstring of the referred item.

    Example Makefile rule::

       generate:
               sphinx-autogen -o source/generated source/*.rst

    :copyright: Copyright 2007-2020 by the Sphinx team, see AUTHORS.
    :license: BSD, see LICENSE for details.
"""

import argparse
import locale
import os
import pkgutil
import pydoc
import re
import sys
import warnings
<<<<<<< HEAD
from typing import Any, Callable, Dict, List, NamedTuple, Set, Tuple, Type
=======
from gettext import NullTranslations
from os import path
from typing import Any, Callable, Dict, List, NamedTuple, Set, Tuple, Union
>>>>>>> 2619f854

from jinja2 import TemplateNotFound
from jinja2.sandbox import SandboxedEnvironment

import sphinx.locale
from sphinx import __display_version__
from sphinx import package_dir
from sphinx.application import Sphinx
from sphinx.builders import Builder
from sphinx.config import Config
from sphinx.deprecation import RemovedInSphinx40Warning, RemovedInSphinx50Warning
from sphinx.ext.autodoc import Documenter
from sphinx.ext.autosummary import import_by_name, get_documenter
from sphinx.locale import __
from sphinx.registry import SphinxComponentRegistry
from sphinx.util import logging
from sphinx.util import rst
from sphinx.util.inspect import safe_getattr
from sphinx.util.osutil import ensuredir
from sphinx.util.template import SphinxTemplateLoader


logger = logging.getLogger(__name__)


class DummyApplication:
    """Dummy Application class for sphinx-autogen command."""

    def __init__(self, translator: NullTranslations) -> None:
        self.config = Config()
        self.registry = SphinxComponentRegistry()
        self.messagelog = []  # type: List[str]
        self.srcdir = "/"
        self.translator = translator
        self.verbosity = 0
        self._warncount = 0
        self.warningiserror = False

        self.config.init_values()

    def emit_firstresult(self, *args: Any) -> None:
        pass


AutosummaryEntry = NamedTuple('AutosummaryEntry', [('name', str),
                                                   ('path', str),
                                                   ('template', str),
                                                   ('recursive', bool)])


def setup_documenters(app: Any) -> None:
    from sphinx.ext.autodoc import (
        ModuleDocumenter, ClassDocumenter, ExceptionDocumenter, DataDocumenter,
        FunctionDocumenter, MethodDocumenter, AttributeDocumenter,
        InstanceAttributeDocumenter, DecoratorDocumenter, PropertyDocumenter,
        SlotsAttributeDocumenter, DataDeclarationDocumenter,
        SingledispatchFunctionDocumenter,
    )
    documenters = [
        ModuleDocumenter, ClassDocumenter, ExceptionDocumenter, DataDocumenter,
        FunctionDocumenter, MethodDocumenter, AttributeDocumenter,
        InstanceAttributeDocumenter, DecoratorDocumenter, PropertyDocumenter,
        SlotsAttributeDocumenter, DataDeclarationDocumenter,
        SingledispatchFunctionDocumenter,
    ]  # type: List[Type[Documenter]]
    for documenter in documenters:
        app.registry.add_documenter(documenter.objtype, documenter)


def _simple_info(msg: str) -> None:
    print(msg)


def _simple_warn(msg: str) -> None:
    print('WARNING: ' + msg, file=sys.stderr)


def _underline(title: str, line: str = '=') -> str:
    if '\n' in title:
        raise ValueError('Can only underline single lines')
    return title + '\n' + line * len(title)


class AutosummaryRenderer:
    """A helper class for rendering."""

    def __init__(self, app: Union[Builder, Sphinx], template_dir: str = None) -> None:
        if isinstance(app, Builder):
            warnings.warn('The first argument for AutosummaryRenderer has been '
                          'changed to Sphinx object',
                          RemovedInSphinx50Warning, stacklevel=2)
        if template_dir:
            warnings.warn('template_dir argument for AutosummaryRenderer is deprecated.',
                          RemovedInSphinx50Warning)

        system_templates_path = [os.path.join(package_dir, 'ext', 'autosummary', 'templates')]
        loader = SphinxTemplateLoader(app.srcdir, app.config.templates_path,
                                      system_templates_path)

        self.env = SandboxedEnvironment(loader=loader)
        self.env.filters['escape'] = rst.escape
        self.env.filters['e'] = rst.escape
        self.env.filters['underline'] = _underline

        if isinstance(app, (Sphinx, DummyApplication)):
            if app.translator:
                self.env.add_extension("jinja2.ext.i18n")
                self.env.install_gettext_translations(app.translator)  # type: ignore
        elif isinstance(app, Builder):
            if app.app.translator:
                self.env.add_extension("jinja2.ext.i18n")
                self.env.install_gettext_translations(app.app.translator)  # type: ignore

    def exists(self, template_name: str) -> bool:
        """Check if template file exists."""
        warnings.warn('AutosummaryRenderer.exists() is deprecated.',
                      RemovedInSphinx50Warning, stacklevel=2)
        try:
            self.env.get_template(template_name)
            return True
        except TemplateNotFound:
            return False

    def render(self, objtype: str, context: Dict) -> str:
        """Render a template file."""
        if objtype.endswith('.rst'):
            # old styled: template_name is given
            warnings.warn('AutosummaryRenderer.render() takes an object type as an argument.',
                          RemovedInSphinx50Warning, stacklevel=2)
            return self.env.get_template(objtype).render(context)
        else:
            # objtype is given
            try:
                template = self.env.get_template('autosummary/%s.rst' % objtype)
            except TemplateNotFound:
                # fallback to base.rst
                template = self.env.get_template('autosummary/base.rst')

            return template.render(context)


# -- Generating output ---------------------------------------------------------


def generate_autosummary_content(name: str, obj: Any, parent: Any,
                                 template: AutosummaryRenderer, template_name: str,
                                 imported_members: bool, app: Any,
                                 recursive: bool) -> str:
    doc = get_documenter(app, obj, parent)

    def skip_member(obj: Any, name: str, objtype: str) -> bool:
        try:
            return app.emit_firstresult('autodoc-skip-member', objtype, name,
                                        obj, False, {})
        except Exception as exc:
            logger.warning(__('autosummary: failed to determine %r to be documented, '
                              'the following exception was raised:\n%s'),
                           name, exc, type='autosummary')
            return False

    def get_members(obj: Any, types: Set[str], include_public: List[str] = [],
                    imported: bool = True) -> Tuple[List[str], List[str]]:
        items = []  # type: List[str]
        public = []  # type: List[str]
        for name in dir(obj):
            try:
                value = safe_getattr(obj, name)
            except AttributeError:
                continue
            documenter = get_documenter(app, value, obj)
            if documenter.objtype in types:
                # skip imported members if expected
                if imported or getattr(value, '__module__', None) == obj.__name__:
                    skipped = skip_member(value, name, documenter.objtype)
                    if skipped is True:
                        pass
                    elif skipped is False:
                        # show the member forcedly
                        items.append(name)
                        public.append(name)
                    else:
                        items.append(name)
                        if name in include_public or not name.startswith('_'):
                            # considers member as public
                            public.append(name)
        return public, items

    def get_modules(obj: Any) -> Tuple[List[str], List[str]]:
        items = []  # type: List[str]
        for _, modname, ispkg in pkgutil.iter_modules(obj.__path__):
            fullname = name + '.' + modname
            items.append(fullname)
        public = [x for x in items if not x.split('.')[-1].startswith('_')]
        return public, items

    ns = {}  # type: Dict[str, Any]

    if doc.objtype == 'module':
        ns['members'] = dir(obj)
        ns['functions'], ns['all_functions'] = \
            get_members(obj, {'function'}, imported=imported_members)
        ns['classes'], ns['all_classes'] = \
            get_members(obj, {'class'}, imported=imported_members)
        ns['exceptions'], ns['all_exceptions'] = \
            get_members(obj, {'exception'}, imported=imported_members)
        ispackage = hasattr(obj, '__path__')
        if ispackage and recursive:
            ns['modules'], ns['all_modules'] = get_modules(obj)
    elif doc.objtype == 'class':
        ns['members'] = dir(obj)
        ns['inherited_members'] = \
            set(dir(obj)) - set(obj.__dict__.keys())
        ns['methods'], ns['all_methods'] = \
            get_members(obj, {'method'}, ['__init__'])
        ns['attributes'], ns['all_attributes'] = \
            get_members(obj, {'attribute', 'property'})

    parts = name.split('.')
    if doc.objtype in ('method', 'attribute', 'property'):
        mod_name = '.'.join(parts[:-2])
        cls_name = parts[-2]
        obj_name = '.'.join(parts[-2:])
        ns['class'] = cls_name
    else:
        mod_name, obj_name = '.'.join(parts[:-1]), parts[-1]

    ns['fullname'] = name
    ns['module'] = mod_name
    ns['objname'] = obj_name
    ns['name'] = parts[-1]

    ns['objtype'] = doc.objtype
    ns['underline'] = len(name) * '='

    return template.render(doc.objtype, ns)


def generate_autosummary_docs(sources: List[str], output_dir: str = None,
                              suffix: str = '.rst', warn: Callable = None,
                              info: Callable = None, base_path: str = None,
                              builder: Builder = None, template_dir: str = None,
                              imported_members: bool = False, app: Any = None,
                              overwrite: bool = True) -> None:
    if info:
        warnings.warn('info argument for generate_autosummary_docs() is deprecated.',
                      RemovedInSphinx40Warning)
        _info = info
    else:
        _info = logger.info

    if warn:
        warnings.warn('warn argument for generate_autosummary_docs() is deprecated.',
                      RemovedInSphinx40Warning)
        _warn = warn
    else:
        _warn = logger.warning

    if builder:
        warnings.warn('builder argument for generate_autosummary_docs() is deprecated.',
                      RemovedInSphinx50Warning)

    if template_dir:
        warnings.warn('template_dir argument for generate_autosummary_docs() is deprecated.',
                      RemovedInSphinx50Warning)

    showed_sources = list(sorted(sources))
    if len(showed_sources) > 20:
        showed_sources = showed_sources[:10] + ['...'] + showed_sources[-10:]
    _info(__('[autosummary] generating autosummary for: %s') %
          ', '.join(showed_sources))

    if output_dir:
        _info(__('[autosummary] writing to %s') % output_dir)

    if base_path is not None:
        sources = [os.path.join(base_path, filename) for filename in sources]

    template = AutosummaryRenderer(app)

    # read
    items = find_autosummary_in_files(sources)

    # keep track of new files
    new_files = []

    # write
    for entry in sorted(set(items), key=str):
        if entry.path is None:
            # The corresponding autosummary:: directive did not have
            # a :toctree: option
            continue

        path = output_dir or os.path.abspath(entry.path)
        ensuredir(path)

        try:
            name, obj, parent, mod_name = import_by_name(entry.name)
        except ImportError as e:
            _warn(__('[autosummary] failed to import %r: %s') % (entry.name, e))
            continue

        content = generate_autosummary_content(name, obj, parent, template, entry.template,
                                               imported_members, app, entry.recursive)

        filename = os.path.join(path, name + suffix)
        if os.path.isfile(filename):
            with open(filename) as f:
                old_content = f.read()

            if content == old_content:
                continue
            elif overwrite:  # content has changed
                with open(filename, 'w') as f:
                    f.write(content)
                new_files.append(filename)
        else:
            with open(filename, 'w') as f:
                f.write(content)
            new_files.append(filename)

    # descend recursively to new files
    if new_files:
        generate_autosummary_docs(new_files, output_dir=output_dir,
                                  suffix=suffix, warn=warn, info=info,
                                  base_path=base_path,
                                  imported_members=imported_members, app=app,
                                  overwrite=overwrite)


# -- Finding documented entries in files ---------------------------------------

def find_autosummary_in_files(filenames: List[str]) -> List[AutosummaryEntry]:
    """Find out what items are documented in source/*.rst.

    See `find_autosummary_in_lines`.
    """
    documented = []  # type: List[AutosummaryEntry]
    for filename in filenames:
        with open(filename, encoding='utf-8', errors='ignore') as f:
            lines = f.read().splitlines()
            documented.extend(find_autosummary_in_lines(lines, filename=filename))
    return documented


def find_autosummary_in_docstring(name: str, module: str = None, filename: str = None
                                  ) -> List[AutosummaryEntry]:
    """Find out what items are documented in the given object's docstring.

    See `find_autosummary_in_lines`.
    """
    if module:
        warnings.warn('module argument for find_autosummary_in_docstring() is deprecated.',
                      RemovedInSphinx50Warning)

    try:
        real_name, obj, parent, modname = import_by_name(name)
        lines = pydoc.getdoc(obj).splitlines()
        return find_autosummary_in_lines(lines, module=name, filename=filename)
    except AttributeError:
        pass
    except ImportError as e:
        print("Failed to import '%s': %s" % (name, e))
    except SystemExit:
        print("Failed to import '%s'; the module executes module level "
              "statement and it might call sys.exit()." % name)
    return []


def find_autosummary_in_lines(lines: List[str], module: str = None, filename: str = None
                              ) -> List[AutosummaryEntry]:
    """Find out what items appear in autosummary:: directives in the
    given lines.

    Returns a list of (name, toctree, template) where *name* is a name
    of an object and *toctree* the :toctree: path of the corresponding
    autosummary directive (relative to the root of the file name), and
    *template* the value of the :template: option. *toctree* and
    *template* ``None`` if the directive does not have the
    corresponding options set.
    """
    autosummary_re = re.compile(r'^(\s*)\.\.\s+autosummary::\s*')
    automodule_re = re.compile(
        r'^\s*\.\.\s+automodule::\s*([A-Za-z0-9_.]+)\s*$')
    module_re = re.compile(
        r'^\s*\.\.\s+(current)?module::\s*([a-zA-Z0-9_.]+)\s*$')
    autosummary_item_re = re.compile(r'^\s+(~?[_a-zA-Z][a-zA-Z0-9_.]*)\s*.*?')
    recursive_arg_re = re.compile(r'^\s+:recursive:\s*$')
    toctree_arg_re = re.compile(r'^\s+:toctree:\s*(.*?)\s*$')
    template_arg_re = re.compile(r'^\s+:template:\s*(.*?)\s*$')

    documented = []  # type: List[AutosummaryEntry]

    recursive = False
    toctree = None  # type: str
    template = None
    current_module = module
    in_autosummary = False
    base_indent = ""

    for line in lines:
        if in_autosummary:
            m = recursive_arg_re.match(line)
            if m:
                recursive = True
                continue

            m = toctree_arg_re.match(line)
            if m:
                toctree = m.group(1)
                if filename:
                    toctree = os.path.join(os.path.dirname(filename),
                                           toctree)
                continue

            m = template_arg_re.match(line)
            if m:
                template = m.group(1).strip()
                continue

            if line.strip().startswith(':'):
                continue  # skip options

            m = autosummary_item_re.match(line)
            if m:
                name = m.group(1).strip()
                if name.startswith('~'):
                    name = name[1:]
                if current_module and \
                   not name.startswith(current_module + '.'):
                    name = "%s.%s" % (current_module, name)
                documented.append(AutosummaryEntry(name, toctree, template, recursive))
                continue

            if not line.strip() or line.startswith(base_indent + " "):
                continue

            in_autosummary = False

        m = autosummary_re.match(line)
        if m:
            in_autosummary = True
            base_indent = m.group(1)
            recursive = False
            toctree = None
            template = None
            continue

        m = automodule_re.search(line)
        if m:
            current_module = m.group(1).strip()
            # recurse into the automodule docstring
            documented.extend(find_autosummary_in_docstring(
                current_module, filename=filename))
            continue

        m = module_re.match(line)
        if m:
            current_module = m.group(2)
            continue

    return documented


def get_parser() -> argparse.ArgumentParser:
    parser = argparse.ArgumentParser(
        usage='%(prog)s [OPTIONS] <SOURCE_FILE>...',
        epilog=__('For more information, visit <http://sphinx-doc.org/>.'),
        description=__("""
Generate ReStructuredText using autosummary directives.

sphinx-autogen is a frontend to sphinx.ext.autosummary.generate. It generates
the reStructuredText files from the autosummary directives contained in the
given input files.

The format of the autosummary directive is documented in the
``sphinx.ext.autosummary`` Python module and can be read using::

  pydoc sphinx.ext.autosummary
"""))

    parser.add_argument('--version', action='version', dest='show_version',
                        version='%%(prog)s %s' % __display_version__)

    parser.add_argument('source_file', nargs='+',
                        help=__('source files to generate rST files for'))

    parser.add_argument('-o', '--output-dir', action='store',
                        dest='output_dir',
                        help=__('directory to place all output in'))
    parser.add_argument('-s', '--suffix', action='store', dest='suffix',
                        default='rst',
                        help=__('default suffix for files (default: '
                                '%(default)s)'))
    parser.add_argument('-t', '--templates', action='store', dest='templates',
                        default=None,
                        help=__('custom template directory (default: '
                                '%(default)s)'))
    parser.add_argument('-i', '--imported-members', action='store_true',
                        dest='imported_members', default=False,
                        help=__('document imported members (default: '
                                '%(default)s)'))

    return parser


def main(argv: List[str] = sys.argv[1:]) -> None:
    sphinx.locale.setlocale(locale.LC_ALL, '')
    sphinx.locale.init_console(os.path.join(package_dir, 'locale'), 'sphinx')
    translator, _ = sphinx.locale.init([], None)

    app = DummyApplication(translator)
    logging.setup(app, sys.stdout, sys.stderr)  # type: ignore
    setup_documenters(app)
    args = get_parser().parse_args(argv)

    if args.templates:
        app.config.templates_path.append(path.abspath(args.templates))

    generate_autosummary_docs(args.source_file, args.output_dir,
                              '.' + args.suffix,
                              imported_members=args.imported_members,
                              app=app)


if __name__ == '__main__':
    main()<|MERGE_RESOLUTION|>--- conflicted
+++ resolved
@@ -25,13 +25,9 @@
 import re
 import sys
 import warnings
-<<<<<<< HEAD
-from typing import Any, Callable, Dict, List, NamedTuple, Set, Tuple, Type
-=======
 from gettext import NullTranslations
 from os import path
-from typing import Any, Callable, Dict, List, NamedTuple, Set, Tuple, Union
->>>>>>> 2619f854
+from typing import Any, Callable, Dict, List, NamedTuple, Set, Tuple, Type, Union
 
 from jinja2 import TemplateNotFound
 from jinja2.sandbox import SandboxedEnvironment
