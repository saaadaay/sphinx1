# -*- coding: utf-8 -*-
"""
    sphinx.ext.autosummary.generate
    ~~~~~~~~~~~~~~~~~~~~~~~~~~~~~~~

    Usable as a library or script to generate automatic RST source files for
    items referred to in autosummary:: directives.

    Each generated RST file contains a single auto*:: directive which
    extracts the docstring of the referred item.

    Example Makefile rule::

       generate:
               sphinx-autogen -o source/generated source/*.rst

    :copyright: Copyright 2007-2014 by the Sphinx team, see AUTHORS.
    :license: BSD, see LICENSE for details.
"""
from __future__ import print_function

import os
import re
import sys
import pydoc
import optparse

from jinja2 import FileSystemLoader, TemplateNotFound
from jinja2.sandbox import SandboxedEnvironment

from sphinx import package_dir
from sphinx.ext.autosummary import import_by_name, get_documenter
from sphinx.jinja2glue import BuiltinTemplateLoader
from sphinx.util.osutil import ensuredir
from sphinx.util.inspect import safe_getattr

# Add documenters to AutoDirective registry
from sphinx.ext.autodoc import add_documenter, \
    ModuleDocumenter, ClassDocumenter, ExceptionDocumenter, DataDocumenter, \
    FunctionDocumenter, MethodDocumenter, AttributeDocumenter, \
    InstanceAttributeDocumenter
add_documenter(ModuleDocumenter)
add_documenter(ClassDocumenter)
add_documenter(ExceptionDocumenter)
add_documenter(DataDocumenter)
add_documenter(FunctionDocumenter)
add_documenter(MethodDocumenter)
add_documenter(AttributeDocumenter)
add_documenter(InstanceAttributeDocumenter)


def main(argv=sys.argv):
    usage = """%prog [OPTIONS] SOURCEFILE ..."""
    p = optparse.OptionParser(usage.strip())
    p.add_option("-o", "--output-dir", action="store", type="string",
                 dest="output_dir", default=None,
                 help="Directory to place all output in")
    p.add_option("-s", "--suffix", action="store", type="string",
                 dest="suffix", default="rst",
                 help="Default suffix for files (default: %default)")
    p.add_option("-t", "--templates", action="store", type="string",
                 dest="templates", default=None,
                 help="Custom template directory (default: %default)")
    options, args = p.parse_args(argv[1:])

    if len(args) < 1:
        p.error('no input files given')

    generate_autosummary_docs(args, options.output_dir,
                              "." + options.suffix,
                              template_dir=options.templates)

def _simple_info(msg):
    print(msg)

def _simple_warn(msg):
    print('WARNING: ' + msg, file=sys.stderr)

# -- Generating output ---------------------------------------------------------

def generate_autosummary_docs(sources, output_dir=None, suffix='.rst',
                              warn=_simple_warn, info=_simple_info,
                              base_path=None, builder=None, template_dir=None):

    showed_sources = list(sorted(sources))
    if len(showed_sources) > 20:
        showed_sources = showed_sources[:10] + ['...'] + showed_sources[-10:]
    info('[autosummary] generating autosummary for: %s' %
         ', '.join(showed_sources))

    if output_dir:
        info('[autosummary] writing to %s' % output_dir)

    if base_path is not None:
        sources = [os.path.join(base_path, filename) for filename in sources]

    # create our own templating environment
    template_dirs = [os.path.join(package_dir, 'ext',
                                  'autosummary', 'templates')]
    if builder is not None:
        # allow the user to override the templates
        template_loader = BuiltinTemplateLoader()
        template_loader.init(builder, dirs=template_dirs)
    else:
        if template_dir:
            template_dirs.insert(0, template_dir)
        template_loader = FileSystemLoader(template_dirs)
    template_env = SandboxedEnvironment(loader=template_loader)

    # read
    items = find_autosummary_in_files(sources)

    # keep track of new files
    new_files = []

    # write
    for name, path, template_name in sorted(set(items), key=str):
        if path is None:
            # The corresponding autosummary:: directive did not have
            # a :toctree: option
            continue

        path = output_dir or os.path.abspath(path)
        ensuredir(path)

        try:
<<<<<<< HEAD
            name, obj, parent = import_by_name(name)
        except ImportError as e:
=======
            name, obj, parent, mod_name = import_by_name(name)
        except ImportError, e:
>>>>>>> 269421bc
            warn('[autosummary] failed to import %r: %s' % (name, e))
            continue

        fn = os.path.join(path, name + suffix)

        # skip it if it exists
        if os.path.isfile(fn):
            continue

        new_files.append(fn)

        f = open(fn, 'w')

        try:
            doc = get_documenter(obj, parent)

            if template_name is not None:
                template = template_env.get_template(template_name)
            else:
                try:
                    template = template_env.get_template('autosummary/%s.rst'
                                                         % doc.objtype)
                except TemplateNotFound:
                    template = template_env.get_template('autosummary/base.rst')

            def get_members(obj, typ, include_public=[]):
                items = []
                for name in dir(obj):
                    try:
                        documenter = get_documenter(safe_getattr(obj, name),
                                                    obj)
                    except AttributeError:
                        continue
                    if documenter.objtype == typ:
                        items.append(name)
                public = [x for x in items
                          if x in include_public or not x.startswith('_')]
                return public, items

            ns = {}

            if doc.objtype == 'module':
                ns['members'] = dir(obj)
                ns['functions'], ns['all_functions'] = \
                                   get_members(obj, 'function')
                ns['classes'], ns['all_classes'] = \
                                 get_members(obj, 'class')
                ns['exceptions'], ns['all_exceptions'] = \
                                   get_members(obj, 'exception')
            elif doc.objtype == 'class':
                ns['members'] = dir(obj)
                ns['methods'], ns['all_methods'] = \
                                 get_members(obj, 'method', ['__init__'])
                ns['attributes'], ns['all_attributes'] = \
                                 get_members(obj, 'attribute')

            parts = name.split('.')
            if doc.objtype in ('method', 'attribute'):
                mod_name = '.'.join(parts[:-2])
                cls_name = parts[-2]
                obj_name = '.'.join(parts[-2:])
                ns['class'] = cls_name
            else:
                mod_name, obj_name = '.'.join(parts[:-1]), parts[-1]

            ns['fullname'] = name
            ns['module'] = mod_name
            ns['objname'] = obj_name
            ns['name'] = parts[-1]

            ns['objtype'] = doc.objtype
            ns['underline'] = len(name) * '='

            rendered = template.render(**ns)
            f.write(rendered)
        finally:
            f.close()

    # descend recursively to new files
    if new_files:
        generate_autosummary_docs(new_files, output_dir=output_dir,
                                  suffix=suffix, warn=warn, info=info,
                                  base_path=base_path, builder=builder,
                                  template_dir=template_dir)


# -- Finding documented entries in files ---------------------------------------

def find_autosummary_in_files(filenames):
    """Find out what items are documented in source/*.rst.

    See `find_autosummary_in_lines`.
    """
    documented = []
    for filename in filenames:
        f = open(filename, 'r')
        lines = f.read().splitlines()
        documented.extend(find_autosummary_in_lines(lines, filename=filename))
        f.close()
    return documented

def find_autosummary_in_docstring(name, module=None, filename=None):
    """Find out what items are documented in the given object's docstring.

    See `find_autosummary_in_lines`.
    """
    try:
        real_name, obj, parent, modname = import_by_name(name)
        lines = pydoc.getdoc(obj).splitlines()
        return find_autosummary_in_lines(lines, module=name, filename=filename)
    except AttributeError:
        pass
<<<<<<< HEAD
    except ImportError as e:
        print("Failed to import '%s': %s" % (name, e))
=======
    except ImportError, e:
        print "Failed to import '%s': %s" % (name, e)
    except SystemExit, e:
        print("Failed to import '%s'; the module executes module level "
              "statement and it might call sys.exit()." % name)
>>>>>>> 269421bc
    return []

def find_autosummary_in_lines(lines, module=None, filename=None):
    """Find out what items appear in autosummary:: directives in the
    given lines.

    Returns a list of (name, toctree, template) where *name* is a name
    of an object and *toctree* the :toctree: path of the corresponding
    autosummary directive (relative to the root of the file name), and
    *template* the value of the :template: option. *toctree* and
    *template* ``None`` if the directive does not have the
    corresponding options set.
    """
    autosummary_re = re.compile(r'^(\s*)\.\.\s+autosummary::\s*')
    automodule_re = re.compile(
        r'^\s*\.\.\s+automodule::\s*([A-Za-z0-9_.]+)\s*$')
    module_re = re.compile(
        r'^\s*\.\.\s+(current)?module::\s*([a-zA-Z0-9_.]+)\s*$')
    autosummary_item_re = re.compile(r'^\s+(~?[_a-zA-Z][a-zA-Z0-9_.]*)\s*.*?')
    toctree_arg_re = re.compile(r'^\s+:toctree:\s*(.*?)\s*$')
    template_arg_re = re.compile(r'^\s+:template:\s*(.*?)\s*$')

    documented = []

    toctree = None
    template = None
    current_module = module
    in_autosummary = False
    base_indent = ""

    for line in lines:
        if in_autosummary:
            m = toctree_arg_re.match(line)
            if m:
                toctree = m.group(1)
                if filename:
                    toctree = os.path.join(os.path.dirname(filename),
                                           toctree)
                continue

            m = template_arg_re.match(line)
            if m:
                template = m.group(1).strip()
                continue

            if line.strip().startswith(':'):
                continue # skip options

            m = autosummary_item_re.match(line)
            if m:
                name = m.group(1).strip()
                if name.startswith('~'):
                    name = name[1:]
                if current_module and \
                       not name.startswith(current_module + '.'):
                    name = "%s.%s" % (current_module, name)
                documented.append((name, toctree, template))
                continue

            if not line.strip() or line.startswith(base_indent + " "):
                continue

            in_autosummary = False

        m = autosummary_re.match(line)
        if m:
            in_autosummary = True
            base_indent = m.group(1)
            toctree = None
            template = None
            continue

        m = automodule_re.search(line)
        if m:
            current_module = m.group(1).strip()
            # recurse into the automodule docstring
            documented.extend(find_autosummary_in_docstring(
                current_module, filename=filename))
            continue

        m = module_re.match(line)
        if m:
            current_module = m.group(2)
            continue

    return documented


if __name__ == '__main__':
    main()<|MERGE_RESOLUTION|>--- conflicted
+++ resolved
@@ -124,13 +124,8 @@
         ensuredir(path)
 
         try:
-<<<<<<< HEAD
-            name, obj, parent = import_by_name(name)
+            name, obj, parent, mod_name = import_by_name(name)
         except ImportError as e:
-=======
-            name, obj, parent, mod_name = import_by_name(name)
-        except ImportError, e:
->>>>>>> 269421bc
             warn('[autosummary] failed to import %r: %s' % (name, e))
             continue
 
@@ -243,16 +238,11 @@
         return find_autosummary_in_lines(lines, module=name, filename=filename)
     except AttributeError:
         pass
-<<<<<<< HEAD
     except ImportError as e:
         print("Failed to import '%s': %s" % (name, e))
-=======
-    except ImportError, e:
-        print "Failed to import '%s': %s" % (name, e)
-    except SystemExit, e:
+    except SystemExit as e:
         print("Failed to import '%s'; the module executes module level "
               "statement and it might call sys.exit()." % name)
->>>>>>> 269421bc
     return []
 
 def find_autosummary_in_lines(lines, module=None, filename=None):
