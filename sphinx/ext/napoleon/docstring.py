"""Classes for docstring parsing and formatting."""

from __future__ import annotations

import collections
import contextlib
import inspect
import re
from functools import partial
from typing import TYPE_CHECKING, Any, Callable

from sphinx.locale import _, __
from sphinx.util import logging
from sphinx.util.typing import get_type_hints, stringify_annotation

if TYPE_CHECKING:
    from sphinx.application import Sphinx
    from sphinx.config import Config as SphinxConfig

logger = logging.getLogger(__name__)

_directive_regex = re.compile(r'\.\. \S+::')
_google_section_regex = re.compile(r'^(\s|\w)+:\s*$')
_google_typed_arg_regex = re.compile(r'(.+?)\(\s*(.*[^\s]+)\s*\)')
_numpy_section_regex = re.compile(r'^[=\-`:\'"~^_*+#<>]{2,}\s*$')
_single_colon_regex = re.compile(r'(?<!:):(?!:)')
_xref_or_code_regex = re.compile(
    r'((?::(?:[a-zA-Z0-9]+[\-_+:.])*[a-zA-Z0-9]+:`.+?`)|'
    r'(?:``.+?``)|'
    r'(?::meta .+:.*)|'
    r'(?:`.+?\s*(?<!\x00)<.*?>`))')
_xref_regex = re.compile(
    r'(?:(?::(?:[a-zA-Z0-9]+[\-_+:.])*[a-zA-Z0-9]+:)?`.+?`)',
)
_bullet_list_regex = re.compile(r'^(\*|\+|\-)(\s+\S|\s*$)')
_enumerated_list_regex = re.compile(
    r'^(?P<paren>\()?'
    r'(\d+|#|[ivxlcdm]+|[IVXLCDM]+|[a-zA-Z])'
    r'(?(paren)\)|\.)(\s+\S|\s*$)')
_token_regex = re.compile(
    r"(,\sor\s|\sor\s|\sof\s|:\s|\sto\s|,\sand\s|\sand\s|,\s"
    r"|[{]|[}]"
    r'|"(?:\\"|[^"])*"'
    r"|'(?:\\'|[^'])*')",
)
_default_regex = re.compile(
    r"^default[^_0-9A-Za-z].*$",
)
_SINGLETONS = ("None", "True", "False", "Ellipsis")


class Deque(collections.deque):
    """
    A subclass of deque that mimics ``pockets.iterators.modify_iter``.

    The `.Deque.get` and `.Deque.next` methods are added.
    """

    sentinel = object()

    def get(self, n: int) -> Any:
        """
        Return the nth element of the stack, or ``self.sentinel`` if n is
        greater than the stack size.
        """
        return self[n] if n < len(self) else self.sentinel

    def next(self) -> Any:
        if self:
            return super().popleft()
        else:
            raise StopIteration


def _convert_type_spec(_type: str, translations: dict[str, str] | None = None) -> str:
    """Convert type specification to reference in reST."""
    if translations is not None and _type in translations:
        return translations[_type]
    if _type == 'None':
        return ':py:obj:`None`'
    return f':py:class:`{_type}`'


class GoogleDocstring:
    """Convert Google style docstrings to reStructuredText.

    Parameters
    ----------
    docstring : :obj:`str` or :obj:`list` of :obj:`str`
        The docstring to parse, given either as a string or split into
        individual lines.
    config: :obj:`sphinx.ext.napoleon.Config` or :obj:`sphinx.config.Config`
        The configuration settings to use. If not given, defaults to the
        config object on `app`; or if `app` is not given defaults to the
        a new :class:`sphinx.ext.napoleon.Config` object.


    Other Parameters
    ----------------
    app : :class:`sphinx.application.Sphinx`, optional
        Application object representing the Sphinx process.
    what : :obj:`str`, optional
        A string specifying the type of the object to which the docstring
        belongs. Valid values: "module", "class", "exception", "function",
        "method", "attribute".
    name : :obj:`str`, optional
        The fully qualified name of the object.
    obj : module, class, exception, function, method, or attribute
        The object to which the docstring belongs.
    options : :class:`sphinx.ext.autodoc.Options`, optional
        The options given to the directive: an object with attributes
        inherited_members, undoc_members, show_inheritance and no_index that
        are True if the flag option of same name was given to the auto
        directive.


    Example
    -------
    >>> from sphinx.ext.napoleon import Config
    >>> config = Config(napoleon_use_param=True, napoleon_use_rtype=True)
    >>> docstring = '''One line summary.
    ...
    ... Extended description.
    ...
    ... Args:
    ...   arg1(int): Description of `arg1`
    ...   arg2(str): Description of `arg2`
    ... Returns:
    ...   str: Description of return value.
    ... '''
    >>> print(GoogleDocstring(docstring, config))
    One line summary.
    <BLANKLINE>
    Extended description.
    <BLANKLINE>
    :param arg1: Description of `arg1`
    :type arg1: int
    :param arg2: Description of `arg2`
    :type arg2: str
    <BLANKLINE>
    :returns: Description of return value.
    :rtype: str
    <BLANKLINE>

    """

    _name_rgx = re.compile(r"^\s*((?::(?P<role>\S+):)?`(?P<name>~?[a-zA-Z0-9_.-]+)`|"
                           r" (?P<name2>~?[a-zA-Z0-9_.-]+))\s*", re.X)

    def __init__(
        self,
        docstring: str | list[str],
        config: SphinxConfig | None = None,
        app: Sphinx | None = None,
        what: str = '',
        name: str = '',
        obj: Any = None,
        options: Any = None,
    ) -> None:
        self._app = app
        if config:
            self._config = config
        elif app:
            self._config = app.config
        else:
            from sphinx.ext.napoleon import Config

            self._config = Config()  # type: ignore[assignment]

        if not what:
            if inspect.isclass(obj):
                what = 'class'
            elif inspect.ismodule(obj):
                what = 'module'
            elif callable(obj):
                what = 'function'
            else:
                what = 'object'

        self._what = what
        self._name = name
        self._obj = obj
        self._opt = options
        if isinstance(docstring, str):
            lines = docstring.splitlines()
        else:
            lines = docstring
        self._lines = Deque(map(str.rstrip, lines))
        self._parsed_lines: list[str] = []
        self._is_in_section = False
        self._section_indent = 0
        if not hasattr(self, '_directive_sections'):
            self._directive_sections: list[str] = []
        if not hasattr(self, '_sections'):
            self._sections: dict[str, Callable] = {
                'args': self._parse_parameters_section,
                'arguments': self._parse_parameters_section,
                'attention': partial(self._parse_admonition, 'attention'),
                'attributes': self._parse_attributes_section,
                'caution': partial(self._parse_admonition, 'caution'),
                'danger': partial(self._parse_admonition, 'danger'),
                'error': partial(self._parse_admonition, 'error'),
                'example': self._parse_examples_section,
                'examples': self._parse_examples_section,
                'hint': partial(self._parse_admonition, 'hint'),
                'important': partial(self._parse_admonition, 'important'),
                'keyword args': self._parse_keyword_arguments_section,
                'keyword arguments': self._parse_keyword_arguments_section,
                'methods': self._parse_methods_section,
                'note': partial(self._parse_admonition, 'note'),
                'notes': self._parse_notes_section,
                'other parameters': self._parse_other_parameters_section,
                'parameters': self._parse_parameters_section,
                'receive': self._parse_receives_section,
                'receives': self._parse_receives_section,
                'return': self._parse_returns_section,
                'returns': self._parse_returns_section,
                'raise': self._parse_raises_section,
                'raises': self._parse_raises_section,
                'references': self._parse_references_section,
                'see also': self._parse_see_also_section,
                'tip': partial(self._parse_admonition, 'tip'),
                'todo': partial(self._parse_admonition, 'todo'),
                'warning': partial(self._parse_admonition, 'warning'),
                'warnings': partial(self._parse_admonition, 'warning'),
                'warn': self._parse_warns_section,
                'warns': self._parse_warns_section,
                'yield': self._parse_yields_section,
                'yields': self._parse_yields_section,
            }

        self._load_custom_sections()

        self._parse()

    def __str__(self) -> str:
        """Return the parsed docstring in reStructuredText format.

        Returns
        -------
        unicode
            Unicode version of the docstring.

        """
        return '\n'.join(self.lines())

    def lines(self) -> list[str]:
        """Return the parsed lines of the docstring in reStructuredText format.

        Returns
        -------
        list(str)
            The lines of the docstring in a list.

        """
        return self._parsed_lines

    def _consume_indented_block(self, indent: int = 1) -> list[str]:
        lines = []
        line = self._lines.get(0)
        while (
            not self._is_section_break() and
            (not line or self._is_indented(line, indent))
        ):
            lines.append(self._lines.next())
            line = self._lines.get(0)
        return lines

    def _consume_contiguous(self) -> list[str]:
        lines = []
        while (self._lines and
               self._lines.get(0) and
               not self._is_section_header()):
            lines.append(self._lines.next())
        return lines

    def _consume_empty(self) -> list[str]:
        lines = []
        line = self._lines.get(0)
        while self._lines and not line:
            lines.append(self._lines.next())
            line = self._lines.get(0)
        return lines

    def _consume_field(self, parse_type: bool = True, prefer_type: bool = False,
                       ) -> tuple[str, str, list[str]]:
        line = self._lines.next()

        before, colon, after = self._partition_field_on_colon(line)
        _name, _type, _desc = before, '', after

        if parse_type:
            match = _google_typed_arg_regex.match(before)
            if match:
                _name = match.group(1).strip()
                _type = match.group(2)

        _name = self._escape_args_and_kwargs(_name)

        if prefer_type and not _type:
            _type, _name = _name, _type

        if _type and self._config.napoleon_preprocess_types:
            _type = _convert_type_spec(_type, self._config.napoleon_type_aliases or {})

        indent = self._get_indent(line) + 1
        _descs = [_desc] + self._dedent(self._consume_indented_block(indent))
        _descs = self.__class__(_descs, self._config).lines()
        return _name, _type, _descs

    def _consume_fields(self, parse_type: bool = True, prefer_type: bool = False,
                        multiple: bool = False) -> list[tuple[str, str, list[str]]]:
        self._consume_empty()
        fields = []
        while not self._is_section_break():
            _name, _type, _desc = self._consume_field(parse_type, prefer_type)
            if multiple and _name:
                for name in _name.split(","):
                    fields.append((name.strip(), _type, _desc))
            elif _name or _type or _desc:
                fields.append((_name, _type, _desc))
        return fields

    def _consume_inline_attribute(self) -> tuple[str, list[str]]:
        line = self._lines.next()
        _type, colon, _desc = self._partition_field_on_colon(line)
        if not colon or not _desc:
            _type, _desc = _desc, _type
            _desc += colon
        _descs = [_desc] + self._dedent(self._consume_to_end())
        _descs = self.__class__(_descs, self._config).lines()
        return _type, _descs

    def _consume_returns_section(self, preprocess_types: bool = False,
                                 ) -> list[tuple[str, str, list[str]]]:
        lines = self._dedent(self._consume_to_next_section())
        if lines:
            before, colon, after = self._partition_field_on_colon(lines[0])
            _name, _type, _desc = '', '', lines

            if colon:
                if after:
                    _desc = [after] + lines[1:]
                else:
                    _desc = lines[1:]

                _type = before

            if (_type and preprocess_types and
                    self._config.napoleon_preprocess_types):
                _type = _convert_type_spec(_type, self._config.napoleon_type_aliases or {})

            _desc = self.__class__(_desc, self._config).lines()
            return [(_name, _type, _desc)]
        else:
            return []

    def _consume_usage_section(self) -> list[str]:
        lines = self._dedent(self._consume_to_next_section())
        return lines

    def _consume_section_header(self) -> str:
        section = self._lines.next()
        stripped_section = section.strip(':')
        if stripped_section.lower() in self._sections:
            section = stripped_section
        return section

    def _consume_to_end(self) -> list[str]:
        lines = []
        while self._lines:
            lines.append(self._lines.next())
        return lines

    def _consume_to_next_section(self) -> list[str]:
        self._consume_empty()
        lines = []
        while not self._is_section_break():
            lines.append(self._lines.next())
        return lines + self._consume_empty()

    def _dedent(self, lines: list[str], full: bool = False) -> list[str]:
        if full:
            return [line.lstrip() for line in lines]
        else:
            min_indent = self._get_min_indent(lines)
            return [line[min_indent:] for line in lines]

    def _escape_args_and_kwargs(self, name: str) -> str:
        if name.endswith('_') and getattr(self._config, 'strip_signature_backslash', False):
            name = name[:-1] + r'\_'

        if name[:2] == '**':
            return r'\*\*' + name[2:]
        elif name[:1] == '*':
            return r'\*' + name[1:]
        else:
            return name

    def _fix_field_desc(self, desc: list[str]) -> list[str]:
        if self._is_list(desc):
            desc = [''] + desc
        elif desc[0].endswith('::'):
            desc_block = desc[1:]
            indent = self._get_indent(desc[0])
            block_indent = self._get_initial_indent(desc_block)
            if block_indent > indent:
                desc = [''] + desc
            else:
                desc = ['', desc[0]] + self._indent(desc_block, 4)
        return desc

    def _format_admonition(self, admonition: str, lines: list[str]) -> list[str]:
        lines = self._strip_empty(lines)
        if len(lines) == 1:
            return [f'.. {admonition}:: {lines[0].strip()}', '']
        elif lines:
            lines = self._indent(self._dedent(lines), 3)
            return ['.. %s::' % admonition, ''] + lines + ['']
        else:
            return ['.. %s::' % admonition, '']

    def _format_block(
        self, prefix: str, lines: list[str], padding: str | None = None,
    ) -> list[str]:
        if lines:
            if padding is None:
                padding = ' ' * len(prefix)
            result_lines = []
            for i, line in enumerate(lines):
                if i == 0:
                    result_lines.append((prefix + line).rstrip())
                elif line:
                    result_lines.append(padding + line)
                else:
                    result_lines.append('')
            return result_lines
        else:
            return [prefix]

    def _format_docutils_params(self, fields: list[tuple[str, str, list[str]]],
                                field_role: str = 'param', type_role: str = 'type',
                                ) -> list[str]:
        lines = []
        for _name, _type, _desc in fields:
            _desc = self._strip_empty(_desc)
            if any(_desc):
                _desc = self._fix_field_desc(_desc)
                field = f':{field_role} {_name}: '
                lines.extend(self._format_block(field, _desc))
            else:
                lines.append(f':{field_role} {_name}:')

            if _type:
                lines.append(f':{type_role} {_name}: {_type}')
        return lines + ['']

    def _format_field(self, _name: str, _type: str, _desc: list[str]) -> list[str]:
        _desc = self._strip_empty(_desc)
        has_desc = any(_desc)
        separator = ' -- ' if has_desc else ''
        if _name:
            if _type:
                if '`' in _type:
                    field = f'**{_name}** ({_type}){separator}'
                else:
                    field = f'**{_name}** (*{_type}*){separator}'
            else:
                field = f'**{_name}**{separator}'
        elif _type:
            if '`' in _type:
                field = f'{_type}{separator}'
            else:
                field = f'*{_type}*{separator}'
        else:
            field = ''

        if has_desc:
            _desc = self._fix_field_desc(_desc)
            if _desc[0]:
                return [field + _desc[0]] + _desc[1:]
            else:
                return [field] + _desc
        else:
            return [field]

    def _format_fields(self, field_type: str, fields: list[tuple[str, str, list[str]]],
                       ) -> list[str]:
        field_type = ':%s:' % field_type.strip()
        padding = ' ' * len(field_type)
        multi = len(fields) > 1
        lines: list[str] = []
        for _name, _type, _desc in fields:
            field = self._format_field(_name, _type, _desc)
            if multi:
                if lines:
                    lines.extend(self._format_block(padding + ' * ', field))
                else:
                    lines.extend(self._format_block(field_type + ' * ', field))
            else:
                lines.extend(self._format_block(field_type + ' ', field))
        if lines and lines[-1]:
            lines.append('')
        return lines

    def _get_current_indent(self, peek_ahead: int = 0) -> int:
        line = self._lines.get(peek_ahead)
        while line is not self._lines.sentinel:
            if line:
                return self._get_indent(line)
            peek_ahead += 1
            line = self._lines.get(peek_ahead)
        return 0

    def _get_indent(self, line: str) -> int:
        for i, s in enumerate(line):
            if not s.isspace():
                return i
        return len(line)

    def _get_initial_indent(self, lines: list[str]) -> int:
        for line in lines:
            if line:
                return self._get_indent(line)
        return 0

    def _get_min_indent(self, lines: list[str]) -> int:
        min_indent = None
        for line in lines:
            if line:
                indent = self._get_indent(line)
                if min_indent is None or indent < min_indent:
                    min_indent = indent
        return min_indent or 0

    def _indent(self, lines: list[str], n: int = 4) -> list[str]:
        return [(' ' * n) + line for line in lines]

    def _is_indented(self, line: str, indent: int = 1) -> bool:
        for i, s in enumerate(line):  # noqa: SIM110
            if i >= indent:
                return True
            elif not s.isspace():
                return False
        return False

    def _is_list(self, lines: list[str]) -> bool:
        if not lines:
            return False
        if _bullet_list_regex.match(lines[0]):
            return True
        if _enumerated_list_regex.match(lines[0]):
            return True
        if len(lines) < 2 or lines[0].endswith('::'):
            return False
        indent = self._get_indent(lines[0])
        next_indent = indent
        for line in lines[1:]:
            if line:
                next_indent = self._get_indent(line)
                break
        return next_indent > indent

    def _is_section_header(self) -> bool:
        section = self._lines.get(0).lower()
        match = _google_section_regex.match(section)
        if match and section.strip(':') in self._sections:
            header_indent = self._get_indent(section)
            section_indent = self._get_current_indent(peek_ahead=1)
            return section_indent > header_indent
        elif self._directive_sections:
            if _directive_regex.match(section):
                for directive_section in self._directive_sections:
                    if section.startswith(directive_section):
                        return True
        return False

    def _is_section_break(self) -> bool:
        line = self._lines.get(0)
        return (not self._lines or
                self._is_section_header() or
                (self._is_in_section and
                    line and
                    not self._is_indented(line, self._section_indent)))

    def _load_custom_sections(self) -> None:
        if self._config.napoleon_custom_sections is not None:
            for entry in self._config.napoleon_custom_sections:
                if isinstance(entry, str):
                    # if entry is just a label, add to sections list,
                    # using generic section logic.
                    self._sections[entry.lower()] = self._parse_custom_generic_section
                else:
                    # otherwise, assume entry is container;
                    if entry[1] == "params_style":
                        self._sections[entry[0].lower()] = \
                            self._parse_custom_params_style_section
                    elif entry[1] == "returns_style":
                        self._sections[entry[0].lower()] = \
                            self._parse_custom_returns_style_section
                    else:
                        # [0] is new section, [1] is the section to alias.
                        # in the case of key mismatch, just handle as generic section.
                        self._sections[entry[0].lower()] = \
                            self._sections.get(entry[1].lower(),
                                               self._parse_custom_generic_section)

    def _parse(self) -> None:
        self._parsed_lines = self._consume_empty()

        if self._name and self._what in ('attribute', 'data', 'property'):
            res: list[str] = []
            with contextlib.suppress(StopIteration):
                res = self._parse_attribute_docstring()

            self._parsed_lines.extend(res)
            return

        while self._lines:
            if self._is_section_header():
                try:
                    section = self._consume_section_header()
                    self._is_in_section = True
                    self._section_indent = self._get_current_indent()
                    if _directive_regex.match(section):
                        lines = [section] + self._consume_to_next_section()
                    else:
                        lines = self._sections[section.lower()](section)
                finally:
                    self._is_in_section = False
                    self._section_indent = 0
            else:
                if not self._parsed_lines:
                    lines = self._consume_contiguous() + self._consume_empty()
                else:
                    lines = self._consume_to_next_section()
            self._parsed_lines.extend(lines)

    def _parse_admonition(self, admonition: str, section: str) -> list[str]:
        # type (str, str) -> List[str]
        lines = self._consume_to_next_section()
        return self._format_admonition(admonition, lines)

    def _parse_attribute_docstring(self) -> list[str]:
        _type, _desc = self._consume_inline_attribute()
        lines = self._format_field('', '', _desc)
        if _type:
            lines.extend(['', ':type: %s' % _type])
        return lines

    def _parse_attributes_section(self, section: str) -> list[str]:
        lines = []
        for _name, _type, _desc in self._consume_fields():
            if not _type:
                _type = self._lookup_annotation(_name)
            if self._config.napoleon_use_ivar:
                field = ':ivar %s: ' % _name
                lines.extend(self._format_block(field, _desc))
                if _type:
                    lines.append(f':vartype {_name}: {_type}')
            else:
                lines.append('.. attribute:: ' + _name)
                if self._opt:
                    if 'no-index' in self._opt or 'noindex' in self._opt:
                        lines.append('   :no-index:')
                lines.append('')

                fields = self._format_field('', '', _desc)
                lines.extend(self._indent(fields, 3))
                if _type:
                    lines.append('')
                    lines.extend(self._indent([':type: %s' % _type], 3))
                lines.append('')
        if self._config.napoleon_use_ivar:
            lines.append('')
        return lines

    def _parse_examples_section(self, section: str) -> list[str]:
        labels = {
            'example': _('Example'),
            'examples': _('Examples'),
        }
        use_admonition = self._config.napoleon_use_admonition_for_examples
        label = labels.get(section.lower(), section)
        return self._parse_generic_section(label, use_admonition)

    def _parse_custom_generic_section(self, section: str) -> list[str]:
        # for now, no admonition for simple custom sections
        return self._parse_generic_section(section, False)

    def _parse_custom_params_style_section(self, section: str) -> list[str]:
        return self._format_fields(section, self._consume_fields())

    def _parse_custom_returns_style_section(self, section: str) -> list[str]:
        fields = self._consume_returns_section(preprocess_types=True)
        return self._format_fields(section, fields)

    def _parse_usage_section(self, section: str) -> list[str]:
        header = ['.. rubric:: Usage:', '']
        block = ['.. code-block:: python', '']
        lines = self._consume_usage_section()
        lines = self._indent(lines, 3)
        return header + block + lines + ['']

    def _parse_generic_section(self, section: str, use_admonition: bool) -> list[str]:
        lines = self._strip_empty(self._consume_to_next_section())
        lines = self._dedent(lines)
        if use_admonition:
            header = '.. admonition:: %s' % section
            lines = self._indent(lines, 3)
        else:
            header = '.. rubric:: %s' % section
        if lines:
            return [header, ''] + lines + ['']
        else:
            return [header, '']

    def _parse_keyword_arguments_section(self, section: str) -> list[str]:
        fields = self._consume_fields()
        if self._config.napoleon_use_keyword:
            return self._format_docutils_params(
                fields,
                field_role="keyword",
                type_role="kwtype")
        else:
            return self._format_fields(_('Keyword Arguments'), fields)

    def _parse_methods_section(self, section: str) -> list[str]:
        lines: list[str] = []
        for _name, _type, _desc in self._consume_fields(parse_type=False):
            lines.append('.. method:: %s' % _name)
            if self._opt:
                if 'no-index' in self._opt or 'noindex' in self._opt:
                    lines.append('   :no-index:')
            if _desc:
                lines.extend([''] + self._indent(_desc, 3))
            lines.append('')
        return lines

    def _parse_notes_section(self, section: str) -> list[str]:
        use_admonition = self._config.napoleon_use_admonition_for_notes
        return self._parse_generic_section(_('Notes'), use_admonition)

    def _parse_other_parameters_section(self, section: str) -> list[str]:
        if self._config.napoleon_use_param:
            # Allow to declare multiple parameters at once (ex: x, y: int)
            fields = self._consume_fields(multiple=True)
            return self._format_docutils_params(fields)
        else:
            fields = self._consume_fields()
            return self._format_fields(_('Other Parameters'), fields)

    def _parse_parameters_section(self, section: str) -> list[str]:
        if self._config.napoleon_use_param:
            # Allow to declare multiple parameters at once (ex: x, y: int)
            fields = self._consume_fields(multiple=True)
            return self._format_docutils_params(fields)
        else:
            fields = self._consume_fields()
            return self._format_fields(_('Parameters'), fields)

    def _parse_raises_section(self, section: str) -> list[str]:
        fields = self._consume_fields(parse_type=False, prefer_type=True)
        lines: list[str] = []
        for _name, _type, _desc in fields:
            m = self._name_rgx.match(_type)
            if m and m.group('name'):
                _type = m.group('name')
            elif _xref_regex.match(_type):
                pos = _type.find('`')
                _type = _type[pos + 1:-1]
            _type = ' ' + _type if _type else ''
            _desc = self._strip_empty(_desc)
            _descs = ' ' + '\n    '.join(_desc) if any(_desc) else ''
            lines.append(f':raises{_type}:{_descs}')
        if lines:
            lines.append('')
        return lines

    def _parse_receives_section(self, section: str) -> list[str]:
        if self._config.napoleon_use_param:
            # Allow to declare multiple parameters at once (ex: x, y: int)
            fields = self._consume_fields(multiple=True)
            return self._format_docutils_params(fields)
        else:
            fields = self._consume_fields()
            return self._format_fields(_('Receives'), fields)

    def _parse_references_section(self, section: str) -> list[str]:
        use_admonition = self._config.napoleon_use_admonition_for_references
        return self._parse_generic_section(_('References'), use_admonition)

    def _parse_returns_section(self, section: str) -> list[str]:
        fields = self._consume_returns_section()
        multi = len(fields) > 1
        use_rtype = False if multi else self._config.napoleon_use_rtype
        lines: list[str] = []

        for _name, _type, _desc in fields:
            if use_rtype:
                field = self._format_field(_name, '', _desc)
            else:
                field = self._format_field(_name, _type, _desc)

            if multi:
                if lines:
                    lines.extend(self._format_block('          * ', field))
                else:
                    lines.extend(self._format_block(':returns: * ', field))
            else:
                if any(field):  # only add :returns: if there's something to say
                    lines.extend(self._format_block(':returns: ', field))
                if _type and use_rtype:
                    lines.extend([':rtype: %s' % _type, ''])
        if lines and lines[-1]:
            lines.append('')
        return lines

    def _parse_see_also_section(self, section: str) -> list[str]:
        return self._parse_admonition('seealso', section)

    def _parse_warns_section(self, section: str) -> list[str]:
        return self._format_fields(_('Warns'), self._consume_fields())

    def _parse_yields_section(self, section: str) -> list[str]:
        fields = self._consume_returns_section(preprocess_types=True)
        return self._format_fields(_('Yields'), fields)

    def _partition_field_on_colon(self, line: str) -> tuple[str, str, str]:
        before_colon = []
        after_colon = []
        colon = ''
        found_colon = False
        for i, source in enumerate(_xref_or_code_regex.split(line)):
            if found_colon:
                after_colon.append(source)
            else:
                m = _single_colon_regex.search(source)
                if (i % 2) == 0 and m:
                    found_colon = True
                    colon = source[m.start(): m.end()]
                    before_colon.append(source[:m.start()])
                    after_colon.append(source[m.end():])
                else:
                    before_colon.append(source)

        return ("".join(before_colon).strip(),
                colon,
                "".join(after_colon).strip())

    def _strip_empty(self, lines: list[str]) -> list[str]:
        if lines:
            start = -1
            for i, line in enumerate(lines):
                if line:
                    start = i
                    break
            if start == -1:
                lines = []
            end = -1
            for i in reversed(range(len(lines))):
                line = lines[i]
                if line:
                    end = i
                    break
            if start > 0 or end + 1 < len(lines):
                lines = lines[start:end + 1]
        return lines

    def _lookup_annotation(self, _name: str) -> str:
        if self._config.napoleon_attr_annotations:
            if self._what in ("module", "class", "exception") and self._obj:
                # cache the class annotations
                if not hasattr(self, "_annotations"):
                    localns = getattr(self._config, "autodoc_type_aliases", {})
                    localns.update(getattr(
                                   self._config, "napoleon_type_aliases", {},
                                   ) or {})
                    self._annotations = get_type_hints(self._obj, None, localns)
                if _name in self._annotations:
                    return stringify_annotation(self._annotations[_name],
                                                'fully-qualified-except-typing')
        # No annotation found
        return ""


def _recombine_set_tokens(tokens: list[str]) -> list[str]:
    token_queue = collections.deque(tokens)
    keywords = ("optional", "default")

    def takewhile_set(tokens):
        open_braces = 0
        previous_token = None
        while True:
            try:
                token = tokens.popleft()
            except IndexError:
                break

            if token == ", ":
                previous_token = token
                continue

            if not token.strip():
                continue

            if token in keywords:
                tokens.appendleft(token)
                if previous_token is not None:
                    tokens.appendleft(previous_token)
                break

            if previous_token is not None:
                yield previous_token
                previous_token = None

            if token == "{":
                open_braces += 1
            elif token == "}":
                open_braces -= 1

            yield token

            if open_braces == 0:
                break

    def combine_set(tokens):
        while True:
            try:
                token = tokens.popleft()
            except IndexError:
                break

            if token == "{":
                tokens.appendleft("{")
                yield "".join(takewhile_set(tokens))
            else:
                yield token

    return list(combine_set(token_queue))


def _tokenize_type_spec(spec: str) -> list[str]:
    def postprocess(item):
        if _default_regex.match(item):
            default = item[:7]
            # can't be separated by anything other than a single space
            # for now
            other = item[8:]

            return [default, " ", other]
        else:
            return [item]

    tokens = [
        item
        for raw_token in _token_regex.split(spec)
        for item in postprocess(raw_token)
        if item
    ]
    return tokens


def _token_type(token: str, location: str | None = None) -> str:
    def is_numeric(token):
        try:
            # use complex to make sure every numeric value is detected as literal
            complex(token)
        except ValueError:
            return False
        else:
            return True

    if token.startswith(" ") or token.endswith(" "):
        type_ = "delimiter"
    elif (
            is_numeric(token) or
            (token.startswith("{") and token.endswith("}")) or
            (token.startswith('"') and token.endswith('"')) or
            (token.startswith("'") and token.endswith("'"))
    ):
        type_ = "literal"
    elif token.startswith("{"):
        logger.warning(
            __("invalid value set (missing closing brace): %s"),
            token,
            location=location,
        )
        type_ = "literal"
    elif token.endswith("}"):
        logger.warning(
            __("invalid value set (missing opening brace): %s"),
            token,
            location=location,
        )
        type_ = "literal"
    elif token.startswith(("'", '"')):
        logger.warning(
            __("malformed string literal (missing closing quote): %s"),
            token,
            location=location,
        )
        type_ = "literal"
    elif token.endswith(("'", '"')):
        logger.warning(
            __("malformed string literal (missing opening quote): %s"),
            token,
            location=location,
        )
        type_ = "literal"
    elif token in ("optional", "default"):
        # default is not a official keyword (yet) but supported by the
        # reference implementation (numpydoc) and widely used
        type_ = "control"
    elif _xref_regex.match(token):
        type_ = "reference"
    else:
        type_ = "obj"

    return type_


def _convert_numpy_type_spec(
    _type: str, location: str | None = None, translations: dict | None = None,
) -> str:
    if translations is None:
        translations = {}

    def convert_obj(obj, translations, default_translation):
        translation = translations.get(obj, obj)

        # use :class: (the default) only if obj is not a standard singleton
        if translation in _SINGLETONS and default_translation == ":class:`%s`":
            default_translation = ":obj:`%s`"
        elif translation == "..." and default_translation == ":class:`%s`":
            # allow referencing the builtin ...
            default_translation = ":obj:`%s <Ellipsis>`"

        if _xref_regex.match(translation) is None:
            translation = default_translation % translation

        return translation

    tokens = _tokenize_type_spec(_type)
    combined_tokens = _recombine_set_tokens(tokens)
    types = [
        (token, _token_type(token, location))
        for token in combined_tokens
    ]

    converters = {
        "literal": lambda x: "``%s``" % x,
        "obj": lambda x: convert_obj(x, translations, ":class:`%s`"),
        "control": lambda x: "*%s*" % x,
        "delimiter": lambda x: x,
        "reference": lambda x: x,
    }

    converted = "".join(converters.get(type_)(token)  # type: ignore[misc]
                        for token, type_ in types)

    return converted


class NumpyDocstring(GoogleDocstring):
    """Convert NumPy style docstrings to reStructuredText.

    Parameters
    ----------
    docstring : :obj:`str` or :obj:`list` of :obj:`str`
        The docstring to parse, given either as a string or split into
        individual lines.
    config: :obj:`sphinx.ext.napoleon.Config` or :obj:`sphinx.config.Config`
        The configuration settings to use. If not given, defaults to the
        config object on `app`; or if `app` is not given defaults to the
        a new :class:`sphinx.ext.napoleon.Config` object.


    Other Parameters
    ----------------
    app : :class:`sphinx.application.Sphinx`, optional
        Application object representing the Sphinx process.
    what : :obj:`str`, optional
        A string specifying the type of the object to which the docstring
        belongs. Valid values: "module", "class", "exception", "function",
        "method", "attribute".
    name : :obj:`str`, optional
        The fully qualified name of the object.
    obj : module, class, exception, function, method, or attribute
        The object to which the docstring belongs.
    options : :class:`sphinx.ext.autodoc.Options`, optional
        The options given to the directive: an object with attributes
        inherited_members, undoc_members, show_inheritance and no_index that
        are True if the flag option of same name was given to the auto
        directive.


    Example
    -------
    >>> from sphinx.ext.napoleon import Config
    >>> config = Config(napoleon_use_param=True, napoleon_use_rtype=True)
    >>> docstring = '''One line summary.
    ...
    ... Extended description.
    ...
    ... Parameters
    ... ----------
    ... arg1 : int
    ...     Description of `arg1`
    ... arg2 : str
    ...     Description of `arg2`
    ... Returns
    ... -------
    ... str
    ...     Description of return value.
    ... '''
    >>> print(NumpyDocstring(docstring, config))
    One line summary.
    <BLANKLINE>
    Extended description.
    <BLANKLINE>
    :param arg1: Description of `arg1`
    :type arg1: int
    :param arg2: Description of `arg2`
    :type arg2: str
    <BLANKLINE>
    :returns: Description of return value.
    :rtype: str
    <BLANKLINE>

    Methods
    -------
    __str__()
        Return the parsed docstring in reStructuredText format.

        Returns
        -------
        str
            UTF-8 encoded version of the docstring.

    __unicode__()
        Return the parsed docstring in reStructuredText format.

        Returns
        -------
        unicode
            Unicode version of the docstring.

    lines()
        Return the parsed lines of the docstring in reStructuredText format.

        Returns
        -------
        list(str)
            The lines of the docstring in a list.

    """
    def __init__(
        self,
        docstring: str | list[str],
        config: SphinxConfig | None = None,
        app: Sphinx | None = None,
        what: str = '',
        name: str = '',
        obj: Any = None,
        options: Any = None,
    ) -> None:
        self._directive_sections = ['.. index::']
        super().__init__(docstring, config, app, what, name, obj, options)

    def _get_location(self) -> str | None:
        try:
            filepath = inspect.getfile(self._obj) if self._obj is not None else None
        except TypeError:
            filepath = None
        name = self._name

        if filepath is None and name is None:
            return None
        elif filepath is None:
            filepath = ""

        return ":".join([filepath, "docstring of %s" % name])

    def _escape_args_and_kwargs(self, name: str) -> str:
        func = super()._escape_args_and_kwargs

        if ", " in name:
            return ", ".join(func(param) for param in name.split(", "))
        else:
            return func(name)

    def _consume_field(self, parse_type: bool = True, prefer_type: bool = False,
                       ) -> tuple[str, str, list[str]]:
        line = self._lines.next()
        if parse_type:
            _name, _, _type = self._partition_field_on_colon(line)
        else:
            _name, _type = line, ''
        _name, _type = _name.strip(), _type.strip()
        _name = self._escape_args_and_kwargs(_name)

        if parse_type and not _type:
            _type = self._lookup_annotation(_name)

        if prefer_type and not _type:
            _type, _name = _name, _type

        if self._config.napoleon_preprocess_types:
            _type = _convert_numpy_type_spec(
                _type,
                location=self._get_location(),
                translations=self._config.napoleon_type_aliases or {},
            )

        indent = self._get_indent(line) + 1
        _desc = self._dedent(self._consume_indented_block(indent))
        _desc = self.__class__(_desc, self._config).lines()
        return _name, _type, _desc

    def _consume_returns_section(self, preprocess_types: bool = False,
                                 ) -> list[tuple[str, str, list[str]]]:
        return self._consume_fields(prefer_type=True)

    def _consume_section_header(self) -> str:
        section = self._lines.next()
        if not _directive_regex.match(section):
            # Consume the header underline
            self._lines.next()
        return section

    def _is_section_break(self) -> bool:
        line1, line2 = self._lines.get(0), self._lines.get(1)
        return (not self._lines or
                self._is_section_header() or
                (line1 == line2 == '') or
                (self._is_in_section and
                    line1 and
                    not self._is_indented(line1, self._section_indent)))

    def _is_section_header(self) -> bool:
        section, underline = self._lines.get(0), self._lines.get(1)
        section = section.lower()
        if section in self._sections and isinstance(underline, str):
            return bool(_numpy_section_regex.match(underline))
        elif self._directive_sections:
            if _directive_regex.match(section):
                for directive_section in self._directive_sections:
                    if section.startswith(directive_section):
                        return True
        return False

    def _parse_see_also_section(self, section: str) -> list[str]:
        lines = self._consume_to_next_section()
        try:
            return self._parse_numpydoc_see_also_section(lines)
        except ValueError:
            return self._format_admonition('seealso', lines)

    def _parse_numpydoc_see_also_section(self, content: list[str]) -> list[str]:
        """
        Derived from the NumpyDoc implementation of _parse_see_also.

        See Also
        --------
        func_name : Descriptive text
            continued text
        another_func_name : Descriptive text
        func_name1, func_name2, :meth:`func_name`, func_name3

        """
        items = []

        def parse_item_name(text: str) -> tuple[str, str | None]:
            """Match ':role:`name`' or 'name'"""
            m = self._name_rgx.match(text)
            if m:
                g = m.groups()
                if g[1] is None:
                    return g[3], None
                else:
                    return g[2], g[1]
            raise ValueError("%s is not a item name" % text)

        def push_item(name: str | None, rest: list[str]) -> None:
            if not name:
                return
            name, role = parse_item_name(name)
<<<<<<< HEAD
            items.append((name, list(rest), role))
            rest.clear()
=======
            items.append((name, rest.copy(), role))
            del rest[:]
>>>>>>> 877b2c75

        def translate(func, description, role):
            translations = self._config.napoleon_type_aliases
            if role is not None or not translations:
                return func, description, role

            translated = translations.get(func, func)
            match = self._name_rgx.match(translated)
            if not match:
                return translated, description, role

            groups = match.groupdict()
            role = groups["role"]
            new_func = groups["name"] or groups["name2"]

            return new_func, description, role

        current_func = None
        rest: list[str] = []

        for line in content:
            if not line.strip():
                continue

            m = self._name_rgx.match(line)
            if m and line[m.end():].strip().startswith(':'):
                push_item(current_func, rest)
                current_func, line = line[:m.end()], line[m.end():]
                rest = [line.split(':', 1)[1].strip()]
                if not rest[0]:
                    rest = []
            elif not line.startswith(' '):
                push_item(current_func, rest)
                current_func = None
                if ',' in line:
                    for func in line.split(','):
                        if func.strip():
                            push_item(func, [])
                elif line.strip():
                    current_func = line
            elif current_func is not None:
                rest.append(line.strip())
        push_item(current_func, rest)

        if not items:
            return []

        # apply type aliases
        items = [
            translate(func, description, role)
            for func, description, role in items
        ]

        lines: list[str] = []
        last_had_desc = True
        for name, desc, role in items:
            if role:
                link = f':{role}:`{name}`'
            else:
                link = ':obj:`%s`' % name
            if desc or last_had_desc:
                lines += ['']
                lines += [link]
            else:
                lines[-1] += ", %s" % link
            if desc:
                lines += self._indent([' '.join(desc)])
                last_had_desc = True
            else:
                last_had_desc = False
        lines += ['']

        return self._format_admonition('seealso', lines)<|MERGE_RESOLUTION|>--- conflicted
+++ resolved
@@ -1286,13 +1286,8 @@
             if not name:
                 return
             name, role = parse_item_name(name)
-<<<<<<< HEAD
-            items.append((name, list(rest), role))
+            items.append((name, rest.copy(), role))
             rest.clear()
-=======
-            items.append((name, rest.copy(), role))
-            del rest[:]
->>>>>>> 877b2c75
 
         def translate(func, description, role):
             translations = self._config.napoleon_type_aliases
