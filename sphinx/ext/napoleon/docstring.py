--- conflicted
+++ resolved
@@ -22,14 +22,7 @@
 from sphinx.locale import _, __
 from sphinx.util import logging
 
-<<<<<<< HEAD
-=======
-if False:
-    # For type annotation
-    from typing import Type  # for python3.5.1
-
-
->>>>>>> 40bdeb2c
+
 logger = logging.getLogger(__name__)
 
 _directive_regex = re.compile(r'\.\. \S+::')
