"""Check Python modules and C API for coverage.

Mostly written by Josip Dzolonga for the Google Highly Open Participation
contest.
"""

import glob
import inspect
import pickle
import re
<<<<<<< HEAD
import sys
=======
from importlib import import_module
>>>>>>> 3d256625
from os import path
from typing import IO, Any, Dict, List, Pattern, Set, Tuple

import sphinx
from sphinx.application import Sphinx
from sphinx.builders import Builder
from sphinx.locale import __
from sphinx.util import logging
from sphinx.util.console import red  # type: ignore
from sphinx.util.inspect import safe_getattr

logger = logging.getLogger(__name__)


# utility
def write_header(f: IO[str], text: str, char: str = '-') -> None:
    f.write(text + '\n')
    f.write(char * len(text) + '\n')


def compile_regex_list(name: str, exps: str) -> List[Pattern[str]]:
    lst = []
    for exp in exps:
        try:
            lst.append(re.compile(exp))
        except Exception:
            logger.warning(__('invalid regex %r in %s'), exp, name)
    return lst


def _write_table(f, table):
    sizes = [max([len(x[column]) for x in table]) + 1 for column in range(len(table[0]))]

    def _add_line(separator):
        s = '+'
        for i, size in enumerate(sizes):
            s += (separator * (size + 1)) + '+'
        return s + '\n'

    def _add_row(columns, separator):
        s = ''
        for i, column in enumerate(columns):
            s += '| %s%s' % (column, ' ' * (sizes[i] - len(column) - (i == len(columns) - 1)))
        s += ' |\n'
        s += _add_line(separator)
        return s

    f.write(_add_line('-'))
    f.write(_add_row(table[0], '='))

    for row in table[1:]:
        f.write(_add_row(row, '-'))


class CoverageBuilder(Builder):
    """
    Evaluates coverage of code in the documentation.
    """
    name = 'coverage'
    epilog = __('Testing of coverage in the sources finished, look at the '
                'results in %(outdir)s' + path.sep + 'python.txt.')

    def init(self) -> None:
        self.c_sourcefiles: List[str] = []
        for pattern in self.config.coverage_c_path:
            pattern = path.join(self.srcdir, pattern)
            self.c_sourcefiles.extend(glob.glob(pattern))

        self.c_regexes: List[Tuple[str, Pattern[str]]] = []
        for (name, exp) in self.config.coverage_c_regexes.items():
            try:
                self.c_regexes.append((name, re.compile(exp)))
            except Exception:
                logger.warning(__('invalid regex %r in coverage_c_regexes'), exp)

        self.c_ignorexps: Dict[str, List[Pattern[str]]] = {}
        for (name, exps) in self.config.coverage_ignore_c_items.items():
            self.c_ignorexps[name] = compile_regex_list('coverage_ignore_c_items',
                                                        exps)
        self.mod_ignorexps = compile_regex_list('coverage_ignore_modules',
                                                self.config.coverage_ignore_modules)
        self.cls_ignorexps = compile_regex_list('coverage_ignore_classes',
                                                self.config.coverage_ignore_classes)
        self.fun_ignorexps = compile_regex_list('coverage_ignore_functions',
                                                self.config.coverage_ignore_functions)
        self.py_ignorexps = compile_regex_list('coverage_ignore_pyobjects',
                                               self.config.coverage_ignore_pyobjects)

    def get_outdated_docs(self) -> str:
        return 'coverage overview'

<<<<<<< HEAD
    def write(self, *ignored):
        # type: (Any) -> None
        self.py_undoc = {}  # type: Dict[unicode, Dict[unicode, Any]]
        self.py_undocumented = {}  # type: Dict[unicode, Set[unicode]]
        self.py_documented = {}  # type: Dict[unicode, Set[unicode]]
=======
    def write(self, *ignored: Any) -> None:
        self.py_undoc: Dict[str, Dict[str, Any]] = {}
>>>>>>> 3d256625
        self.build_py_coverage()
        self.write_py_coverage()

        self.c_undoc: Dict[str, Set[Tuple[str, str]]] = {}
        self.build_c_coverage()
        self.write_c_coverage()

    def build_c_coverage(self) -> None:
        # Fetch all the info from the header files
        c_objects = self.env.domaindata['c']['objects']
        for filename in self.c_sourcefiles:
            undoc: Set[Tuple[str, str]] = set()
            with open(filename, encoding="utf-8") as f:
                for line in f:
                    for key, regex in self.c_regexes:
                        match = regex.match(line)
                        if match:
                            name = match.groups()[0]
                            if name not in c_objects:
                                for exp in self.c_ignorexps.get(key, []):
                                    if exp.match(name):
                                        break
                                else:
                                    undoc.add((key, name))
                            continue
            if undoc:
                self.c_undoc[filename] = undoc

    def write_c_coverage(self) -> None:
        output_file = path.join(self.outdir, 'c.txt')
        with open(output_file, 'w', encoding="utf-8") as op:
            if self.config.coverage_write_headline:
                write_header(op, 'Undocumented C API elements', '=')
            op.write('\n')

            for filename, undoc in self.c_undoc.items():
                write_header(op, filename)
                for typ, name in sorted(undoc):
                    op.write(' * %-50s [%9s]\n' % (name, typ))
                    if self.config.coverage_show_missing_items:
                        if self.app.quiet or self.app.warningiserror:
                            logger.warning(__('undocumented c api: %s [%s] in file %s'),
                                           name, typ, filename)
                        else:
                            logger.info(red('undocumented  ') + 'c   ' + 'api       ' +
                                        '%-30s' % (name + " [%9s]" % typ) +
                                        red(' - in file ') + filename)
                op.write('\n')

    def ignore_pyobj(self, full_name: str) -> bool:
        for exp in self.py_ignorexps:
            if exp.search(full_name):
                return True
        return False

    def build_py_coverage(self) -> None:
        objects = self.env.domaindata['py']['objects']
        modules = self.env.domaindata['py']['modules']

        skip_undoc = self.config.coverage_skip_undoc_in_source

        for mod_name in modules:
            ignore = False
            for exp in self.mod_ignorexps:
                if exp.match(mod_name):
                    ignore = True
                    break
            if ignore or self.ignore_pyobj(mod_name):
                continue

            try:
                mod = import_module(mod_name)
            except ImportError as err:
                logger.warning(__('module %s could not be imported: %s'), mod_name, err)
                self.py_undoc[mod_name] = {'error': err}
                continue

            documented_objects = set()  # type: Set[unicode]
            undocumented_objects = set()  # type: Set[unicode]

            funcs = []
            classes: Dict[str, List[str]] = {}

            for name, obj in inspect.getmembers(mod):
                # diverse module attributes are ignored:
                if name[0] == '_':
                    # begins in an underscore
                    continue
                if not hasattr(obj, '__module__'):
                    # cannot be attributed to a module
                    continue
                if obj.__module__ != mod_name:
                    # is not defined in this module
                    continue

                full_name = '%s.%s' % (mod_name, name)
                if self.ignore_pyobj(full_name):
                    continue

                if inspect.isfunction(obj):
                    if full_name not in objects:
                        for exp in self.fun_ignorexps:
                            if exp.match(name):
                                break
                        else:
                            if skip_undoc and not obj.__doc__:
                                continue
                            funcs.append(name)
                            undocumented_objects.add(full_name)
                    else:
                        documented_objects.add(full_name)
                elif inspect.isclass(obj):
                    for exp in self.cls_ignorexps:
                        if exp.match(name):
                            break
                    else:
                        if full_name not in objects:
                            if skip_undoc and not obj.__doc__:
                                continue
                            # not documented at all
                            classes[name] = []
                            continue

                        attrs: List[str] = []

                        for attr_name in dir(obj):
                            if attr_name not in obj.__dict__:
                                continue
                            try:
                                attr = safe_getattr(obj, attr_name)
                            except AttributeError:
                                continue
                            if not (inspect.ismethod(attr) or
                                    inspect.isfunction(attr)):
                                continue
                            if attr_name[0] == '_':
                                # starts with an underscore, ignore it
                                continue
                            if skip_undoc and not attr.__doc__:
                                # skip methods without docstring if wished
                                continue
                            full_attr_name = '%s.%s' % (full_name, attr_name)
                            if self.ignore_pyobj(full_attr_name):
                                continue
                            if full_attr_name not in objects:
                                attrs.append(attr_name)
<<<<<<< HEAD
                                undocumented_objects.add(full_attr_name)
                            else:
                                documented_objects.add(full_attr_name)

=======
>>>>>>> 3d256625
                        if attrs:
                            # some attributes are undocumented
                            classes[name] = attrs

            self.py_undoc[mod_name] = {'funcs': funcs, 'classes': classes}
            self.py_undocumented[mod_name] = undocumented_objects
            self.py_documented[mod_name] = documented_objects

    def _write_py_statistics(self, op):
        """
        Outputs the table of
        :param op:
        :return:
        """
        all_modules = set(self.py_documented.keys()).union(
            set(self.py_undocumented.keys()))  # type: Set[unicode]
        all_objects = set()  # type: Set[unicode]
        all_documented_objects = set()  # type: Set[unicode]
        for module in all_modules:
            all_module_objects = self.py_documented[module].union(self.py_undocumented[module])
            all_objects = all_objects.union(all_module_objects)
            all_documented_objects = all_documented_objects.union(self.py_documented[module])

        # prepare tabular
        table = [['Module', 'Coverage', 'Undocumented']]  # type: List[List[unicode]]
        for module in all_modules:
            module_objects = self.py_documented[module].union(self.py_undocumented[module])
            if len(module_objects):
                value = 100.0 * len(self.py_documented[module]) / len(module_objects)
            else:
                value = 100.0

            table.append([module, '%.2f%%' % value, '%d' % len(self.py_undocumented[module])])
        table.append([
            'TOTAL',
            '%.2f%%' % (100 * len(all_documented_objects) / len(all_objects)),
            '%d' % (len(all_objects) - len(all_documented_objects))
        ])

        _write_table(op, table)

    def write_py_coverage(self) -> None:
        output_file = path.join(self.outdir, 'python.txt')
        failed = []
        with open(output_file, 'w', encoding="utf-8") as op:
            if self.config.coverage_write_headline:
                write_header(op, 'Undocumented Python objects', '=')

            if self.config.coverage_statistics_to_stdout:
                self._write_py_statistics(sys.stdout)

            if self.config.coverage_statistics_to_report:
                write_header(op, 'Statistics')
                self._write_py_statistics(op)
                op.write('\n')

            keys = sorted(self.py_undoc.keys())
            for name in keys:
                undoc = self.py_undoc[name]
                if 'error' in undoc:
                    failed.append((name, undoc['error']))
                else:
                    if not undoc['classes'] and not undoc['funcs']:
                        continue

                    write_header(op, name)
                    if undoc['funcs']:
                        op.write('Functions:\n')
                        op.writelines(' * %s\n' % x for x in undoc['funcs'])
                        if self.config.coverage_show_missing_items:
                            if self.app.quiet or self.app.warningiserror:
                                for func in undoc['funcs']:
                                    logger.warning(
                                        __('undocumented python function: %s :: %s'),
                                        name, func)
                            else:
                                for func in undoc['funcs']:
                                    logger.info(red('undocumented  ') + 'py  ' + 'function  ' +
                                                '%-30s' % func + red(' - in module ') + name)
                        op.write('\n')
                    if undoc['classes']:
                        op.write('Classes:\n')
                        for class_name, methods in sorted(
                                undoc['classes'].items()):
                            if not methods:
                                op.write(' * %s\n' % class_name)
                                if self.config.coverage_show_missing_items:
                                    if self.app.quiet or self.app.warningiserror:
                                        logger.warning(
                                            __('undocumented python class: %s :: %s'),
                                            name, class_name)
                                    else:
                                        logger.info(red('undocumented  ') + 'py  ' +
                                                    'class     ' + '%-30s' % class_name +
                                                    red(' - in module ') + name)
                            else:
                                op.write(' * %s -- missing methods:\n\n' % class_name)
                                op.writelines('   - %s\n' % x for x in methods)
                                if self.config.coverage_show_missing_items:
                                    if self.app.quiet or self.app.warningiserror:
                                        for meth in methods:
                                            logger.warning(
                                                __('undocumented python method:' +
                                                   ' %s :: %s :: %s'),
                                                name, class_name, meth)
                                    else:
                                        for meth in methods:
                                            logger.info(red('undocumented  ') + 'py  ' +
                                                        'method    ' + '%-30s' %
                                                        (class_name + '.' + meth) +
                                                        red(' - in module ') + name)
                        op.write('\n')

            if failed:
                write_header(op, 'Modules that failed to import')
                op.writelines(' * %s -- %s\n' % x for x in failed)

    def finish(self) -> None:
        # dump the coverage data to a pickle file too
        picklepath = path.join(self.outdir, 'undoc.pickle')
        with open(picklepath, 'wb') as dumpfile:
            pickle.dump((self.py_undoc, self.c_undoc,
                         self.py_undocumented, self.py_documented), dumpfile)


def setup(app: Sphinx) -> Dict[str, Any]:
    app.add_builder(CoverageBuilder)
    app.add_config_value('coverage_ignore_modules', [], False)
    app.add_config_value('coverage_ignore_functions', [], False)
    app.add_config_value('coverage_ignore_classes', [], False)
    app.add_config_value('coverage_ignore_pyobjects', [], False)
    app.add_config_value('coverage_c_path', [], False)
    app.add_config_value('coverage_c_regexes', {}, False)
    app.add_config_value('coverage_ignore_c_items', {}, False)
    app.add_config_value('coverage_write_headline', True, False)
    app.add_config_value('coverage_statistics_to_report', False, False)
    app.add_config_value('coverage_statistics_to_stdout', False, False)
    app.add_config_value('coverage_skip_undoc_in_source', False, False)
    app.add_config_value('coverage_show_missing_items', False, False)
    return {'version': sphinx.__display_version__, 'parallel_read_safe': True}<|MERGE_RESOLUTION|>--- conflicted
+++ resolved
@@ -8,11 +8,8 @@
 import inspect
 import pickle
 import re
-<<<<<<< HEAD
 import sys
-=======
 from importlib import import_module
->>>>>>> 3d256625
 from os import path
 from typing import IO, Any, Dict, List, Pattern, Set, Tuple
 
@@ -104,16 +101,11 @@
     def get_outdated_docs(self) -> str:
         return 'coverage overview'
 
-<<<<<<< HEAD
-    def write(self, *ignored):
-        # type: (Any) -> None
-        self.py_undoc = {}  # type: Dict[unicode, Dict[unicode, Any]]
-        self.py_undocumented = {}  # type: Dict[unicode, Set[unicode]]
-        self.py_documented = {}  # type: Dict[unicode, Set[unicode]]
-=======
     def write(self, *ignored: Any) -> None:
         self.py_undoc: Dict[str, Dict[str, Any]] = {}
->>>>>>> 3d256625
+        self.py_undocumented: Dict[str, Set[str]] = {}
+        self.py_documented: Dict[str, Set[str]] = {}
+
         self.build_py_coverage()
         self.write_py_coverage()
 
@@ -260,13 +252,10 @@
                                 continue
                             if full_attr_name not in objects:
                                 attrs.append(attr_name)
-<<<<<<< HEAD
                                 undocumented_objects.add(full_attr_name)
                             else:
                                 documented_objects.add(full_attr_name)
 
-=======
->>>>>>> 3d256625
                         if attrs:
                             # some attributes are undocumented
                             classes[name] = attrs
