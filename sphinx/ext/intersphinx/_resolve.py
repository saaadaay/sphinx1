--- conflicted
+++ resolved
@@ -32,17 +32,9 @@
     from sphinx.util.typing import Inventory, InventoryItem, RoleFunction
 
 
-<<<<<<< HEAD
-def _create_element_from_result(
-    domain: Domain, inv_name: InventoryName | None,
-    data: InventoryItem,
-    node: pending_xref, contnode: TextElement,
-) -> nodes.reference:
-=======
 def _create_element_from_result(domain: Domain, inv_name: InventoryName | None,
                                 data: InventoryItem,
                                 node: pending_xref, contnode: TextElement) -> nodes.reference:
->>>>>>> aacca306
     proj, version, uri, dispname = data
     if '://' not in uri and node.get('refdoc'):
         # get correct path in case of subdirectories
@@ -70,18 +62,10 @@
 
 
 def _resolve_reference_in_domain_by_target(
-<<<<<<< HEAD
-    inv_name: InventoryName | None, inventory: Inventory,
-    domain: Domain, objtypes: Iterable[str],
-    target: str,
-    node: pending_xref, contnode: TextElement,
-) -> nodes.reference | None:
-=======
         inv_name: InventoryName | None, inventory: Inventory,
         domain: Domain, objtypes: Iterable[str],
         target: str,
         node: pending_xref, contnode: TextElement) -> nodes.reference | None:
->>>>>>> aacca306
     for objtype in objtypes:
         if objtype not in inventory:
             # Continue if there's nothing of this kind in the inventory
@@ -116,22 +100,12 @@
     return None
 
 
-<<<<<<< HEAD
-def _resolve_reference_in_domain(
-    env: BuildEnvironment,
-    inv_name: InventoryName | None, inventory: Inventory,
-    honor_disabled_refs: bool,
-    domain: Domain, objtypes: Iterable[str],
-    node: pending_xref, contnode: TextElement,
-) -> nodes.reference | None:
-=======
 def _resolve_reference_in_domain(env: BuildEnvironment,
                                  inv_name: InventoryName | None, inventory: Inventory,
                                  honor_disabled_refs: bool,
                                  domain: Domain, objtypes: Iterable[str],
                                  node: pending_xref, contnode: TextElement,
                                  ) -> nodes.reference | None:
->>>>>>> aacca306
     obj_types: dict[str, None] = {}.fromkeys(objtypes)
 
     # we adjust the object types for backwards compatibility
@@ -169,19 +143,11 @@
                                                   full_qualified_name, node, contnode)
 
 
-<<<<<<< HEAD
-def _resolve_reference(
-    env: BuildEnvironment,
-    inv_name: InventoryName | None, inventory: Inventory,
-    honor_disabled_refs: bool,
-    node: pending_xref, contnode: TextElement,
-) -> nodes.reference | None:
-=======
+
 def _resolve_reference(env: BuildEnvironment,
                        inv_name: InventoryName | None, inventory: Inventory,
                        honor_disabled_refs: bool,
                        node: pending_xref, contnode: TextElement) -> nodes.reference | None:
->>>>>>> aacca306
     # disabling should only be done if no inventory is given
     honor_disabled_refs = honor_disabled_refs and inv_name is None
     intersphinx_disabled_reftypes = env.config.intersphinx_disabled_reftypes
@@ -223,18 +189,10 @@
     return inv_name in InventoryAdapter(env).named_inventory
 
 
-<<<<<<< HEAD
-def resolve_reference_in_inventory(
-    env: BuildEnvironment,
-    inv_name: InventoryName,
-    node: pending_xref, contnode: TextElement,
-) -> nodes.reference | None:
-=======
 def resolve_reference_in_inventory(env: BuildEnvironment,
                                    inv_name: InventoryName,
                                    node: pending_xref, contnode: TextElement,
                                    ) -> nodes.reference | None:
->>>>>>> aacca306
     """Attempt to resolve a missing reference via intersphinx references.
 
     Resolution is tried in the given inventory with the target as is.
