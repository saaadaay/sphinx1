"""This module contains the code for loading intersphinx inventories."""

from __future__ import annotations

import concurrent.futures
import functools
import posixpath
import time
from operator import itemgetter
from os import path
from typing import TYPE_CHECKING
from urllib.parse import urlsplit, urlunsplit

from sphinx.builders.html import INVENTORY_FILENAME
from sphinx.errors import ConfigError
from sphinx.ext.intersphinx._shared import LOGGER, InventoryAdapter
from sphinx.locale import __
from sphinx.util import requests
from sphinx.util.inventory import InventoryFile

if TYPE_CHECKING:
    from typing import IO

    from sphinx.application import Sphinx
    from sphinx.config import Config
    from sphinx.ext.intersphinx._shared import (
        IntersphinxMapping,
        InventoryCacheEntry,
        InventoryLocation,
        InventoryName,
        InventoryURI,
    )
    from sphinx.util.typing import Inventory


def normalize_intersphinx_mapping(app: Sphinx, config: Config) -> None:
    # URIs should NOT be duplicated, otherwise different builds may use
    # different project names (and thus, the build are no more reproducible)
    # depending on which one is inserted last in the cache.
    seen: dict[InventoryURI, InventoryName] = {}

    errors = 0
    for name, value in config.intersphinx_mapping.copy().items():
        # ensure that intersphinx projects are always named
        if not isinstance(name, str):
            errors += 1
            msg = __(
                'Invalid intersphinx project identifier `%r` in intersphinx_mapping. '
                'Project identifiers must be non-empty strings.'
            )
            LOGGER.error(msg % name)
            del config.intersphinx_mapping[name]
            continue
        if not name:
            errors += 1
            msg = __(
                'Invalid intersphinx project identifier `%r` in intersphinx_mapping. '
                'Project identifiers must be non-empty strings.'
            )
            LOGGER.error(msg % name)
            del config.intersphinx_mapping[name]
            continue

        # ensure values are properly formatted
        if not isinstance(value, (tuple, list)):
            errors += 1
            msg = __(
                'Invalid value `%r` in intersphinx_mapping[%r]. '
                'Expected a two-element tuple or list.'
            )
            LOGGER.error(msg % (value, name))
            del config.intersphinx_mapping[name]
            continue
        try:
            uri, inv = value
        except (TypeError, ValueError, Exception):
            errors += 1
            msg = __(
                'Invalid value `%r` in intersphinx_mapping[%r]. '
                'Values must be a (target URI, inventory locations) pair.'
            )
            LOGGER.error(msg % (value, name))
            del config.intersphinx_mapping[name]
            continue

        # ensure target URIs are non-empty and unique
        if not uri or not isinstance(uri, str):
            errors += 1
            msg = __('Invalid target URI value `%r` in intersphinx_mapping[%r][0]. '
                     'Target URIs must be unique non-empty strings.')
            LOGGER.error(msg % (uri, name))
            del config.intersphinx_mapping[name]
            continue
        if uri in seen:
            errors += 1
            msg = __(
                'Invalid target URI value `%r` in intersphinx_mapping[%r][0]. '
                'Target URIs must be unique (other instance in intersphinx_mapping[%r]).'
            )
            LOGGER.error(msg % (uri, name, seen[uri]))
            del config.intersphinx_mapping[name]
            continue
        seen[uri] = name

        # ensure inventory locations are None or non-empty
        targets: list[InventoryLocation] = []
        for target in (inv if isinstance(inv, (tuple, list)) else (inv,)):
            if target is None or target and isinstance(target, str):
                targets.append(target)
            else:
                errors += 1
                msg = __(
                    'Invalid inventory location value `%r` in intersphinx_mapping[%r][1]. '
                    'Inventory locations must be non-empty strings or None.'
                )
                LOGGER.error(msg % (target, name))
                del config.intersphinx_mapping[name]
                continue

        config.intersphinx_mapping[name] = (name, (uri, tuple(targets)))

    if errors == 1:
        msg = __('Invalid `intersphinx_mapping` configuration (1 error).')
        raise ConfigError(msg)
    if errors > 1:
        msg = __('Invalid `intersphinx_mapping` configuration (%s errors).')
        raise ConfigError(msg % errors)


def load_mappings(app: Sphinx) -> None:
<<<<<<< HEAD
    """Load the (normalized) intersphinx mappings into the environment."""
=======
    """Load all intersphinx mappings into the environment.

    The intersphinx mappings are expected to be normalized.
    """
>>>>>>> aacca306
    now = int(time.time())
    inventories = InventoryAdapter(app.builder.env)
    intersphinx_cache: dict[InventoryURI, InventoryCacheEntry] = inventories.cache
    intersphinx_mapping: IntersphinxMapping = app.config.intersphinx_mapping
<<<<<<< HEAD

    expected_uris = {uri for uri, _invs in app.config.intersphinx_mapping.values()}

    # If the current cache contains some (project, uri) pair
    # say ("foo", "foo.com") and if the new intersphinx dict
    # contains the pair ("foo", "bar.com"), we need to remove
    # the ("foo", "foo.com") entry and use ("foo", "bar.com").
    for uri in frozenset(intersphinx_cache):
        if intersphinx_cache[uri][0] not in intersphinx_mapping or uri not in expected_uris:
            # remove a cached inventory if the latter is no more used by intersphinx
            del intersphinx_cache[uri]

    with concurrent.futures.ThreadPoolExecutor() as pool:
        futures = [
            pool.submit(fetch_inventory_group, name, uri, invs, intersphinx_cache, app, now)
            for name, (uri, invs) in app.config.intersphinx_mapping.values()
        ]
=======

    with concurrent.futures.ThreadPoolExecutor() as pool:
        futures = []
        for name, (uri, invs) in intersphinx_mapping.values():
            futures.append(pool.submit(
                fetch_inventory_group, name, uri, invs, intersphinx_cache, app, now,
            ))
>>>>>>> aacca306
        updated = [f.result() for f in concurrent.futures.as_completed(futures)]

    if any(updated):
        # clear the local inventories
        inventories.clear()

        # Duplicate values in different inventories will shadow each
        # other and which one will override which varies between builds.
        #
        # We can however order the cache by URIs for reproducibility.
        intersphinx_cache_values = sorted(intersphinx_cache.values(), key=itemgetter(0, 1))
        for name, _timeout, invdata in intersphinx_cache_values:
            if not name:
                LOGGER.warning(
                    __('intersphinx cache seems corrupted, please rebuild '
                       'the project with the "-E" option (see sphinx --help)'),
                )
                continue

            inventories.named_inventory[name] = invdata
            for objtype, objects in invdata.items():
                inventories.main_inventory.setdefault(objtype, {}).update(objects)


def fetch_inventory_group(
    name: InventoryName,
    uri: InventoryURI,
    invs: tuple[InventoryLocation, ...],
    cache: dict[InventoryURI, InventoryCacheEntry],
    app: Sphinx,
    now: int,
) -> bool:
    cache_time = now - app.config.intersphinx_cache_limit * 86400

    def should_store(uri: str, inv: str) -> bool:
        # decide whether the inventory must be read: always read local
        # files; remote ones only if the cache time is expired
        return '://' not in inv or uri not in cache or cache[uri][1] < cache_time

    updated = False
    failures = []
<<<<<<< HEAD

    for location in invs:
        inv: str = location or posixpath.join(uri, INVENTORY_FILENAME)
        if not should_store(uri, inv):
            continue

        safe_inv_url = _get_safe_url(inv)
        inv_descriptor = name or 'main_inventory'
        LOGGER.info(__("loading intersphinx inventory '%s' from %s..."),
                    inv_descriptor, safe_inv_url)

        try:
            invdata = fetch_inventory(app, uri, inv)
        except Exception as err:
            failures.append(err.args)
            continue

        if invdata:
            cache[uri] = name, now, invdata
            updated = True
            break

    if not failures:
        pass
    elif len(failures) < len(invs):
        LOGGER.info(__("encountered some issues with some of the inventories,"
                       " but they had working alternatives:"))
        for fail in failures:
            LOGGER.info(*fail)
    else:
        issues = '\n'.join(f[0] % f[1:] for f in failures)
        LOGGER.warning(__("failed to reach any of the inventories "
                          "with the following issues:") + "\n" + issues)
    return updated
=======
    try:
        for inv in invs:
            if not inv:
                inv = posixpath.join(uri, INVENTORY_FILENAME)
            # decide whether the inventory must be read: always read local
            # files; remote ones only if the cache time is expired
            if '://' not in inv or uri not in cache or cache[uri][1] < cache_time:
                safe_inv_url = _get_safe_url(inv)
                inv_descriptor = name or 'main_inventory'
                LOGGER.info(__("loading intersphinx inventory '%s' from %s..."),
                            inv_descriptor, safe_inv_url)
                try:
                    invdata = fetch_inventory(app, uri, inv)
                except Exception as err:
                    failures.append(err.args)
                    continue
                if invdata:
                    cache[uri] = name, now, invdata
                    return True
        return False
    finally:
        if not failures:
            pass
        elif len(failures) < len(invs):
            LOGGER.info(__('encountered some issues with some of the inventories,'
                           ' but they had working alternatives:'))
            for fail in failures:
                LOGGER.info(*fail)
        else:
            issues = '\n'.join(f[0] % f[1:] for f in failures)
            LOGGER.warning(__('failed to reach any of the inventories '
                              'with the following issues:') + '\n' + issues)
>>>>>>> aacca306


def fetch_inventory(app: Sphinx, uri: InventoryURI, inv: str) -> Inventory:
    """Fetch, parse and return an intersphinx inventory file."""
    # both *uri* (base URI of the links to generate) and *inv* (actual
    # location of the inventory file) can be local or remote URIs
    if '://' in uri:
        # case: inv URI points to remote resource; strip any existing auth
        uri = _strip_basic_auth(uri)
    try:
        if '://' in inv:
            f = _read_from_url(inv, config=app.config)
        else:
            f = open(path.join(app.srcdir, inv), 'rb')  # NoQA: SIM115
    except Exception as err:
        err.args = ('intersphinx inventory %r not fetchable due to %s: %s',
                    inv, err.__class__, str(err))
        raise
    try:
        if hasattr(f, 'url'):
            newinv = f.url
            if inv != newinv:
                LOGGER.info(__('intersphinx inventory has moved: %s -> %s'), inv, newinv)

                if uri in (inv, path.dirname(inv), path.dirname(inv) + '/'):
                    uri = path.dirname(newinv)
        with f:
            try:
                invdata = InventoryFile.load(f, uri, posixpath.join)
            except ValueError as exc:
                raise ValueError('unknown or unsupported inventory version: %r' % exc) from exc
    except Exception as err:
        err.args = ('intersphinx inventory %r not readable due to %s: %s',
                    inv, err.__class__.__name__, str(err))
        raise
    else:
        return invdata


def _get_safe_url(url: str) -> str:
    """Gets version of *url* with basic auth passwords obscured. This function
    returns results suitable for printing and logging.

    E.g.: https://user:12345@example.com => https://user@example.com

    :param url: a url
    :type url: ``str``

    :return: *url* with password removed
    :rtype: ``str``
    """
    parts = urlsplit(url)
    if parts.username is None:
        return url
    else:
        frags = list(parts)
        if parts.port:
            frags[1] = f'{parts.username}@{parts.hostname}:{parts.port}'
        else:
            frags[1] = f'{parts.username}@{parts.hostname}'

        return urlunsplit(frags)


def _strip_basic_auth(url: str) -> str:
    """Returns *url* with basic auth credentials removed. Also returns the
    basic auth username and password if they're present in *url*.

    E.g.: https://user:pass@example.com => https://example.com

    *url* need not include basic auth credentials.

    :param url: url which may or may not contain basic auth credentials
    :type url: ``str``

    :return: *url* with any basic auth creds removed
    :rtype: ``str``
    """
    frags = list(urlsplit(url))
    # swap out 'user[:pass]@hostname' for 'hostname'
    if '@' in frags[1]:
        frags[1] = frags[1].split('@')[1]
    return urlunsplit(frags)


def _read_from_url(url: str, *, config: Config) -> IO:
    """Reads data from *url* with an HTTP *GET*.

    This function supports fetching from resources which use basic HTTP auth as
    laid out by RFC1738 § 3.1. See § 5 for grammar definitions for URLs.

    .. seealso:

       https://www.ietf.org/rfc/rfc1738.txt

    :param url: URL of an HTTP resource
    :type url: ``str``

    :return: data read from resource described by *url*
    :rtype: ``file``-like object
    """
    r = requests.get(url, stream=True, timeout=config.intersphinx_timeout,
                     _user_agent=config.user_agent,
                     _tls_info=(config.tls_verify, config.tls_cacerts))
    r.raise_for_status()
    r.raw.url = r.url
    # decode content-body based on the header.
    # ref: https://github.com/psf/requests/issues/2155
    r.raw.read = functools.partial(r.raw.read, decode_content=True)
    return r.raw<|MERGE_RESOLUTION|>--- conflicted
+++ resolved
@@ -128,19 +128,14 @@
 
 
 def load_mappings(app: Sphinx) -> None:
-<<<<<<< HEAD
-    """Load the (normalized) intersphinx mappings into the environment."""
-=======
     """Load all intersphinx mappings into the environment.
 
     The intersphinx mappings are expected to be normalized.
     """
->>>>>>> aacca306
     now = int(time.time())
     inventories = InventoryAdapter(app.builder.env)
     intersphinx_cache: dict[InventoryURI, InventoryCacheEntry] = inventories.cache
     intersphinx_mapping: IntersphinxMapping = app.config.intersphinx_mapping
-<<<<<<< HEAD
 
     expected_uris = {uri for uri, _invs in app.config.intersphinx_mapping.values()}
 
@@ -158,15 +153,6 @@
             pool.submit(fetch_inventory_group, name, uri, invs, intersphinx_cache, app, now)
             for name, (uri, invs) in app.config.intersphinx_mapping.values()
         ]
-=======
-
-    with concurrent.futures.ThreadPoolExecutor() as pool:
-        futures = []
-        for name, (uri, invs) in intersphinx_mapping.values():
-            futures.append(pool.submit(
-                fetch_inventory_group, name, uri, invs, intersphinx_cache, app, now,
-            ))
->>>>>>> aacca306
         updated = [f.result() for f in concurrent.futures.as_completed(futures)]
 
     if any(updated):
@@ -208,7 +194,6 @@
 
     updated = False
     failures = []
-<<<<<<< HEAD
 
     for location in invs:
         inv: str = location or posixpath.join(uri, INVENTORY_FILENAME)
@@ -243,40 +228,6 @@
         LOGGER.warning(__("failed to reach any of the inventories "
                           "with the following issues:") + "\n" + issues)
     return updated
-=======
-    try:
-        for inv in invs:
-            if not inv:
-                inv = posixpath.join(uri, INVENTORY_FILENAME)
-            # decide whether the inventory must be read: always read local
-            # files; remote ones only if the cache time is expired
-            if '://' not in inv or uri not in cache or cache[uri][1] < cache_time:
-                safe_inv_url = _get_safe_url(inv)
-                inv_descriptor = name or 'main_inventory'
-                LOGGER.info(__("loading intersphinx inventory '%s' from %s..."),
-                            inv_descriptor, safe_inv_url)
-                try:
-                    invdata = fetch_inventory(app, uri, inv)
-                except Exception as err:
-                    failures.append(err.args)
-                    continue
-                if invdata:
-                    cache[uri] = name, now, invdata
-                    return True
-        return False
-    finally:
-        if not failures:
-            pass
-        elif len(failures) < len(invs):
-            LOGGER.info(__('encountered some issues with some of the inventories,'
-                           ' but they had working alternatives:'))
-            for fail in failures:
-                LOGGER.info(*fail)
-        else:
-            issues = '\n'.join(f[0] % f[1:] for f in failures)
-            LOGGER.warning(__('failed to reach any of the inventories '
-                              'with the following issues:') + '\n' + issues)
->>>>>>> aacca306
 
 
 def fetch_inventory(app: Sphinx, uri: InventoryURI, inv: str) -> Inventory:
