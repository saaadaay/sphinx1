--- conflicted
+++ resolved
@@ -266,15 +266,11 @@
     cache = env.intersphinx_cache  # type: ignore
     update = False
     for key, value in iteritems(app.config.intersphinx_mapping):
-<<<<<<< HEAD
         name = None  # type: unicode
         uri = None   # type: unicode
         inv = None   # type: Union[unicode, Tuple[unicode, ...]]
 
-        if isinstance(value, tuple):
-=======
         if isinstance(value, (list, tuple)):
->>>>>>> 43eeb96e
             # new format
             name, (uri, inv) = key, value
             if not isinstance(name, string_types):
