"""
    sphinx.ext.apidoc
    ~~~~~~~~~~~~~~~~~

    Parses a directory tree looking for Python modules and packages and creates
    ReST files appropriately to create code documentation with Sphinx.  It also
    creates a modules index (named modules.<suffix>).

    This is derived from the "sphinx-autopackage" script, which is:
    Copyright 2008 Société des arts technologiques (SAT),
    https://sat.qc.ca/

    :copyright: Copyright 2007-2019 by the Sphinx team, see AUTHORS.
    :license: BSD, see LICENSE for details.
"""

import argparse
import glob
import importlib
import inspect
import locale
import os
import re
import sys
import warnings
from fnmatch import fnmatch
<<<<<<< HEAD
from functools import partial
=======
from importlib.machinery import EXTENSION_SUFFIXES
>>>>>>> fb9adbf0
from os import path
from types import ModuleType
from typing import Any, Dict, List, Optional, Tuple, Type, Union

import jinja2
from docutils import nodes
from docutils.parsers.rst.states import RSTStateMachine, state_classes
from docutils.utils import new_document, Reporter as NullReporter

import sphinx.locale
from sphinx import __display_version__, package_dir
from sphinx.cmd.quickstart import EXTENSIONS
from sphinx.deprecation import RemovedInSphinx40Warning
from sphinx.ext.autodoc import (AttributeDocumenter, ClassDocumenter,
                                DataDocumenter, DecoratorDocumenter,
                                Documenter, ExceptionDocumenter,
                                FunctionDocumenter,
                                InstanceAttributeDocumenter, MethodDocumenter,
                                ModuleDocumenter, PropertyDocumenter,
                                SlotsAttributeDocumenter)
from sphinx.ext.autosummary import FakeDirective
from sphinx.locale import __
from sphinx.util import rst
from sphinx.util.inspect import safe_getattr
from sphinx.util.osutil import FileAvoidWrite, ensuredir
from sphinx.util.template import ReSTRenderer

# automodule options
if 'SPHINX_APIDOC_OPTIONS' in os.environ:
    OPTIONS = os.environ['SPHINX_APIDOC_OPTIONS'].split(',')
else:
    OPTIONS = [
        'members',
        'undoc-members',
        # 'inherited-members', # disabled because there's a bug in sphinx
        'show-inheritance',
    ]

INITPY = '__init__.py'
PY_SUFFIXES = ('.py', '.pyx') + tuple(EXTENSION_SUFFIXES)

template_dir = path.join(package_dir, 'templates', 'apidoc')


def makename(package: str, module: str) -> str:
    """Join package and module with a dot."""
    warnings.warn('makename() is deprecated.',
                  RemovedInSphinx40Warning)
    # Both package and module can be None/empty.
    if package:
        name = package
        if module:
            name += '.' + module
    else:
        name = module
    return name


def module_join(*modnames: str) -> str:
    """Join module names with dots."""
    return '.'.join(filter(None, modnames))


def write_file(name: str, text: str, opts: Any) -> None:
    """Write the output file for module/package <name>."""
    fname = path.join(opts.destdir, '%s.%s' % (name, opts.suffix))
    if opts.dryrun:
        print(__('Would create file %s.') % fname)
        return
    if not opts.force and path.isfile(fname):
        print(__('File %s already exists, skipping.') % fname)
    else:
        print(__('Creating file %s.') % fname)
        with FileAvoidWrite(fname) as f:
            f.write(text)


def format_heading(level: int, text: str, escape: bool = True) -> str:
    """Create a heading of <level> [1, 2 or 3 supported]."""
    warnings.warn('format_warning() is deprecated.',
                  RemovedInSphinx40Warning)
    if escape:
        text = rst.escape(text)
    underlining = ['=', '-', '~', ][level - 1] * len(text)
    return '%s\n%s\n\n' % (text, underlining)


def format_directive(module: str, package: str = None) -> str:
    """Create the automodule directive and add the options."""
    warnings.warn('format_directive() is deprecated.',
                  RemovedInSphinx40Warning)
    directive = '.. automodule:: %s\n' % module_join(package, module)
    for option in OPTIONS:
        directive += '    :%s:\n' % option
    return directive


def create_module_file(package: Optional[str], basename: str, opts: Any,
                       user_template_dir: str = None) -> None:
    """Build the text of the file and write the file."""
    qualname = module_join(package, basename)
    context = {
        'show_headings': not opts.noheadings,
        'basename': basename,
        'qualname': qualname,
        'automodule_options': OPTIONS}
    renderer = ReSTRenderer([user_template_dir, template_dir])
    _add_get_members_to_template_env(renderer.env, qualname, opts)
    text = renderer.render('module.rst_t', context)
    write_file(qualname, text, opts)


def create_package_file(root: str, master_package: str, subroot: str, py_files: List[str],
                        opts: Any, subs: List[str], is_namespace: bool,
                        excludes: List[str] = [], user_template_dir: str = None) -> None:
    """Build the text of the file and write the file."""
    # build a list of sub packages (directories containing an INITPY file)
    subpackages = [sub for sub in subs if not
                   shall_skip(path.join(root, sub, INITPY), opts, excludes)]
    subpackages = [module_join(master_package, subroot, pkgname)
                   for pkgname in subpackages]
    # build a list of sub modules
    submodules = [path.splitext(sub)[0] for sub in py_files
                  if not is_skipped_module(path.join(root, sub), opts, excludes) and
                  sub != INITPY]
    submodules = [module_join(master_package, subroot, modname)
                  for modname in submodules]

    pkgname = module_join(master_package, subroot)
    context = {
        'pkgname': pkgname,
        'subpackages': subpackages,
        'submodules': submodules,
        'is_namespace': is_namespace,
        'modulefirst': opts.modulefirst,
        'separatemodules': opts.separatemodules,
        'automodule_options': OPTIONS,
        'show_headings': not opts.noheadings,
    }
    renderer = ReSTRenderer([user_template_dir, template_dir])
    _add_get_members_to_template_env(renderer.env, pkgname, opts)
    text = renderer.render('package.rst_t', context)
    write_file(pkgname, text, opts)

    if submodules and opts.separatemodules:
        for submodule in submodules:
            create_module_file(None, submodule, opts, user_template_dir)


def create_modules_toc_file(modules: List[str], opts: Any, name: str = 'modules',
                            user_template_dir: str = None) -> None:
    """Create the module's index."""
    modules.sort()
    prev_module = ''
    for module in modules[:]:
        # look if the module is a subpackage and, if yes, ignore it
        if module.startswith(prev_module + '.'):
            modules.remove(module)
        else:
            prev_module = module

    context = {
        'header': opts.header,
        'maxdepth': opts.maxdepth,
        'docnames': modules,
    }
    renderer = ReSTRenderer([user_template_dir, template_dir])
    text = renderer.render('toc.rst_t', context)
    write_file(name, text, opts)


def shall_skip(module: str, opts: Any, excludes: List[str] = []) -> bool:
    """Check if we want to skip this module."""
    # skip if the file doesn't exist and not using implicit namespaces
    if not opts.implicit_namespaces and not path.exists(module):
        return True

    # Are we a package (here defined as __init__.py, not the folder in itself)
    if os.path.basename(module) == INITPY:
        # Yes, check if we have any non-excluded modules at all here
        all_skipped = True
        basemodule = path.dirname(module)
        for submodule in glob.glob(path.join(basemodule, '*.py')):
            if not is_excluded(path.join(basemodule, submodule), excludes):
                # There's a non-excluded module here, we won't skip
                all_skipped = False
        if all_skipped:
            return True

    # skip if it has a "private" name and this is selected
    filename = path.basename(module)
    if filename != '__init__.py' and filename.startswith('_') and \
       not opts.includeprivate:
        return True
    return False


def is_skipped_module(filename: str, opts: Any, excludes: List[str]) -> bool:
    """Check if we want to skip this module."""
    if not path.exists(filename):
        # skip if the file doesn't exist
        return True
    elif path.basename(filename).startswith('_') and not opts.includeprivate:
        # skip if the module has a "private" name
        return True
    else:
        return False


def recurse_tree(rootpath: str, excludes: List[str], opts: Any,
                 user_template_dir: str = None) -> List[str]:
    """
    Look for every file in the directory tree and create the corresponding
    ReST files.
    """
    followlinks = getattr(opts, 'followlinks', False)
    includeprivate = getattr(opts, 'includeprivate', False)
    implicit_namespaces = getattr(opts, 'implicit_namespaces', False)

    # check if the base directory is a package and get its name
    if INITPY in os.listdir(rootpath) or implicit_namespaces:
        root_package = rootpath.split(path.sep)[-1]
    else:
        # otherwise, the base is a directory with packages
        root_package = None

    toplevels = []
    for root, subs, files in os.walk(rootpath, followlinks=followlinks):
        # document only Python module files (that aren't excluded)
        py_files = sorted(f for f in files
                          if f.endswith(PY_SUFFIXES) and
                          not is_excluded(path.join(root, f), excludes))
        is_pkg = INITPY in py_files
        is_namespace = INITPY not in py_files and implicit_namespaces
        if is_pkg:
            py_files.remove(INITPY)
            py_files.insert(0, INITPY)
        elif root != rootpath:
            # only accept non-package at toplevel unless using implicit namespaces
            if not implicit_namespaces:
                del subs[:]
                continue
        # remove hidden ('.') and private ('_') directories, as well as
        # excluded dirs
        if includeprivate:
            exclude_prefixes = ('.',)  # type: Tuple[str, ...]
        else:
            exclude_prefixes = ('.', '_')
        subs[:] = sorted(sub for sub in subs if not sub.startswith(exclude_prefixes) and
                         not is_excluded(path.join(root, sub), excludes))

        if is_pkg or is_namespace:
            # we are in a package with something to document
            if subs or len(py_files) > 1 or not shall_skip(path.join(root, INITPY), opts):
                subpackage = root[len(rootpath):].lstrip(path.sep).\
                    replace(path.sep, '.')
                # if this is not a namespace or
                # a namespace and there is something there to document
                if not is_namespace or len(py_files) > 0:
                    create_package_file(root, root_package, subpackage,
                                        py_files, opts, subs, is_namespace, excludes,
                                        user_template_dir)
                    toplevels.append(module_join(root_package, subpackage))
        else:
            # if we are at the root level, we don't require it to be a package
            assert root == rootpath and root_package is None
            for py_file in py_files:
                if not is_skipped_module(path.join(rootpath, py_file), opts, excludes):
                    module = py_file.split('.')[0]
                    create_module_file(root_package, module, opts, user_template_dir)
                    toplevels.append(module)

    return toplevels


def is_excluded(root: str, excludes: List[str]) -> bool:
    """Check if the directory is in the exclude list.

    Note: by having trailing slashes, we avoid common prefix issues, like
          e.g. an exclude "foo" also accidentally excluding "foobar".
    """
    for exclude in excludes:
        if fnmatch(root, exclude):
            return True
    return False


def _get_default_documenter(obj: Any, parent: Any) -> Type[Documenter]:
    """Get default Sphinx documenter for the given `parent.obj`.

    This is useful for determining the "type" of `obj` (module, class,
    exception, data, function, method, attribute, property, ...)
    """

    documenters = [
        ModuleDocumenter, ClassDocumenter, ExceptionDocumenter, DataDocumenter,
        FunctionDocumenter, DecoratorDocumenter, MethodDocumenter,
        AttributeDocumenter, PropertyDocumenter, InstanceAttributeDocumenter,
        SlotsAttributeDocumenter
    ]  # type: List[Type[Documenter]]

    if inspect.ismodule(obj):
        # ModuleDocumenter.can_document_member always returns False
        return ModuleDocumenter

    # Construct a fake documenter for *parent*
    if parent is None:
        parent_doc_cls = ModuleDocumenter  # type: Type[Documenter]
    else:
        parent_doc_cls = _get_default_documenter(parent, None)

    if hasattr(parent, '__name__'):
        parent_doc = parent_doc_cls(FakeDirective(), parent.__name__)
    else:
        parent_doc = parent_doc_cls(FakeDirective(), "")

    classes = [
        cls for cls in documenters
        if cls.can_document_member(obj, '', False, parent_doc)
    ]
    if classes:
        classes.sort(key=lambda cls: cls.priority)
        return classes[-1]
    else:
        return DataDocumenter


def _get_fullname(name: str, obj: Any) -> str:
    if hasattr(obj, '__qualname__'):
        try:
            ref = obj.__module__ + '.' + obj.__qualname__
        except AttributeError:
            ref = obj.__name__
        except TypeError:  # e.g. obj.__name__ is None
            ref = name
    elif hasattr(obj, '__name__'):
        try:
            ref = obj.__module__ + '.' + obj.__name__
        except AttributeError:
            ref = obj.__name__
        except TypeError:  # e.g. obj.__name__ is None
            ref = name
    else:
        ref = name
    return ref


def _get_member_ref_str(
        name: str,
        obj: Any,
        role: str = 'obj',
        known_refs: Optional[Dict] = None) -> str:
    """generate a ReST-formmated reference link to the given `obj` of type
    `role`, using `name` as the link text"""
    if known_refs is not None:
        if name in known_refs:
            return known_refs[name]
    ref = _get_fullname(name, obj)
    return ":%s:`%s <%s>`" % (role, name, ref)


def _get_members(
        mod: ModuleType,
        typ: Optional[str] = None,
        include_imported: bool = False,
        out_format: str = 'names',
        in_list: Optional[Union[str, Tuple[str]]] = None,
        known_refs: Optional[Union[str, Dict]] = None) \
        -> Tuple[List[str], List[str]]:
    """Get (filtered) public/total members of the module or package `mod`.

    See the documentation of the `get_members` function inside
    :func:`_add_get_members_to_template_env` for details.

    Returns:
        lists `public` and `items`. The lists contains the public and private +
        public members, as strings.
    """
    roles = {'function': 'func', 'module': 'mod', 'class': 'class',
             'exception': 'exc', 'data': 'data'}
    # not included, because they cannot occur at module level:
    #   'method': 'meth', 'attribute': 'attr', 'instanceattribute': 'attr'

    out_formats = ['names', 'fullnames', 'refs', 'table']
    if out_format not in out_formats:
        raise ValueError("out_format %s not in %r" % (out_format, out_formats))

    def check_typ(typ, mod, member):
        """Check if mod.member is of the desired typ"""
        if inspect.ismodule(member):
            return False
        documenter = _get_default_documenter(obj=member, parent=mod)
        if typ is None:
            return True
        if typ == getattr(documenter, 'objtype', None):
            return True
        if hasattr(documenter, 'directivetype'):
            return roles[typ] == getattr(documenter, 'directivetype')

    def is_local(mod, member, name):
        """Check whether mod.member is defined locally in module mod"""
        if hasattr(member, '__module__'):
            return getattr(member, '__module__') == mod.__name__
        else:
            # we take missing __module__ to mean the member is a data object;
            # it is recommended to filter data by e.g. __all__
            return True

    if typ is not None and typ not in roles:
        raise ValueError("typ must be None or one of %s"
                         % str(list(roles.keys())))
    items = []  # type: List[str]
    public = []  # type: List[str]
    item_table_tuples = []  # type: List[Tuple[str, str]]
    public_table_tuples = []  # type: List[Tuple[str, str]]
    known_refs_dict = {}  # type: Dict[str, str]
    if isinstance(known_refs, str):
        known_refs_dict = getattr(mod, known_refs, {})
    elif isinstance(known_refs, dict):
        known_refs_dict = known_refs
    listed_members = []  # type: List[str]
    if in_list is not None:
        # combine the lists mod.<attr> for each <attr> in `in_list` into the
        # combined list `listed_members`
        if isinstance(in_list, str):
            in_list = (in_list, )
        for attr_name in in_list:
            try:
                listed_members.extend(getattr(mod, attr_name))
            except AttributeError:
                pass
    for name in dir(mod):
        if name.startswith('__'):
            continue
        try:
            member = safe_getattr(mod, name)
        except AttributeError:
            continue
        if check_typ(typ, mod, member):
            if in_list is not None:
                if name not in listed_members:
                    continue
            if not (include_imported or is_local(mod, member, name)):
                continue
            if out_format in ['table', 'refs']:
                documenter = _get_default_documenter(obj=member, parent=mod)
                role = roles.get(documenter.objtype, 'obj')
                ref = _get_member_ref_str(name, obj=member, role=role,
                                          known_refs=known_refs_dict)
            if out_format == 'table':
                docsummary = _extract_summary(member)
                item_table_tuples.append((ref, docsummary))
                if not name.startswith('_'):
                    public_table_tuples.append((ref, docsummary))
            elif out_format == 'refs':
                items.append(ref)
                if not name.startswith('_'):
                    public.append(ref)
            elif out_format == 'fullnames':
                fullname = _get_fullname(name, obj=member)
                items.append(fullname)
                if not name.startswith('_'):
                    public.append(fullname)
            else:
                items.append(name)
                if not name.startswith('_'):
                    public.append(name)
    if out_format == 'table':
        return (_assemble_table(public_table_tuples),
                _assemble_table(item_table_tuples))
    else:
        return public, items


def _assemble_table(rows: List[Tuple[str, str]]) -> List[str]:
    if len(rows) == 0:
        return []
    lines = []
    lines.append('.. list-table::')
    lines.append('')
    for row in rows:
        lines.append('   * - %s' % row[0])
        for col in row[1:]:
            lines.append('     - %s' % col)
    lines.append('')
    return lines


def _extract_summary(obj: Any) -> str:
    """Extract summary from docstring.

    This is used for the "table" output of ``get_members``.
    """

    periods_re = re.compile(r'\.(?:\s+)')

    try:
        doc = inspect.getdoc(obj).split("\n")
    except AttributeError:
        doc = []

    # Skip a blank lines at the top
    while doc and not doc[0].strip():
        doc.pop(0)

    # If there's a blank line, then we can assume the first sentence /
    # paragraph has ended, so anything after shouldn't be part of the
    # summary
    for i, piece in enumerate(doc):
        if not piece.strip():
            doc = doc[:i]
            break

    # Try to find the "first sentence", which may span multiple lines
    sentences = periods_re.split(" ".join(doc))
    if len(sentences) == 1:
        summary = sentences[0].strip()
    else:
        summary = ''
        state_machine = RSTStateMachine(state_classes, 'Body')
        while sentences:
            summary += sentences.pop(0) + '.'
            node = new_document('')
            node.reporter = NullReporter('', 999, 4)
            node.settings.pep_references = None
            node.settings.rfc_references = None
            node.settings.character_level_inline_markup = False
            state_machine.run([summary], node)
            if not node.traverse(nodes.system_message):
                # considered as that splitting by period does not break inline
                # markups
                break

    return summary


def _add_get_members_to_template_env(
        template_env: jinja2.Environment,
        fullname: str,
        opts: argparse.Namespace):
    """Add `get_members` function to Jinja environment."""

    def get_members(
            fullname, typ=None, include_imported=False, out_format='names',
            in_list=None, include_private=opts.includeprivate,
            known_refs=None):
        """Return a list of members.

        See the apidoc manpage in the Sphinx documentation for details.
        """
        try:
            mod = importlib.import_module(fullname)
        except ImportError as exc_info:
            warnings.warn(
                "Cannot get members of %s: %s. Use --append-syspath, "
                "or make sure the packages/modules processed by apidoc are "
                "properly installed." % (fullname, exc_info)
            )
            return []
        if include_private:
            return _get_members(
                mod, typ=typ, include_imported=include_imported,
                out_format=out_format, in_list=in_list, known_refs=known_refs
            )[1]
        else:
            return _get_members(
                mod, typ=typ, include_imported=include_imported,
                out_format=out_format, in_list=in_list, known_refs=known_refs
            )[0]

    template_env.globals['get_members'] = partial(
        get_members, fullname=fullname
    )


def get_parser() -> argparse.ArgumentParser:
    parser = argparse.ArgumentParser(
        usage='%(prog)s [OPTIONS] -o <OUTPUT_PATH> <MODULE_PATH> '
              '[EXCLUDE_PATTERN, ...]',
        epilog=__('For more information, visit <http://sphinx-doc.org/>.'),
        description=__("""
Look recursively in <MODULE_PATH> for Python modules and packages and create
one reST file with automodule directives per package in the <OUTPUT_PATH>.

The <EXCLUDE_PATTERN>s can be file and/or directory patterns that will be
excluded from generation.

Note: By default this script will not overwrite already created files."""))

    parser.add_argument('--version', action='version', dest='show_version',
                        version='%%(prog)s %s' % __display_version__)

    parser.add_argument('module_path',
                        help=__('path to module to document'))
    parser.add_argument('exclude_pattern', nargs='*',
                        help=__('fnmatch-style file and/or directory patterns '
                                'to exclude from generation'))

    parser.add_argument('-o', '--output-dir', action='store', dest='destdir',
                        required=True,
                        help=__('directory to place all output'))
    parser.add_argument('-d', '--maxdepth', action='store', dest='maxdepth',
                        type=int, default=4,
                        help=__('maximum depth of submodules to show in the TOC '
                                '(default: 4)'))
    parser.add_argument('-f', '--force', action='store_true', dest='force',
                        help=__('overwrite existing files'))
    parser.add_argument('-l', '--follow-links', action='store_true',
                        dest='followlinks', default=False,
                        help=__('follow symbolic links. Powerful when combined '
                                'with collective.recipe.omelette.'))
    parser.add_argument('-n', '--dry-run', action='store_true', dest='dryrun',
                        help=__('run the script without creating files'))
    parser.add_argument('-e', '--separate', action='store_true',
                        dest='separatemodules',
                        help=__('put documentation for each module on its own page'))
    parser.add_argument('-P', '--private', action='store_true',
                        dest='includeprivate',
                        help=__('include "_private" modules'))
    parser.add_argument('--tocfile', action='store', dest='tocfile', default='modules',
                        help=__("filename of table of contents (default: modules)"))
    parser.add_argument('-T', '--no-toc', action='store_false', dest='tocfile',
                        help=__("don't create a table of contents file"))
    parser.add_argument('-E', '--no-headings', action='store_true',
                        dest='noheadings',
                        help=__("don't create headings for the module/package "
                                "packages (e.g. when the docstrings already "
                                "contain them)"))
    parser.add_argument('-M', '--module-first', action='store_true',
                        dest='modulefirst',
                        help=__('put module documentation before submodule '
                                'documentation'))
    parser.add_argument('--implicit-namespaces', action='store_true',
                        dest='implicit_namespaces',
                        help=__('interpret module paths according to PEP-0420 '
                                'implicit namespaces specification'))
    parser.add_argument('-s', '--suffix', action='store', dest='suffix',
                        default='rst',
                        help=__('file suffix (default: rst)'))
    parser.add_argument('-F', '--full', action='store_true', dest='full',
                        help=__('generate a full project with sphinx-quickstart'))
    parser.add_argument('-a', '--append-syspath', action='store_true',
                        dest='append_syspath',
                        help=__('append module_path to sys.path'))
    parser.add_argument('-H', '--doc-project', action='store', dest='header',
                        help=__('project name (default: root module name)'))
    parser.add_argument('-A', '--doc-author', action='store', dest='author',
                        help=__('project author(s), used when --full is given'))
    parser.add_argument('-V', '--doc-version', action='store', dest='version',
                        help=__('project version, used when --full is given'))
    parser.add_argument('-R', '--doc-release', action='store', dest='release',
                        help=__('project release, used when --full is given, '
                                'defaults to --doc-version'))

    group = parser.add_argument_group(__('extension options'))
    group.add_argument('--extensions', metavar='EXTENSIONS', dest='extensions',
                       action='append', help=__('enable arbitrary extensions'))
    for ext in EXTENSIONS:
        group.add_argument('--ext-%s' % ext, action='append_const',
                           const='sphinx.ext.%s' % ext, dest='extensions',
                           help=__('enable %s extension') % ext)

    group = parser.add_argument_group(__('Project templating'))
    group.add_argument('-t', '--templatedir', metavar='TEMPLATEDIR',
                       dest='templatedir',
                       help=__('template directory for template files'))

    return parser


def main(argv: List[str] = sys.argv[1:]) -> int:
    """Parse and check the command line arguments."""
    sphinx.locale.setlocale(locale.LC_ALL, '')
    sphinx.locale.init_console(os.path.join(package_dir, 'locale'), 'sphinx')

    parser = get_parser()
    args = parser.parse_args(argv)

    rootpath = path.abspath(args.module_path)
    if args.append_syspath:
        # required for `get_members`
        sys.path.append(rootpath)

    # normalize opts

    if args.header is None:
        args.header = rootpath.split(path.sep)[-1]
    if args.suffix.startswith('.'):
        args.suffix = args.suffix[1:]
    if not path.isdir(rootpath):
        print(__('%s is not a directory.') % rootpath, file=sys.stderr)
        sys.exit(1)
    if not args.dryrun:
        ensuredir(args.destdir)
    excludes = [path.abspath(exclude) for exclude in args.exclude_pattern]
    modules = recurse_tree(rootpath, excludes, args, args.templatedir)

    if args.full:
        from sphinx.cmd import quickstart as qs
        modules.sort()
        prev_module = ''
        text = ''
        for module in modules:
            if module.startswith(prev_module + '.'):
                continue
            prev_module = module
            text += '   %s\n' % module
        d = {
            'path': args.destdir,
            'sep': False,
            'dot': '_',
            'project': args.header,
            'author': args.author or 'Author',
            'version': args.version or '',
            'release': args.release or args.version or '',
            'suffix': '.' + args.suffix,
            'master': 'index',
            'epub': True,
            'extensions': ['sphinx.ext.autodoc', 'sphinx.ext.viewcode',
                           'sphinx.ext.todo'],
            'makefile': True,
            'batchfile': True,
            'make_mode': True,
            'mastertocmaxdepth': args.maxdepth,
            'mastertoctree': text,
            'language': 'en',
            'module_path': rootpath,
            'append_syspath': args.append_syspath,
        }
        if args.extensions:
            d['extensions'].extend(args.extensions)

        for ext in d['extensions'][:]:
            if ',' in ext:
                d['extensions'].remove(ext)
                d['extensions'].extend(ext.split(','))

        if not args.dryrun:
            qs.generate(d, silent=True, overwrite=args.force,
                        templatedir=args.templatedir)
    elif args.tocfile:
        create_modules_toc_file(modules, args, args.tocfile, args.templatedir)

    return 0


# So program can be started with "python -m sphinx.apidoc ..."
if __name__ == "__main__":
    main()<|MERGE_RESOLUTION|>--- conflicted
+++ resolved
@@ -24,11 +24,8 @@
 import sys
 import warnings
 from fnmatch import fnmatch
-<<<<<<< HEAD
 from functools import partial
-=======
 from importlib.machinery import EXTENSION_SUFFIXES
->>>>>>> fb9adbf0
 from os import path
 from types import ModuleType
 from typing import Any, Dict, List, Optional, Tuple, Type, Union
