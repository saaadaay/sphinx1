--- conflicted
+++ resolved
@@ -14,10 +14,6 @@
 import re
 import sys
 import inspect
-<<<<<<< HEAD
-=======
-import traceback
->>>>>>> b6e38b40
 import warnings
 
 from six import iteritems, itervalues, text_type, class_types, string_types
@@ -26,11 +22,7 @@
 
 import sphinx
 from sphinx.deprecation import RemovedInSphinx20Warning
-<<<<<<< HEAD
 from sphinx.ext.autodoc.importer import mock, import_object, get_object_members
-=======
-from sphinx.ext.autodoc.importer import mock, import_module
->>>>>>> b6e38b40
 from sphinx.ext.autodoc.importer import _MockImporter  # to keep compatibility  # NOQA
 from sphinx.ext.autodoc.inspector import format_annotation, formatargspec  # to keep compatibility  # NOQA
 from sphinx.util import rpartition, force_decode
@@ -1414,7 +1406,6 @@
         AttributeDocumenter.add_content(self, more_content, no_docstring=True)
 
 
-<<<<<<< HEAD
 class DeprecatedDict(dict):
     def __init__(self, message):
         self.message = message
@@ -1433,21 +1424,9 @@
         super(DeprecatedDict, self).update(other)
 
 
-class AutoDirective(Directive):
-    """
-    The AutoDirective class is used for all autodoc directives.  It dispatches
-    most of the work to one of the Documenters.
-=======
 class AutodocRegistry(object):
     """
     A registry of Documenters and attrgetters.
-
-    The *_registry* attribute is used to store registered Documenters.
-
-    The *_special_attrgetters* attribute is used to customize ``getattr()``
-    calls that the Documenters make; its entries are of the form ``type:
-    getattr_function``.
->>>>>>> b6e38b40
 
     Note: When importing an object, all items along the import chain are
     accessed using the descendant's *_special_attrgetters*, thus this
@@ -1467,68 +1446,7 @@
     )  # type: Dict[Type, Callable]
 
 
-<<<<<<< HEAD
-        try:
-            source, lineno = self.reporter.get_source_and_line(self.lineno)
-        except AttributeError:
-            source = lineno = None
-        logger.debug('[autodoc] %s:%s: input:\n%s',
-                     source, lineno, self.block_text)
-
-        # find out what documenter to call
-        objtype = self.name[4:]
-        doc_class = get_documenters(self.env.app)[objtype]
-        # add default flags
-        for flag in self._default_flags:
-            if flag not in doc_class.option_spec:
-                continue
-            negated = self.options.pop('no-' + flag, 'not given') is None
-            if flag in self.env.config.autodoc_default_flags and \
-               not negated:
-                self.options[flag] = None
-        # process the options with the selected documenter's option_spec
-        try:
-            self.genopt = Options(assemble_option_dict(
-                self.options.items(), doc_class.option_spec))
-        except (KeyError, ValueError, TypeError) as err:
-            # an option is either unknown or has a wrong type
-            msg = self.reporter.error('An option to %s is either unknown or '
-                                      'has an invalid value: %s' % (self.name, err),
-                                      line=self.lineno)
-            return [msg]
-        # generate the output
-        documenter = doc_class(self, self.arguments[0])
-        documenter.generate(more_content=self.content)
-        if not self.result:
-            return self.warnings
-
-        logger.debug('[autodoc] output:\n%s', '\n'.join(self.result))
-
-        # record all filenames as dependencies -- this will at least
-        # partially make automatic invalidation possible
-        for fn in self.filename_set:
-            self.state.document.settings.record_dependencies.add(fn)
-
-        # use a custom reporter that correctly assigns lines to source
-        # filename/description and lineno
-        old_reporter = self.state.memo.reporter
-        self.state.memo.reporter = AutodocReporter(self.result,
-                                                   self.state.memo.reporter)
-
-        if documenter.titles_allowed:
-            node = nodes.section()
-            # necessary so that the child nodes get the right source/line set
-            node.document = self.state.document
-            nested_parse_with_titles(self.state, self.result, node)
-        else:
-            node = nodes.paragraph()
-            node.document = self.state.document
-            self.state.nested_parse(self.result, 0, node)
-        self.state.memo.reporter = old_reporter
-        return self.warnings + node.children
-=======
 AutoDirective = AutodocRegistry  # for backward compatibility
->>>>>>> b6e38b40
 
 
 def add_documenter(cls):
