--- conflicted
+++ resolved
@@ -2437,13 +2437,8 @@
     def get_doc(self) -> list[list[str]] | None:
         if self.object is SLOTSATTR:
             try:
-<<<<<<< HEAD
-                parent_slots = inspect.getslots(self.parent)
-                if parent_slots and (docstring := parent_slots.get(self.objpath[-1])):
-=======
                 parent___slots__ = inspect.getslots(self.parent)
                 if parent___slots__ and (docstring := parent___slots__.get(self.objpath[-1])):
->>>>>>> e352a675
                     docstring = prepare_docstring(docstring)
                     return [docstring]
                 else:
