"""
    sphinx.ext.autodoc
    ~~~~~~~~~~~~~~~~~~

    Automatically insert docstrings for functions, classes or whole modules into
    the doctree, thus avoiding duplication between docstrings and documentation
    for those who like elaborate docstrings.

    :copyright: Copyright 2007-2020 by the Sphinx team, see AUTHORS.
    :license: BSD, see LICENSE for details.
"""

import importlib
import re
import warnings
from inspect import Parameter, Signature
from types import ModuleType
from typing import (TYPE_CHECKING, Any, Callable, Dict, Iterator, List, Optional, Sequence,
                    Set, Tuple, Type, TypeVar, Union)

from docutils.statemachine import StringList

import sphinx
from sphinx.application import Sphinx
from sphinx.config import ENUM, Config
from sphinx.deprecation import RemovedInSphinx50Warning, RemovedInSphinx60Warning
from sphinx.environment import BuildEnvironment
from sphinx.ext.autodoc.importer import get_module_members, get_object_members, import_object
from sphinx.ext.autodoc.mock import mock
from sphinx.locale import _, __
from sphinx.pycode import ModuleAnalyzer, PycodeError
from sphinx.util import inspect, logging
from sphinx.util.docstrings import extract_metadata, prepare_docstring
from sphinx.util.inspect import (evaluate_signature, getdoc, object_description, safe_getattr,
                                 stringify_signature)
from sphinx.util.typing import get_type_hints, restify
from sphinx.util.typing import stringify as stringify_typehint

if TYPE_CHECKING:
    from sphinx.ext.autodoc.directive import DocumenterBridge


logger = logging.getLogger(__name__)


# This type isn't exposed directly in any modules, but can be found
# here in most Python versions
MethodDescriptorType = type(type.__subclasses__)


#: extended signature RE: with explicit module name separated by ::
py_ext_sig_re = re.compile(
    r'''^ ([\w.]+::)?            # explicit module name
          ([\w.]+\.)?            # module and/or class name(s)
          (\w+)  \s*             # thing name
          (?: \((.*)\)           # optional: arguments
           (?:\s* -> \s* (.*))?  #           return annotation
          )? $                   # and nothing more
          ''', re.VERBOSE)
special_member_re = re.compile(r'^__\S+__$')


def identity(x: Any) -> Any:
    return x


class _All:
    """A special value for :*-members: that matches to any member."""

    def __contains__(self, item: Any) -> bool:
        return True


class _Empty:
    """A special value for :exclude-members: that never matches to any member."""

    def __contains__(self, item: Any) -> bool:
        return False


ALL = _All()
EMPTY = _Empty()
UNINITIALIZED_ATTR = object()
INSTANCEATTR = object()
SLOTSATTR = object()


def members_option(arg: Any) -> Union[object, List[str]]:
    """Used to convert the :members: option to auto directives."""
    if arg is None or arg is True:
        return ALL
    elif arg is False:
        return None
    else:
        return [x.strip() for x in arg.split(',') if x.strip()]


def members_set_option(arg: Any) -> Union[object, Set[str]]:
    """Used to convert the :members: option to auto directives."""
    warnings.warn("members_set_option() is deprecated.",
                  RemovedInSphinx50Warning, stacklevel=2)
    if arg is None:
        return ALL
    return {x.strip() for x in arg.split(',') if x.strip()}


def exclude_members_option(arg: Any) -> Union[object, Set[str]]:
    """Used to convert the :exclude-members: option."""
    if arg is None:
        return EMPTY
    return {x.strip() for x in arg.split(',') if x.strip()}


def inherited_members_option(arg: Any) -> Union[object, Set[str]]:
    """Used to convert the :members: option to auto directives."""
    if arg is None:
        return 'object'
    else:
        return arg


def member_order_option(arg: Any) -> Optional[str]:
    """Used to convert the :members: option to auto directives."""
    if arg is None:
        return None
    elif arg in ('alphabetical', 'bysource', 'groupwise'):
        return arg
    else:
        raise ValueError(__('invalid value for member-order option: %s') % arg)


SUPPRESS = object()


def annotation_option(arg: Any) -> Any:
    if arg is None:
        # suppress showing the representation of the object
        return SUPPRESS
    else:
        return arg


def bool_option(arg: Any) -> bool:
    """Used to convert flag options to auto directives.  (Instead of
    directives.flag(), which returns None).
    """
    return True


def merge_special_members_option(options: Dict) -> None:
    """Merge :special-members: option to :members: option."""
    warnings.warn("merge_special_members_option() is deprecated.",
                  RemovedInSphinx50Warning, stacklevel=2)
    if 'special-members' in options and options['special-members'] is not ALL:
        if options.get('members') is ALL:
            pass
        elif options.get('members'):
            for member in options['special-members']:
                if member not in options['members']:
                    options['members'].append(member)
        else:
            options['members'] = options['special-members']


def merge_members_option(options: Dict) -> None:
    """Merge :*-members: option to the :members: option."""
    if options.get('members') is ALL:
        # merging is not needed when members: ALL
        return

    members = options.setdefault('members', [])
    for key in {'private-members', 'special-members'}:
        if key in options and options[key] not in (ALL, None):
            for member in options[key]:
                if member not in members:
                    members.append(member)


# Some useful event listener factories for autodoc-process-docstring.

def cut_lines(pre: int, post: int = 0, what: str = None) -> Callable:
    """Return a listener that removes the first *pre* and last *post*
    lines of every docstring.  If *what* is a sequence of strings,
    only docstrings of a type in *what* will be processed.

    Use like this (e.g. in the ``setup()`` function of :file:`conf.py`)::

       from sphinx.ext.autodoc import cut_lines
       app.connect('autodoc-process-docstring', cut_lines(4, what=['module']))

    This can (and should) be used in place of :confval:`automodule_skip_lines`.
    """
    def process(app: Sphinx, what_: str, name: str, obj: Any, options: Any, lines: List[str]
                ) -> None:
        if what and what_ not in what:
            return
        del lines[:pre]
        if post:
            # remove one trailing blank line.
            if lines and not lines[-1]:
                lines.pop(-1)
            del lines[-post:]
        # make sure there is a blank line at the end
        if lines and lines[-1]:
            lines.append('')
    return process


def between(marker: str, what: Sequence[str] = None, keepempty: bool = False,
            exclude: bool = False) -> Callable:
    """Return a listener that either keeps, or if *exclude* is True excludes,
    lines between lines that match the *marker* regular expression.  If no line
    matches, the resulting docstring would be empty, so no change will be made
    unless *keepempty* is true.

    If *what* is a sequence of strings, only docstrings of a type in *what* will
    be processed.
    """
    marker_re = re.compile(marker)

    def process(app: Sphinx, what_: str, name: str, obj: Any, options: Any, lines: List[str]
                ) -> None:
        if what and what_ not in what:
            return
        deleted = 0
        delete = not exclude
        orig_lines = lines[:]
        for i, line in enumerate(orig_lines):
            if delete:
                lines.pop(i - deleted)
                deleted += 1
            if marker_re.match(line):
                delete = not delete
                if delete:
                    lines.pop(i - deleted)
                    deleted += 1
        if not lines and not keepempty:
            lines[:] = orig_lines
        # make sure there is a blank line at the end
        if lines and lines[-1]:
            lines.append('')
    return process


# This class is used only in ``sphinx.ext.autodoc.directive``,
# But we define this class here to keep compatibility (see #4538)
class Options(dict):
    """A dict/attribute hybrid that returns None on nonexisting keys."""
    def __getattr__(self, name: str) -> Any:
        try:
            return self[name.replace('_', '-')]
        except KeyError:
            return None


class ObjectMember(tuple):
    """A member of object.

    This is used for the result of `Documenter.get_object_members()` to
    represent each member of the object.

    .. Note::

       An instance of this class behaves as a tuple of (name, object)
       for compatibility to old Sphinx.  The behavior will be dropped
       in the future.  Therefore extensions should not use the tuple
       interface.
    """

    def __new__(cls, name: str, obj: Any, **kwargs: Any) -> Any:
        return super().__new__(cls, (name, obj))  # type: ignore

    def __init__(self, name: str, obj: Any, skipped: bool = False) -> None:
        self.__name__ = name
        self.object = obj
        self.skipped = skipped


ObjectMembers = Union[List[ObjectMember], List[Tuple[str, Any]]]


class Documenter:
    """
    A Documenter knows how to autodocument a single object type.  When
    registered with the AutoDirective, it will be used to document objects
    of that type when needed by autodoc.

    Its *objtype* attribute selects what auto directive it is assigned to
    (the directive name is 'auto' + objtype), and what directive it generates
    by default, though that can be overridden by an attribute called
    *directivetype*.

    A Documenter has an *option_spec* that works like a docutils directive's;
    in fact, it will be used to parse an auto directive's options that matches
    the documenter.
    """
    #: name by which the directive is called (auto...) and the default
    #: generated directive name
    objtype = 'object'
    #: indentation by which to indent the directive content
    content_indent = '   '
    #: priority if multiple documenters return True from can_document_member
    priority = 0
    #: order if autodoc_member_order is set to 'groupwise'
    member_order = 0
    #: true if the generated content may contain titles
    titles_allowed = False

    option_spec = {'noindex': bool_option}  # type: Dict[str, Callable]

    def get_attr(self, obj: Any, name: str, *defargs: Any) -> Any:
        """getattr() override for types such as Zope interfaces."""
        return autodoc_attrgetter(self.env.app, obj, name, *defargs)

    @classmethod
    def can_document_member(cls, member: Any, membername: str, isattr: bool, parent: Any
                            ) -> bool:
        """Called to see if a member can be documented by this documenter."""
        raise NotImplementedError('must be implemented in subclasses')

    def __init__(self, directive: "DocumenterBridge", name: str, indent: str = '') -> None:
        self.directive = directive
        self.config = directive.env.config
        self.env = directive.env    # type: BuildEnvironment
        self.options = directive.genopt
        self.name = name
        self.indent = indent
        # the module and object path within the module, and the fully
        # qualified name (all set after resolve_name succeeds)
        self.modname = None         # type: str
        self.module = None          # type: ModuleType
        self.objpath = None         # type: List[str]
        self.fullname = None        # type: str
        # extra signature items (arguments and return annotation,
        # also set after resolve_name succeeds)
        self.args = None            # type: str
        self.retann = None          # type: str
        # the object to document (set after import_object succeeds)
        self.object = None          # type: Any
        self.object_name = None     # type: str
        # the parent/owner of the object to document
        self.parent = None          # type: Any
        # the module analyzer to get at attribute docs, or None
        self.analyzer = None        # type: ModuleAnalyzer

    @property
    def documenters(self) -> Dict[str, Type["Documenter"]]:
        """Returns registered Documenter classes"""
        return self.env.app.registry.documenters

    def add_line(self, line: str, source: str, *lineno: int) -> None:
        """Append one line of generated reST to the output."""
        if line.strip():  # not a blank line
            self.directive.result.append(self.indent + line, source, *lineno)
        else:
            self.directive.result.append('', source, *lineno)

    def resolve_name(self, modname: str, parents: Any, path: str, base: Any
                     ) -> Tuple[str, List[str]]:
        """Resolve the module and name of the object to document given by the
        arguments and the current module/class.

        Must return a pair of the module name and a chain of attributes; for
        example, it would return ``('zipfile', ['ZipFile', 'open'])`` for the
        ``zipfile.ZipFile.open`` method.
        """
        raise NotImplementedError('must be implemented in subclasses')

    def parse_name(self) -> bool:
        """Determine what module to import and what attribute to document.

        Returns True and sets *self.modname*, *self.objpath*, *self.fullname*,
        *self.args* and *self.retann* if parsing and resolving was successful.
        """
        # first, parse the definition -- auto directives for classes and
        # functions can contain a signature which is then used instead of
        # an autogenerated one
        try:
            explicit_modname, path, base, args, retann = \
                py_ext_sig_re.match(self.name).groups()
        except AttributeError:
            logger.warning(__('invalid signature for auto%s (%r)') % (self.objtype, self.name),
                           type='autodoc')
            return False

        # support explicit module and class name separation via ::
        if explicit_modname is not None:
            modname = explicit_modname[:-2]
            parents = path.rstrip('.').split('.') if path else []
        else:
            modname = None
            parents = []

        with mock(self.config.autodoc_mock_imports):
            self.modname, self.objpath = self.resolve_name(modname, parents, path, base)

        if not self.modname:
            return False

        self.args = args
        self.retann = retann
        self.fullname = (self.modname or '') + \
                        ('.' + '.'.join(self.objpath) if self.objpath else '')
        return True

    def import_object(self, raiseerror: bool = False) -> bool:
        """Import the object given by *self.modname* and *self.objpath* and set
        it as *self.object*.

        Returns True if successful, False if an error occurred.
        """
        with mock(self.config.autodoc_mock_imports):
            try:
                ret = import_object(self.modname, self.objpath, self.objtype,
                                    attrgetter=self.get_attr,
                                    warningiserror=self.config.autodoc_warningiserror)
                self.module, self.parent, self.object_name, self.object = ret
                return True
            except ImportError as exc:
                if raiseerror:
                    raise
                else:
                    logger.warning(exc.args[0], type='autodoc', subtype='import_object')
                    self.env.note_reread()
                    return False

    def get_real_modname(self) -> str:
        """Get the real module name of an object to document.

        It can differ from the name of the module through which the object was
        imported.
        """
        return self.get_attr(self.object, '__module__', None) or self.modname

    def check_module(self) -> bool:
        """Check if *self.object* is really defined in the module given by
        *self.modname*.
        """
        if self.options.imported_members:
            return True

        subject = inspect.unpartial(self.object)
        modname = self.get_attr(subject, '__module__', None)
        if modname and modname != self.modname:
            return False
        return True

    def format_args(self, **kwargs: Any) -> str:
        """Format the argument signature of *self.object*.

        Should return None if the object does not have a signature.
        """
        return None

    def format_name(self) -> str:
        """Format the name of *self.object*.

        This normally should be something that can be parsed by the generated
        directive, but doesn't need to be (Sphinx will display it unparsed
        then).
        """
        # normally the name doesn't contain the module (except for module
        # directives of course)
        return '.'.join(self.objpath) or self.modname

    def _call_format_args(self, **kwargs: Any) -> str:
        if kwargs:
            try:
                return self.format_args(**kwargs)
            except TypeError:
                # avoid chaining exceptions, by putting nothing here
                pass

        # retry without arguments for old documenters
        return self.format_args()

    def format_signature(self, **kwargs: Any) -> str:
        """Format the signature (arguments and return annotation) of the object.

        Let the user process it via the ``autodoc-process-signature`` event.
        """
        if self.args is not None:
            # signature given explicitly
            args = "(%s)" % self.args
            retann = self.retann
        else:
            # try to introspect the signature
            try:
                retann = None
                args = self._call_format_args(**kwargs)
                if args:
                    matched = re.match(r'^(\(.*\))\s+->\s+(.*)$', args)
                    if matched:
                        args = matched.group(1)
                        retann = matched.group(2)
            except Exception as exc:
                logger.warning(__('error while formatting arguments for %s: %s'),
                               self.fullname, exc, type='autodoc')
                args = None

        result = self.env.events.emit_firstresult('autodoc-process-signature',
                                                  self.objtype, self.fullname,
                                                  self.object, self.options, args, retann)
        if result:
            args, retann = result

        if args is not None:
            return args + ((' -> %s' % retann) if retann else '')
        else:
            return ''

    def add_directive_header(self, sig: str) -> None:
        """Add the directive header and options to the generated content."""
        domain = getattr(self, 'domain', 'py')
        directive = getattr(self, 'directivetype', self.objtype)
        name = self.format_name()
        sourcename = self.get_sourcename()

        # one signature per line, indented by column
        prefix = '.. %s:%s:: ' % (domain, directive)
        for i, sig_line in enumerate(sig.split("\n")):
            self.add_line('%s%s%s' % (prefix, name, sig_line),
                          sourcename)
            if i == 0:
                prefix = " " * len(prefix)

        if self.options.noindex:
            self.add_line('   :noindex:', sourcename)
        if self.objpath:
            # Be explicit about the module, this is necessary since .. class::
            # etc. don't support a prepended module name
            self.add_line('   :module: %s' % self.modname, sourcename)

    def get_doc(self, ignore: int = None) -> List[List[str]]:
        """Decode and return lines of the docstring(s) for the object."""
        if ignore is not None:
            warnings.warn("The 'ignore' argument to autodoc.%s.get_doc() is deprecated."
                          % self.__class__.__name__,
                          RemovedInSphinx50Warning, stacklevel=2)
        docstring = getdoc(self.object, self.get_attr, self.config.autodoc_inherit_docstrings,
                           self.parent, self.object_name)
        if docstring:
            tab_width = self.directive.state.document.settings.tab_width
            return [prepare_docstring(docstring, ignore, tab_width)]
        return []

    def process_doc(self, docstrings: List[List[str]]) -> Iterator[str]:
        """Let the user process the docstrings before adding them."""
        for docstringlines in docstrings:
            if self.env.app:
                # let extensions preprocess docstrings
                self.env.app.emit('autodoc-process-docstring',
                                  self.objtype, self.fullname, self.object,
                                  self.options, docstringlines)

                if docstringlines and docstringlines[-1] != '':
                    # append a blank line to the end of the docstring
                    docstringlines.append('')

            yield from docstringlines

    def get_sourcename(self) -> str:
        if (getattr(self.object, '__module__', None) and
                getattr(self.object, '__qualname__', None)):
            # Get the correct location of docstring from self.object
            # to support inherited methods
            fullname = '%s.%s' % (self.object.__module__, self.object.__qualname__)
        else:
            fullname = self.fullname

        if self.analyzer:
            return '%s:docstring of %s' % (self.analyzer.srcname, fullname)
        else:
            return 'docstring of %s' % fullname

    def add_content(self, more_content: Optional[StringList], no_docstring: bool = False
                    ) -> None:
        """Add content from docstrings, attribute documentation and user."""
        if no_docstring:
            warnings.warn("The 'no_docstring' argument to %s.add_content() is deprecated."
                          % self.__class__.__name__,
                          RemovedInSphinx50Warning, stacklevel=2)

        # set sourcename and add content from attribute documentation
        sourcename = self.get_sourcename()
        if self.analyzer:
            attr_docs = self.analyzer.find_attr_docs()
            if self.objpath:
                key = ('.'.join(self.objpath[:-1]), self.objpath[-1])
                if key in attr_docs:
                    no_docstring = True
                    # make a copy of docstring for attributes to avoid cache
                    # the change of autodoc-process-docstring event.
                    docstrings = [list(attr_docs[key])]

                    for i, line in enumerate(self.process_doc(docstrings)):
                        self.add_line(line, sourcename, i)

        # add content from docstrings
        if not no_docstring:
            docstrings = self.get_doc()
            if not docstrings:
                # append at least a dummy docstring, so that the event
                # autodoc-process-docstring is fired and can add some
                # content if desired
                docstrings.append([])
            for i, line in enumerate(self.process_doc(docstrings)):
                self.add_line(line, sourcename, i)

        # add additional content (e.g. from document), if present
        if more_content:
            for line, src in zip(more_content.data, more_content.items):
                self.add_line(line, src[0], src[1])

    def get_object_members(self, want_all: bool) -> Tuple[bool, ObjectMembers]:
        """Return `(members_check_module, members)` where `members` is a
        list of `(membername, member)` pairs of the members of *self.object*.

        If *want_all* is True, return all members.  Else, only return those
        members given by *self.options.members* (which may also be none).
        """
        warnings.warn('The implementation of Documenter.get_object_members() will be '
                      'removed from Sphinx-6.0.', RemovedInSphinx60Warning)
        members = get_object_members(self.object, self.objpath, self.get_attr, self.analyzer)
        if not want_all:
            if not self.options.members:
                return False, []  # type: ignore
            # specific members given
            selected = []
            for name in self.options.members:  # type: str
                if name in members:
                    selected.append((name, members[name].value))
                else:
                    logger.warning(__('missing attribute %s in object %s') %
                                   (name, self.fullname), type='autodoc')
            return False, selected
        elif self.options.inherited_members:
            return False, [(m.name, m.value) for m in members.values()]
        else:
            return False, [(m.name, m.value) for m in members.values()
                           if m.directly_defined]

    def filter_members(self, members: ObjectMembers, want_all: bool
                       ) -> List[Tuple[str, Any, bool]]:
        """Filter the given member list.

        Members are skipped if

        - they are private (except if given explicitly or the private-members
          option is set)
        - they are special methods (except if given explicitly or the
          special-members option is set)
        - they are undocumented (except if the undoc-members option is set)

        The user can override the skipping decision by connecting to the
        ``autodoc-skip-member`` event.
        """
        def is_filtered_inherited_member(name: str) -> bool:
            if inspect.isclass(self.object):
                for cls in self.object.__mro__:
                    if cls.__name__ == self.options.inherited_members and cls != self.object:
                        # given member is a member of specified *super class*
                        return True
                    elif name in cls.__dict__:
                        return False
                    elif name in self.get_attr(cls, '__annotations__', {}):
                        return False

            return False

        ret = []

        # search for members in source code too
        namespace = '.'.join(self.objpath)  # will be empty for modules

        if self.analyzer:
            attr_docs = self.analyzer.find_attr_docs()
        else:
            attr_docs = {}

        # process members and determine which to skip
        for obj in members:
            membername, member = obj
            # if isattr is True, the member is documented as an attribute
            if member is INSTANCEATTR:
                isattr = True
            else:
                isattr = False

            doc = getdoc(member, self.get_attr, self.config.autodoc_inherit_docstrings,
                         self.parent, self.object_name)
            if not isinstance(doc, str):
                # Ignore non-string __doc__
                doc = None

            # if the member __doc__ is the same as self's __doc__, it's just
            # inherited and therefore not the member's doc
            cls = self.get_attr(member, '__class__', None)
            if cls:
                cls_doc = self.get_attr(cls, '__doc__', None)
                if cls_doc == doc:
                    doc = None
            has_doc = bool(doc)

            metadata = extract_metadata(doc)
            if 'private' in metadata:
                # consider a member private if docstring has "private" metadata
                isprivate = True
            elif 'public' in metadata:
                # consider a member public if docstring has "public" metadata
                isprivate = False
            else:
                isprivate = membername.startswith('_')

            keep = False
            if safe_getattr(member, '__sphinx_mock__', None) is not None:
                # mocked module or object
                pass
            elif self.options.exclude_members and membername in self.options.exclude_members:
                # remove members given by exclude-members
                keep = False
            elif want_all and special_member_re.match(membername):
                # special __methods__
                if self.options.special_members and membername in self.options.special_members:
                    if membername == '__doc__':
                        keep = False
                    elif is_filtered_inherited_member(membername):
                        keep = False
                    else:
                        keep = has_doc or self.options.undoc_members
                else:
                    keep = False
            elif (namespace, membername) in attr_docs:
                if want_all and isprivate:
                    if self.options.private_members is None:
                        keep = False
                    else:
                        keep = membername in self.options.private_members
                else:
                    # keep documented attributes
                    keep = True
                isattr = True
            elif want_all and isprivate:
                if has_doc or self.options.undoc_members:
                    if self.options.private_members is None:
                        keep = False
                    elif is_filtered_inherited_member(membername):
                        keep = False
                    else:
                        keep = membername in self.options.private_members
                else:
                    keep = False
            else:
                if self.options.members is ALL and is_filtered_inherited_member(membername):
                    keep = False
                else:
                    # ignore undocumented members if :undoc-members: is not given
                    keep = has_doc or self.options.undoc_members

            if isinstance(obj, ObjectMember) and obj.skipped:
                # forcedly skipped member (ex. a module attribute not defined in __all__)
                keep = False

            # give the user a chance to decide whether this member
            # should be skipped
            if self.env.app:
                # let extensions preprocess docstrings
                try:
                    skip_user = self.env.app.emit_firstresult(
                        'autodoc-skip-member', self.objtype, membername, member,
                        not keep, self.options)
                    if skip_user is not None:
                        keep = not skip_user
                except Exception as exc:
                    logger.warning(__('autodoc: failed to determine %r to be documented, '
                                      'the following exception was raised:\n%s'),
                                   member, exc, type='autodoc')
                    keep = False

            if keep:
                ret.append((membername, member, isattr))

        return ret

    def document_members(self, all_members: bool = False) -> None:
        """Generate reST for member documentation.

        If *all_members* is True, do all members, else those given by
        *self.options.members*.
        """
        # set current namespace for finding members
        self.env.temp_data['autodoc:module'] = self.modname
        if self.objpath:
            self.env.temp_data['autodoc:class'] = self.objpath[0]

        want_all = all_members or self.options.inherited_members or \
            self.options.members is ALL
        # find out which members are documentable
        members_check_module, members = self.get_object_members(want_all)

        # document non-skipped members
        memberdocumenters = []  # type: List[Tuple[Documenter, bool]]
        for (mname, member, isattr) in self.filter_members(members, want_all):
            classes = [cls for cls in self.documenters.values()
                       if cls.can_document_member(member, mname, isattr, self)]
            if not classes:
                # don't know how to document this member
                continue
            # prefer the documenter with the highest priority
            classes.sort(key=lambda cls: cls.priority)
            # give explicitly separated module name, so that members
            # of inner classes can be documented
            full_mname = self.modname + '::' + \
                '.'.join(self.objpath + [mname])
            documenter = classes[-1](self.directive, full_mname, self.indent)
            memberdocumenters.append((documenter, isattr))

        member_order = self.options.member_order or self.config.autodoc_member_order
        memberdocumenters = self.sort_members(memberdocumenters, member_order)

        for documenter, isattr in memberdocumenters:
            documenter.generate(
                all_members=True, real_modname=self.real_modname,
                check_module=members_check_module and not isattr)

        # reset current objects
        self.env.temp_data['autodoc:module'] = None
        self.env.temp_data['autodoc:class'] = None

    def sort_members(self, documenters: List[Tuple["Documenter", bool]],
                     order: str) -> List[Tuple["Documenter", bool]]:
        """Sort the given member list."""
        if order == 'groupwise':
            # sort by group; alphabetically within groups
            documenters.sort(key=lambda e: (e[0].member_order, e[0].name))
        elif order == 'bysource':
            if self.analyzer:
                # sort by source order, by virtue of the module analyzer
                tagorder = self.analyzer.tagorder

                def keyfunc(entry: Tuple[Documenter, bool]) -> int:
                    fullname = entry[0].name.split('::')[1]
                    return tagorder.get(fullname, len(tagorder))
                documenters.sort(key=keyfunc)
            else:
                # Assume that member discovery order matches source order.
                # This is a reasonable assumption in Python 3.6 and up, where
                # module.__dict__ is insertion-ordered.
                pass
        else:  # alphabetical
            documenters.sort(key=lambda e: e[0].name)

        return documenters

    def generate(self, more_content: Optional[StringList] = None, real_modname: str = None,
                 check_module: bool = False, all_members: bool = False) -> None:
        """Generate reST for the object given by *self.name*, and possibly for
        its members.

        If *more_content* is given, include that content. If *real_modname* is
        given, use that module name to find attribute docs. If *check_module* is
        True, only generate if the object is defined in the module name it is
        imported from. If *all_members* is True, document all members.
        """
        if not self.parse_name():
            # need a module to import
            logger.warning(
                __('don\'t know which module to import for autodocumenting '
                   '%r (try placing a "module" or "currentmodule" directive '
                   'in the document, or giving an explicit module name)') %
                self.name, type='autodoc')
            return

        # now, import the module and get object to document
        if not self.import_object():
            return

        # If there is no real module defined, figure out which to use.
        # The real module is used in the module analyzer to look up the module
        # where the attribute documentation would actually be found in.
        # This is used for situations where you have a module that collects the
        # functions and classes of internal submodules.
        guess_modname = self.get_real_modname()
        self.real_modname = real_modname or guess_modname  # type: str

        # try to also get a source code analyzer for attribute docs
        try:
            self.analyzer = ModuleAnalyzer.for_module(self.real_modname)
            # parse right now, to get PycodeErrors on parsing (results will
            # be cached anyway)
            self.analyzer.find_attr_docs()
        except PycodeError as exc:
            logger.debug('[autodoc] module analyzer failed: %s', exc)
            # no source file -- e.g. for builtin and C modules
            self.analyzer = None
            # at least add the module.__file__ as a dependency
            if hasattr(self.module, '__file__') and self.module.__file__:
                self.directive.filename_set.add(self.module.__file__)
        else:
            self.directive.filename_set.add(self.analyzer.srcname)

        if self.real_modname != guess_modname:
            # Add module to dependency list if target object is defined in other module.
            try:
                analyzer = ModuleAnalyzer.for_module(guess_modname)
                self.directive.filename_set.add(analyzer.srcname)
            except PycodeError:
                pass

        # check __module__ of object (for members not given explicitly)
        if check_module:
            if not self.check_module():
                return

        sourcename = self.get_sourcename()

        # make sure that the result starts with an empty line.  This is
        # necessary for some situations where another directive preprocesses
        # reST and no starting newline is present
        self.add_line('', sourcename)

        # format the object's signature, if any
        try:
            sig = self.format_signature()
        except Exception as exc:
            logger.warning(__('error while formatting signature for %s: %s'),
                           self.fullname, exc, type='autodoc')
            return

        # generate the directive header and options, if applicable
        self.add_directive_header(sig)
        self.add_line('', sourcename)

        # e.g. the module directive doesn't have content
        self.indent += self.content_indent

        # add all content (from docstrings, attribute docs etc.)
        self.add_content(more_content)

        # document members, if possible
        self.document_members(all_members)


class ModuleDocumenter(Documenter):
    """
    Specialized Documenter subclass for modules.
    """
    objtype = 'module'
    content_indent = ''
    titles_allowed = True

    option_spec = {
        'members': members_option, 'undoc-members': bool_option,
        'noindex': bool_option, 'inherited-members': inherited_members_option,
        'show-inheritance': bool_option, 'synopsis': identity,
        'platform': identity, 'deprecated': bool_option,
        'member-order': member_order_option, 'exclude-members': exclude_members_option,
        'private-members': members_option, 'special-members': members_option,
        'imported-members': bool_option, 'ignore-module-all': bool_option
    }  # type: Dict[str, Callable]

    def __init__(self, *args: Any) -> None:
        super().__init__(*args)
        merge_members_option(self.options)
        self.__all__ = None  # type: Optional[Sequence[str]]

    @classmethod
    def can_document_member(cls, member: Any, membername: str, isattr: bool, parent: Any
                            ) -> bool:
        # don't document submodules automatically
        return False

    def resolve_name(self, modname: str, parents: Any, path: str, base: Any
                     ) -> Tuple[str, List[str]]:
        if modname is not None:
            logger.warning(__('"::" in automodule name doesn\'t make sense'),
                           type='autodoc')
        return (path or '') + base, []

    def parse_name(self) -> bool:
        ret = super().parse_name()
        if self.args or self.retann:
            logger.warning(__('signature arguments or return annotation '
                              'given for automodule %s') % self.fullname,
                           type='autodoc')
        return ret

    def import_object(self, raiseerror: bool = False) -> bool:
        ret = super().import_object(raiseerror)

        try:
            if not self.options.ignore_module_all:
                self.__all__ = inspect.getall(self.object)
        except AttributeError as exc:
            # __all__ raises an error.
            logger.warning(__('%s.__all__ raises an error. Ignored: %r'),
                           (self.fullname, exc), type='autodoc')
        except ValueError as exc:
            # invalid __all__ found.
            logger.warning(__('__all__ should be a list of strings, not %r '
                              '(in module %s) -- ignoring __all__') %
                           (exc.args[0], self.fullname), type='autodoc')

        return ret

    def add_directive_header(self, sig: str) -> None:
        Documenter.add_directive_header(self, sig)

        sourcename = self.get_sourcename()

        # add some module-specific options
        if self.options.synopsis:
            self.add_line('   :synopsis: ' + self.options.synopsis, sourcename)
        if self.options.platform:
            self.add_line('   :platform: ' + self.options.platform, sourcename)
        if self.options.deprecated:
            self.add_line('   :deprecated:', sourcename)

    def get_object_members(self, want_all: bool) -> Tuple[bool, ObjectMembers]:
        if want_all:
            members = get_module_members(self.object)
            if not self.__all__:
                # for implicit module members, check __module__ to avoid
                # documenting imported objects
                return True, members
            else:
                ret = []
                for name, value in members:
                    if name in self.__all__:
                        ret.append(ObjectMember(name, value))
                    else:
                        ret.append(ObjectMember(name, value, skipped=True))

                return False, ret
        else:
            memberlist = self.options.members or []
            ret = []
            for name in memberlist:
                try:
                    value = safe_getattr(self.object, name)
                    ret.append(ObjectMember(name, value))
                except AttributeError:
                    logger.warning(__('missing attribute mentioned in :members: option: '
                                      'module %s, attribute %s') %
                                   (safe_getattr(self.object, '__name__', '???'), name),
                                   type='autodoc')
            return False, ret

    def sort_members(self, documenters: List[Tuple["Documenter", bool]],
                     order: str) -> List[Tuple["Documenter", bool]]:
        if order == 'bysource' and self.__all__:
            # Sort alphabetically first (for members not listed on the __all__)
            documenters.sort(key=lambda e: e[0].name)

            # Sort by __all__
            def keyfunc(entry: Tuple[Documenter, bool]) -> int:
                name = entry[0].name.split('::')[1]
                if self.__all__ and name in self.__all__:
                    return self.__all__.index(name)
                else:
                    return len(self.__all__)
            documenters.sort(key=keyfunc)

            return documenters
        else:
            return super().sort_members(documenters, order)


class ModuleLevelDocumenter(Documenter):
    """
    Specialized Documenter subclass for objects on module level (functions,
    classes, data/constants).
    """
    def resolve_name(self, modname: str, parents: Any, path: str, base: Any
                     ) -> Tuple[str, List[str]]:
        if modname is None:
            if path:
                modname = path.rstrip('.')
            else:
                # if documenting a toplevel object without explicit module,
                # it can be contained in another auto directive ...
                modname = self.env.temp_data.get('autodoc:module')
                # ... or in the scope of a module directive
                if not modname:
                    modname = self.env.ref_context.get('py:module')
                # ... else, it stays None, which means invalid
        return modname, parents + [base]


class ClassLevelDocumenter(Documenter):
    """
    Specialized Documenter subclass for objects on class level (methods,
    attributes).
    """
    def resolve_name(self, modname: str, parents: Any, path: str, base: Any
                     ) -> Tuple[str, List[str]]:
        if modname is None:
            if path:
                mod_cls = path.rstrip('.')
            else:
                mod_cls = None
                # if documenting a class-level object without path,
                # there must be a current class, either from a parent
                # auto directive ...
                mod_cls = self.env.temp_data.get('autodoc:class')
                # ... or from a class directive
                if mod_cls is None:
                    mod_cls = self.env.ref_context.get('py:class')
                # ... if still None, there's no way to know
                if mod_cls is None:
                    return None, []
            modname, sep, cls = mod_cls.rpartition('.')
            parents = [cls]
            # if the module name is still missing, get it like above
            if not modname:
                modname = self.env.temp_data.get('autodoc:module')
            if not modname:
                modname = self.env.ref_context.get('py:module')
            # ... else, it stays None, which means invalid
        return modname, parents + [base]


class DocstringSignatureMixin:
    """
    Mixin for FunctionDocumenter and MethodDocumenter to provide the
    feature of reading the signature from the docstring.
    """
    _new_docstrings = None  # type: List[List[str]]
    _signatures = None      # type: List[str]

    def _find_signature(self) -> Tuple[str, str]:
        # candidates of the object name
        valid_names = [self.objpath[-1]]  # type: ignore
        if isinstance(self, ClassDocumenter):
            valid_names.append('__init__')
            if hasattr(self.object, '__mro__'):
                valid_names.extend(cls.__name__ for cls in self.object.__mro__)

        docstrings = self.get_doc()
        self._new_docstrings = docstrings[:]
        self._signatures = []
        result = None
        for i, doclines in enumerate(docstrings):
            for j, line in enumerate(doclines):
                if not line:
                    # no lines in docstring, no match
                    break

                if line.endswith('\\'):
                    multiline = True
                    line = line.rstrip('\\').rstrip()
                else:
                    multiline = False

                # match first line of docstring against signature RE
                match = py_ext_sig_re.match(line)
                if not match:
                    continue
                exmod, path, base, args, retann = match.groups()

                # the base name must match ours
                if base not in valid_names:
                    continue

                # re-prepare docstring to ignore more leading indentation
                tab_width = self.directive.state.document.settings.tab_width  # type: ignore
                self._new_docstrings[i] = prepare_docstring('\n'.join(doclines[j + 1:]),
                                                            tabsize=tab_width)

                if result is None:
                    # first signature
                    result = args, retann
                else:
                    # subsequent signatures
                    self._signatures.append("(%s) -> %s" % (args, retann))

                if multiline:
                    # the signature have multiple signatures on docstring
                    continue
                else:
                    # don't look any further
                    break

            if result:
                # finish the loop when signature found
                break

        return result

    def get_doc(self, ignore: int = None) -> List[List[str]]:
        if self._new_docstrings is not None:
            return self._new_docstrings
        return super().get_doc(ignore)  # type: ignore

    def format_signature(self, **kwargs: Any) -> str:
        if self.args is None and self.config.autodoc_docstring_signature:  # type: ignore
            # only act if a signature is not explicitly given already, and if
            # the feature is enabled
            result = self._find_signature()
            if result is not None:
                self.args, self.retann = result
        sig = super().format_signature(**kwargs)  # type: ignore
        if self._signatures:
            return "\n".join([sig] + self._signatures)
        else:
            return sig


class DocstringStripSignatureMixin(DocstringSignatureMixin):
    """
    Mixin for AttributeDocumenter to provide the
    feature of stripping any function signature from the docstring.
    """
    def format_signature(self, **kwargs: Any) -> str:
        if self.args is None and self.config.autodoc_docstring_signature:  # type: ignore
            # only act if a signature is not explicitly given already, and if
            # the feature is enabled
            result = self._find_signature()
            if result is not None:
                # Discarding _args is a only difference with
                # DocstringSignatureMixin.format_signature.
                # Documenter.format_signature use self.args value to format.
                _args, self.retann = result
        return super().format_signature(**kwargs)


class FunctionDocumenter(DocstringSignatureMixin, ModuleLevelDocumenter):  # type: ignore
    """
    Specialized Documenter subclass for functions.
    """
    objtype = 'function'
    member_order = 30

    @classmethod
    def can_document_member(cls, member: Any, membername: str, isattr: bool, parent: Any
                            ) -> bool:
        # supports functions, builtins and bound methods exported at the module level
        return (inspect.isfunction(member) or inspect.isbuiltin(member) or
                (inspect.isroutine(member) and isinstance(parent, ModuleDocumenter)))

    def format_args(self, **kwargs: Any) -> str:
        if self.config.autodoc_typehints in ('none', 'description'):
            kwargs.setdefault('show_annotation', False)

        try:
            self.env.app.emit('autodoc-before-process-signature', self.object, False)
            sig = inspect.signature(self.object, type_aliases=self.config.autodoc_type_aliases)
            args = stringify_signature(sig, **kwargs)
        except TypeError as exc:
            logger.warning(__("Failed to get a function signature for %s: %s"),
                           self.fullname, exc)
            return None
        except ValueError:
            args = ''

        if self.config.strip_signature_backslash:
            # escape backslashes for reST
            args = args.replace('\\', '\\\\')
        return args

    def document_members(self, all_members: bool = False) -> None:
        pass

    def add_directive_header(self, sig: str) -> None:
        sourcename = self.get_sourcename()
        super().add_directive_header(sig)

        if inspect.iscoroutinefunction(self.object):
            self.add_line('   :async:', sourcename)

    def format_signature(self, **kwargs: Any) -> str:
        sigs = []
        if (self.analyzer and
                '.'.join(self.objpath) in self.analyzer.overloads and
                self.config.autodoc_typehints == 'signature'):
            # Use signatures for overloaded functions instead of the implementation function.
            overloaded = True
        else:
            overloaded = False
            sig = super().format_signature(**kwargs)
            sigs.append(sig)

        if inspect.is_singledispatch_function(self.object):
            # append signature of singledispatch'ed functions
            for typ, func in self.object.registry.items():
                if typ is object:
                    pass  # default implementation. skipped.
                else:
                    self.annotate_to_first_argument(func, typ)

                    documenter = FunctionDocumenter(self.directive, '')
                    documenter.object = func
                    documenter.objpath = [None]
                    sigs.append(documenter.format_signature())
        if overloaded:
            __globals__ = safe_getattr(self.object, '__globals__', {})
            for overload in self.analyzer.overloads.get('.'.join(self.objpath)):
                overload = evaluate_signature(overload, __globals__,
                                              self.config.autodoc_type_aliases)

                sig = stringify_signature(overload, **kwargs)
                sigs.append(sig)

        return "\n".join(sigs)

    def annotate_to_first_argument(self, func: Callable, typ: Type) -> None:
        """Annotate type hint to the first argument of function if needed."""
        try:
            sig = inspect.signature(func, type_aliases=self.config.autodoc_type_aliases)
        except TypeError as exc:
            logger.warning(__("Failed to get a function signature for %s: %s"),
                           self.fullname, exc)
            return
        except ValueError:
            return

        if len(sig.parameters) == 0:
            return

        params = list(sig.parameters.values())
        if params[0].annotation is Parameter.empty:
            params[0] = params[0].replace(annotation=typ)
            try:
                func.__signature__ = sig.replace(parameters=params)  # type: ignore
            except TypeError:
                # failed to update signature (ex. built-in or extension types)
                return


class DecoratorDocumenter(FunctionDocumenter):
    """
    Specialized Documenter subclass for decorator functions.
    """
    objtype = 'decorator'

    # must be lower than FunctionDocumenter
    priority = -1

    def format_args(self, **kwargs: Any) -> Any:
        args = super().format_args(**kwargs)
        if ',' in args:
            return args
        else:
            return None


# Types which have confusing metaclass signatures it would be best not to show.
# These are listed by name, rather than storing the objects themselves, to avoid
# needing to import the modules.
_METACLASS_CALL_BLACKLIST = [
    'enum.EnumMeta.__call__',
]


# Types whose __new__ signature is a pass-thru.
_CLASS_NEW_BLACKLIST = [
    'typing.Generic.__new__',
]


class ClassDocumenter(DocstringSignatureMixin, ModuleLevelDocumenter):  # type: ignore
    """
    Specialized Documenter subclass for classes.
    """
    objtype = 'class'
    member_order = 20
    option_spec = {
        'members': members_option, 'undoc-members': bool_option,
        'noindex': bool_option, 'inherited-members': inherited_members_option,
        'show-inheritance': bool_option, 'member-order': member_order_option,
        'exclude-members': exclude_members_option,
        'private-members': members_option, 'special-members': members_option,
    }  # type: Dict[str, Callable]

    _signature_class = None  # type: Any
    _signature_method_name = None  # type: str

    def __init__(self, *args: Any) -> None:
        super().__init__(*args)
        merge_members_option(self.options)

    @classmethod
    def can_document_member(cls, member: Any, membername: str, isattr: bool, parent: Any
                            ) -> bool:
        return isinstance(member, type)

    def import_object(self, raiseerror: bool = False) -> bool:
        ret = super().import_object(raiseerror)
        # if the class is documented under another name, document it
        # as data/attribute
        if ret:
            if hasattr(self.object, '__name__'):
                self.doc_as_attr = (self.objpath[-1] != self.object.__name__)
            else:
                self.doc_as_attr = True
        return ret

    def _get_signature(self) -> Tuple[Optional[Any], Optional[str], Optional[Signature]]:
        def get_user_defined_function_or_method(obj: Any, attr: str) -> Any:
            """ Get the `attr` function or method from `obj`, if it is user-defined. """
            if inspect.is_builtin_class_method(obj, attr):
                return None
            attr = self.get_attr(obj, attr, None)
            if not (inspect.ismethod(attr) or inspect.isfunction(attr)):
                return None
            return attr

        # This sequence is copied from inspect._signature_from_callable.
        # ValueError means that no signature could be found, so we keep going.

        # First, we check the obj has a __signature__ attribute
        if (hasattr(self.object, '__signature__') and
                isinstance(self.object.__signature__, Signature)):
            return None, None, self.object.__signature__

        # Next, let's see if it has an overloaded __call__ defined
        # in its metaclass
        call = get_user_defined_function_or_method(type(self.object), '__call__')

        if call is not None:
            if "{0.__module__}.{0.__qualname__}".format(call) in _METACLASS_CALL_BLACKLIST:
                call = None

        if call is not None:
            self.env.app.emit('autodoc-before-process-signature', call, True)
            try:
                sig = inspect.signature(call, bound_method=True,
                                        type_aliases=self.config.autodoc_type_aliases)
                return type(self.object), '__call__', sig
            except ValueError:
                pass

        # Now we check if the 'obj' class has a '__new__' method
        new = get_user_defined_function_or_method(self.object, '__new__')

        if new is not None:
            if "{0.__module__}.{0.__qualname__}".format(new) in _CLASS_NEW_BLACKLIST:
                new = None

        if new is not None:
            self.env.app.emit('autodoc-before-process-signature', new, True)
            try:
                sig = inspect.signature(new, bound_method=True,
                                        type_aliases=self.config.autodoc_type_aliases)
                return self.object, '__new__', sig
            except ValueError:
                pass

        # Finally, we should have at least __init__ implemented
        init = get_user_defined_function_or_method(self.object, '__init__')
        if init is not None:
            self.env.app.emit('autodoc-before-process-signature', init, True)
            try:
                sig = inspect.signature(init, bound_method=True,
                                        type_aliases=self.config.autodoc_type_aliases)
                return self.object, '__init__', sig
            except ValueError:
                pass

        # None of the attributes are user-defined, so fall back to let inspect
        # handle it.
        # We don't know the exact method that inspect.signature will read
        # the signature from, so just pass the object itself to our hook.
        self.env.app.emit('autodoc-before-process-signature', self.object, False)
        try:
            sig = inspect.signature(self.object, bound_method=False,
                                    type_aliases=self.config.autodoc_type_aliases)
            return None, None, sig
        except ValueError:
            pass

        # Still no signature: happens e.g. for old-style classes
        # with __init__ in C and no `__text_signature__`.
        return None, None, None

    def format_args(self, **kwargs: Any) -> str:
        if self.config.autodoc_typehints in ('none', 'description'):
            kwargs.setdefault('show_annotation', False)

        try:
            self._signature_class, self._signature_method_name, sig = self._get_signature()
        except TypeError as exc:
            # __signature__ attribute contained junk
            logger.warning(__("Failed to get a constructor signature for %s: %s"),
                           self.fullname, exc)
            return None

        if sig is None:
            return None

        return stringify_signature(sig, show_return_annotation=False, **kwargs)

    def format_signature(self, **kwargs: Any) -> str:
        if self.doc_as_attr:
            return ''

        sig = super().format_signature()
        sigs = []

        overloads = self.get_overloaded_signatures()
        if overloads and self.config.autodoc_typehints == 'signature':
            # Use signatures for overloaded methods instead of the implementation method.
            method = safe_getattr(self._signature_class, self._signature_method_name, None)
            __globals__ = safe_getattr(method, '__globals__', {})
            for overload in overloads:
                overload = evaluate_signature(overload, __globals__,
                                              self.config.autodoc_type_aliases)

                parameters = list(overload.parameters.values())
                overload = overload.replace(parameters=parameters[1:],
                                            return_annotation=Parameter.empty)
                sig = stringify_signature(overload, **kwargs)
                sigs.append(sig)
        else:
            sigs.append(sig)

        return "\n".join(sigs)

    def get_overloaded_signatures(self) -> List[Signature]:
        if self._signature_class and self._signature_method_name:
            for cls in self._signature_class.__mro__:
                try:
                    analyzer = ModuleAnalyzer.for_module(cls.__module__)
                    analyzer.analyze()
                    qualname = '.'.join([cls.__qualname__, self._signature_method_name])
                    if qualname in analyzer.overloads:
                        return analyzer.overloads.get(qualname)
                    elif qualname in analyzer.tagorder:
                        # the constructor is defined in the class, but not overrided.
                        return []
                except PycodeError:
                    pass

        return []

    def add_directive_header(self, sig: str) -> None:
        sourcename = self.get_sourcename()

        if self.doc_as_attr:
            self.directivetype = 'attribute'
        super().add_directive_header(sig)

        if self.analyzer and '.'.join(self.objpath) in self.analyzer.finals:
            self.add_line('   :final:', sourcename)

        # add inheritance info, if wanted
        if not self.doc_as_attr and self.options.show_inheritance:
            sourcename = self.get_sourcename()
            self.add_line('', sourcename)

            if hasattr(self.object, '__orig_bases__') and len(self.object.__orig_bases__):
                # A subclass of generic types
                # refs: PEP-560 <https://www.python.org/dev/peps/pep-0560/>
                bases = [restify(cls) for cls in self.object.__orig_bases__]
                self.add_line('   ' + _('Bases: %s') % ', '.join(bases), sourcename)
            elif hasattr(self.object, '__bases__') and len(self.object.__bases__):
                # A normal class
                bases = [restify(cls) for cls in self.object.__bases__]
                self.add_line('   ' + _('Bases: %s') % ', '.join(bases), sourcename)

    def get_object_members(self, want_all: bool) -> Tuple[bool, ObjectMembers]:
        members = get_object_members(self.object, self.objpath, self.get_attr, self.analyzer)
        if not want_all:
            if not self.options.members:
                return False, []  # type: ignore
            # specific members given
            selected = []
            for name in self.options.members:  # type: str
                if name in members:
                    selected.append((name, members[name].value))
                else:
                    logger.warning(__('missing attribute %s in object %s') %
                                   (name, self.fullname), type='autodoc')
            return False, selected
        elif self.options.inherited_members:
            return False, [(m.name, m.value) for m in members.values()]
        else:
            return False, [(m.name, m.value) for m in members.values()
                           if m.directly_defined]

<<<<<<< HEAD
    def get_doc(self, ignore: int = None) -> List[List[str]]:
=======
    def get_doc(self, encoding: str = None, ignore: int = None) -> List[List[str]]:
        if encoding is not None:
            warnings.warn("The 'encoding' argument to autodoc.%s.get_doc() is deprecated."
                          % self.__class__.__name__,
                          RemovedInSphinx40Warning, stacklevel=2)
        if self.doc_as_attr:
            # Don't show the docstring of the class when it is an alias.
            return []

>>>>>>> 5b28d77b
        lines = getattr(self, '_new_docstrings', None)
        if lines is not None:
            return lines

        content = self.config.autoclass_content

        docstrings = []
        attrdocstring = self.get_attr(self.object, '__doc__', None)
        if attrdocstring:
            docstrings.append(attrdocstring)

        # for classes, what the "docstring" is can be controlled via a
        # config value; the default is only the class docstring
        if content in ('both', 'init'):
            __init__ = self.get_attr(self.object, '__init__', None)
            initdocstring = getdoc(__init__, self.get_attr,
                                   self.config.autodoc_inherit_docstrings,
                                   self.parent, self.object_name)
            # for new-style classes, no __init__ means default __init__
            if (initdocstring is not None and
                (initdocstring == object.__init__.__doc__ or  # for pypy
                 initdocstring.strip() == object.__init__.__doc__)):  # for !pypy
                initdocstring = None
            if not initdocstring:
                # try __new__
                __new__ = self.get_attr(self.object, '__new__', None)
                initdocstring = getdoc(__new__, self.get_attr,
                                       self.config.autodoc_inherit_docstrings,
                                       self.parent, self.object_name)
                # for new-style classes, no __new__ means default __new__
                if (initdocstring is not None and
                    (initdocstring == object.__new__.__doc__ or  # for pypy
                     initdocstring.strip() == object.__new__.__doc__)):  # for !pypy
                    initdocstring = None
            if initdocstring:
                if content == 'init':
                    docstrings = [initdocstring]
                else:
                    docstrings.append(initdocstring)

        tab_width = self.directive.state.document.settings.tab_width
        return [prepare_docstring(docstring, ignore, tab_width) for docstring in docstrings]

    def add_content(self, more_content: Optional[StringList], no_docstring: bool = False
                    ) -> None:
        if self.doc_as_attr:
            more_content = StringList([_('alias of %s') % restify(self.object)], source='')

        super().add_content(more_content)

    def document_members(self, all_members: bool = False) -> None:
        if self.doc_as_attr:
            return
        super().document_members(all_members)

    def generate(self, more_content: Optional[StringList] = None, real_modname: str = None,
                 check_module: bool = False, all_members: bool = False) -> None:
        # Do not pass real_modname and use the name from the __module__
        # attribute of the class.
        # If a class gets imported into the module real_modname
        # the analyzer won't find the source of the class, if
        # it looks in real_modname.
        return super().generate(more_content=more_content,
                                check_module=check_module,
                                all_members=all_members)


class ExceptionDocumenter(ClassDocumenter):
    """
    Specialized ClassDocumenter subclass for exceptions.
    """
    objtype = 'exception'
    member_order = 10

    # needs a higher priority than ClassDocumenter
    priority = 10

    @classmethod
    def can_document_member(cls, member: Any, membername: str, isattr: bool, parent: Any
                            ) -> bool:
        return isinstance(member, type) and issubclass(member, BaseException)


class DataDocumenterMixinBase:
    # define types of instance variables
    config = None  # type: Config
    env = None  # type: BuildEnvironment
    modname = None  # type: str
    parent = None  # type: Any
    object = None  # type: Any
    objpath = None  # type: List[str]

    def should_suppress_directive_header(self) -> bool:
        """Check directive header should be suppressed."""
        return False

    def should_suppress_value_header(self) -> bool:
        """Check :value: header should be suppressed."""
        return False

    def update_content(self, more_content: StringList) -> None:
        """Update docstring for the NewType object."""
        pass


class GenericAliasMixin(DataDocumenterMixinBase):
    """
    Mixin for DataDocumenter and AttributeDocumenter to provide the feature for
    supporting GenericAliases.
    """

    def should_suppress_directive_header(self) -> bool:
        return (inspect.isgenericalias(self.object) or
                super().should_suppress_directive_header())

    def update_content(self, more_content: StringList) -> None:
        if inspect.isgenericalias(self.object):
            alias = stringify_typehint(self.object)
            more_content.append(_('alias of %s') % alias, '')
            more_content.append('', '')

        super().update_content(more_content)


class NewTypeMixin(DataDocumenterMixinBase):
    """
    Mixin for DataDocumenter and AttributeDocumenter to provide the feature for
    supporting NewTypes.
    """

    def should_suppress_directive_header(self) -> bool:
        return (inspect.isNewType(self.object) or
                super().should_suppress_directive_header())

    def update_content(self, more_content: StringList) -> None:
        if inspect.isNewType(self.object):
            supertype = restify(self.object.__supertype__)
            more_content.append(_('alias of %s') % supertype, '')
            more_content.append('', '')

        super().update_content(more_content)


class TypeVarMixin(DataDocumenterMixinBase):
    """
    Mixin for DataDocumenter and AttributeDocumenter to provide the feature for
    supporting TypeVars.
    """

    def should_suppress_directive_header(self) -> bool:
        return (isinstance(self.object, TypeVar) or
                super().should_suppress_directive_header())

    def get_doc(self, ignore: int = None) -> List[List[str]]:
        if ignore is not None:
            warnings.warn("The 'ignore' argument to autodoc.%s.get_doc() is deprecated."
                          % self.__class__.__name__,
                          RemovedInSphinx50Warning, stacklevel=2)

        if isinstance(self.object, TypeVar):
            if self.object.__doc__ != TypeVar.__doc__:
                return super().get_doc()  # type: ignore
            else:
                return []
        else:
            return super().get_doc()  # type: ignore

    def update_content(self, more_content: StringList) -> None:
        if isinstance(self.object, TypeVar):
            attrs = [repr(self.object.__name__)]
            for constraint in self.object.__constraints__:
                attrs.append(stringify_typehint(constraint))
            if self.object.__covariant__:
                attrs.append("covariant=True")
            if self.object.__contravariant__:
                attrs.append("contravariant=True")

            more_content.append(_('alias of TypeVar(%s)') % ", ".join(attrs), '')
            more_content.append('', '')

        super().update_content(more_content)


class UninitializedGlobalVariableMixin(DataDocumenterMixinBase):
    """
    Mixin for DataDocumenter to provide the feature for supporting uninitialized
    (type annotation only) global variables.
    """

    def import_object(self, raiseerror: bool = False) -> bool:
        try:
            return super().import_object(raiseerror=True)  # type: ignore
        except ImportError as exc:
            # annotation only instance variable (PEP-526)
            try:
                self.parent = importlib.import_module(self.modname)
                annotations = get_type_hints(self.parent, None,
                                             self.config.autodoc_type_aliases)
                if self.objpath[-1] in annotations:
                    self.object = UNINITIALIZED_ATTR
                    return True
            except ImportError:
                pass

            if raiseerror:
                raise
            else:
                logger.warning(exc.args[0], type='autodoc', subtype='import_object')
                self.env.note_reread()
                return False

    def should_suppress_value_header(self) -> bool:
        return (self.object == UNINITIALIZED_ATTR or
                super().should_suppress_value_header())

    def get_doc(self, encoding: str = None, ignore: int = None) -> List[List[str]]:
        if self.object is UNINITIALIZED_ATTR:
            return []
        else:
            return super().get_doc(encoding, ignore)  # type: ignore


class DataDocumenter(GenericAliasMixin, NewTypeMixin, TypeVarMixin,
                     UninitializedGlobalVariableMixin, ModuleLevelDocumenter):
    """
    Specialized Documenter subclass for data items.
    """
    objtype = 'data'
    member_order = 40
    priority = -10
    option_spec = dict(ModuleLevelDocumenter.option_spec)
    option_spec["annotation"] = annotation_option
    option_spec["no-value"] = bool_option

    @classmethod
    def can_document_member(cls, member: Any, membername: str, isattr: bool, parent: Any
                            ) -> bool:
        return isinstance(parent, ModuleDocumenter) and isattr

    def add_directive_header(self, sig: str) -> None:
        super().add_directive_header(sig)
        sourcename = self.get_sourcename()
        if self.options.annotation is SUPPRESS or self.should_suppress_directive_header():
            pass
        elif self.options.annotation:
            self.add_line('   :annotation: %s' % self.options.annotation,
                          sourcename)
        else:
            # obtain annotation for this data
            annotations = get_type_hints(self.parent, None, self.config.autodoc_type_aliases)
            if self.objpath[-1] in annotations:
                objrepr = stringify_typehint(annotations.get(self.objpath[-1]))
                self.add_line('   :type: ' + objrepr, sourcename)
            else:
                key = ('.'.join(self.objpath[:-1]), self.objpath[-1])
                if self.analyzer and key in self.analyzer.annotations:
                    self.add_line('   :type: ' + self.analyzer.annotations[key],
                                  sourcename)

            try:
                if self.options.no_value or self.should_suppress_value_header():
                    pass
                else:
                    objrepr = object_description(self.object)
                    self.add_line('   :value: ' + objrepr, sourcename)
            except ValueError:
                pass

    def document_members(self, all_members: bool = False) -> None:
        pass

    def get_real_modname(self) -> str:
        return self.get_attr(self.parent or self.object, '__module__', None) \
            or self.modname

    def add_content(self, more_content: Optional[StringList], no_docstring: bool = False
                    ) -> None:
        if not more_content:
            more_content = StringList()

        self.update_content(more_content)
        super().add_content(more_content, no_docstring=no_docstring)


class NewTypeDataDocumenter(DataDocumenter):
    """
    Specialized Documenter subclass for NewTypes.

    Note: This must be invoked before FunctionDocumenter because NewType is a kind of
    function object.
    """

    objtype = 'newtypedata'
    directivetype = 'data'
    priority = FunctionDocumenter.priority + 1

    @classmethod
    def can_document_member(cls, member: Any, membername: str, isattr: bool, parent: Any
                            ) -> bool:
        return inspect.isNewType(member) and isattr


class MethodDocumenter(DocstringSignatureMixin, ClassLevelDocumenter):  # type: ignore
    """
    Specialized Documenter subclass for methods (normal, static and class).
    """
    objtype = 'method'
    directivetype = 'method'
    member_order = 50
    priority = 1  # must be more than FunctionDocumenter

    @classmethod
    def can_document_member(cls, member: Any, membername: str, isattr: bool, parent: Any
                            ) -> bool:
        return inspect.isroutine(member) and \
            not isinstance(parent, ModuleDocumenter)

    def import_object(self, raiseerror: bool = False) -> bool:
        ret = super().import_object(raiseerror)
        if not ret:
            return ret

        # to distinguish classmethod/staticmethod
        obj = self.parent.__dict__.get(self.object_name)
        if obj is None:
            obj = self.object

        if (inspect.isclassmethod(obj) or
                inspect.isstaticmethod(obj, cls=self.parent, name=self.object_name)):
            # document class and static members before ordinary ones
            self.member_order = self.member_order - 1

        return ret

    def format_args(self, **kwargs: Any) -> str:
        if self.config.autodoc_typehints in ('none', 'description'):
            kwargs.setdefault('show_annotation', False)

        try:
            if self.object == object.__init__ and self.parent != object:
                # Classes not having own __init__() method are shown as no arguments.
                #
                # Note: The signature of object.__init__() is (self, /, *args, **kwargs).
                #       But it makes users confused.
                args = '()'
            else:
                if inspect.isstaticmethod(self.object, cls=self.parent, name=self.object_name):
                    self.env.app.emit('autodoc-before-process-signature', self.object, False)
                    sig = inspect.signature(self.object, bound_method=False,
                                            type_aliases=self.config.autodoc_type_aliases)
                else:
                    self.env.app.emit('autodoc-before-process-signature', self.object, True)
                    sig = inspect.signature(self.object, bound_method=True,
                                            type_aliases=self.config.autodoc_type_aliases)
                args = stringify_signature(sig, **kwargs)
        except TypeError as exc:
            logger.warning(__("Failed to get a method signature for %s: %s"),
                           self.fullname, exc)
            return None
        except ValueError:
            args = ''

        if self.config.strip_signature_backslash:
            # escape backslashes for reST
            args = args.replace('\\', '\\\\')
        return args

    def add_directive_header(self, sig: str) -> None:
        super().add_directive_header(sig)

        sourcename = self.get_sourcename()
        obj = self.parent.__dict__.get(self.object_name, self.object)
        if inspect.isabstractmethod(obj):
            self.add_line('   :abstractmethod:', sourcename)
        if inspect.iscoroutinefunction(obj):
            self.add_line('   :async:', sourcename)
        if inspect.isclassmethod(obj):
            self.add_line('   :classmethod:', sourcename)
        if inspect.isstaticmethod(obj, cls=self.parent, name=self.object_name):
            self.add_line('   :staticmethod:', sourcename)
        if self.analyzer and '.'.join(self.objpath) in self.analyzer.finals:
            self.add_line('   :final:', sourcename)

    def document_members(self, all_members: bool = False) -> None:
        pass

    def format_signature(self, **kwargs: Any) -> str:
        sigs = []
        if (self.analyzer and
                '.'.join(self.objpath) in self.analyzer.overloads and
                self.config.autodoc_typehints == 'signature'):
            # Use signatures for overloaded methods instead of the implementation method.
            overloaded = True
        else:
            overloaded = False
            sig = super().format_signature(**kwargs)
            sigs.append(sig)

        meth = self.parent.__dict__.get(self.objpath[-1])
        if inspect.is_singledispatch_method(meth):
            # append signature of singledispatch'ed functions
            for typ, func in meth.dispatcher.registry.items():
                if typ is object:
                    pass  # default implementation. skipped.
                else:
                    self.annotate_to_first_argument(func, typ)

                    documenter = MethodDocumenter(self.directive, '')
                    documenter.parent = self.parent
                    documenter.object = func
                    documenter.objpath = [None]
                    sigs.append(documenter.format_signature())
        if overloaded:
            __globals__ = safe_getattr(self.object, '__globals__', {})
            for overload in self.analyzer.overloads.get('.'.join(self.objpath)):
                overload = evaluate_signature(overload, __globals__,
                                              self.config.autodoc_type_aliases)

                if not inspect.isstaticmethod(self.object, cls=self.parent,
                                              name=self.object_name):
                    parameters = list(overload.parameters.values())
                    overload = overload.replace(parameters=parameters[1:])
                sig = stringify_signature(overload, **kwargs)
                sigs.append(sig)

        return "\n".join(sigs)

    def annotate_to_first_argument(self, func: Callable, typ: Type) -> None:
        """Annotate type hint to the first argument of function if needed."""
        try:
            sig = inspect.signature(func, type_aliases=self.config.autodoc_type_aliases)
        except TypeError as exc:
            logger.warning(__("Failed to get a method signature for %s: %s"),
                           self.fullname, exc)
            return
        except ValueError:
            return
        if len(sig.parameters) == 1:
            return

        params = list(sig.parameters.values())
        if params[1].annotation is Parameter.empty:
            params[1] = params[1].replace(annotation=typ)
            try:
                func.__signature__ = sig.replace(parameters=params)  # type: ignore
            except TypeError:
                # failed to update signature (ex. built-in or extension types)
                return


class SlotsMixin(DataDocumenterMixinBase):
    """
    Mixin for AttributeDocumenter to provide the feature for supporting __slots__.
    """

    def isslotsattribute(self) -> bool:
        """Check the subject is an attribute in __slots__."""
        try:
            __slots__ = inspect.getslots(self.parent)
            if __slots__ and self.objpath[-1] in __slots__:
                return True
            else:
                return False
        except (AttributeError, ValueError):
            return False

    def import_object(self, raiseerror: bool = False) -> bool:
        ret = super().import_object(raiseerror)  # type: ignore
        if self.isslotsattribute():
            self.object = SLOTSATTR

        return ret

    def should_suppress_directive_header(self) -> bool:
        if self.object is SLOTSATTR:
            self._datadescriptor = True
            return True
        else:
            return super().should_suppress_directive_header()

    def get_doc(self, encoding: str = None, ignore: int = None) -> List[List[str]]:
        if self.object is SLOTSATTR:
            try:
                __slots__ = inspect.getslots(self.parent)
                if __slots__ and __slots__.get(self.objpath[-1]):
                    docstring = prepare_docstring(__slots__[self.objpath[-1]])
                    return [docstring]
                else:
                    return []
            except (AttributeError, ValueError) as exc:
                logger.warning(__('Invalid __slots__ found on %s. Ignored.'),
                               (self.parent.__qualname__, exc), type='autodoc')
                return []
        else:
            return super().get_doc(encoding, ignore)  # type: ignore


class AttributeDocumenter(GenericAliasMixin, NewTypeMixin, SlotsMixin,  # type: ignore
                          TypeVarMixin, DocstringStripSignatureMixin, ClassLevelDocumenter):
    """
    Specialized Documenter subclass for attributes.
    """
    objtype = 'attribute'
    member_order = 60
    option_spec = dict(ModuleLevelDocumenter.option_spec)
    option_spec["annotation"] = annotation_option
    option_spec["no-value"] = bool_option

    # must be higher than the MethodDocumenter, else it will recognize
    # some non-data descriptors as methods
    priority = 10

    @staticmethod
    def is_function_or_method(obj: Any) -> bool:
        return inspect.isfunction(obj) or inspect.isbuiltin(obj) or inspect.ismethod(obj)

    @classmethod
    def can_document_member(cls, member: Any, membername: str, isattr: bool, parent: Any
                            ) -> bool:
        if inspect.isattributedescriptor(member):
            return True
        elif (not isinstance(parent, ModuleDocumenter) and
              not inspect.isroutine(member) and
              not isinstance(member, type)):
            return True
        else:
            return False

    def document_members(self, all_members: bool = False) -> None:
        pass

    def isinstanceattribute(self) -> bool:
        """Check the subject is an instance attribute."""
        # uninitialized instance variable (PEP-526)
        with mock(self.config.autodoc_mock_imports):
            try:
                ret = import_object(self.modname, self.objpath[:-1], 'class',
                                    attrgetter=self.get_attr,
                                    warningiserror=self.config.autodoc_warningiserror)
                self.parent = ret[3]
                annotations = get_type_hints(self.parent, None,
                                             self.config.autodoc_type_aliases)
                if self.objpath[-1] in annotations:
                    self.object = UNINITIALIZED_ATTR
                    return True
            except ImportError:
                pass

        # An instance variable defined inside __init__().
        try:
            analyzer = ModuleAnalyzer.for_module(self.modname)
            attr_docs = analyzer.find_attr_docs()
            if self.objpath:
                key = ('.'.join(self.objpath[:-1]), self.objpath[-1])
                if key in attr_docs:
                    return True

            return False
        except PycodeError:
            pass

        return False

    def import_object(self, raiseerror: bool = False) -> bool:
        try:
            ret = super().import_object(raiseerror=True)
            if inspect.isenumattribute(self.object):
                self.object = self.object.value
            if inspect.isattributedescriptor(self.object):
                self._datadescriptor = True
            else:
                # if it's not a data descriptor
                self._datadescriptor = False
        except ImportError as exc:
            if self.isinstanceattribute():
                self.object = INSTANCEATTR
                self._datadescriptor = False
                ret = True
            elif raiseerror:
                raise
            else:
                logger.warning(exc.args[0], type='autodoc', subtype='import_object')
                self.env.note_reread()
                ret = False

        return ret

    def get_real_modname(self) -> str:
        return self.get_attr(self.parent or self.object, '__module__', None) \
            or self.modname

    def add_directive_header(self, sig: str) -> None:
        super().add_directive_header(sig)
        sourcename = self.get_sourcename()
        if self.options.annotation is SUPPRESS or self.should_suppress_directive_header():
            pass
        elif self.options.annotation:
            self.add_line('   :annotation: %s' % self.options.annotation, sourcename)
        else:
            # obtain type annotation for this attribute
            annotations = get_type_hints(self.parent, None, self.config.autodoc_type_aliases)
            if self.objpath[-1] in annotations:
                objrepr = stringify_typehint(annotations.get(self.objpath[-1]))
                self.add_line('   :type: ' + objrepr, sourcename)
            else:
                key = ('.'.join(self.objpath[:-1]), self.objpath[-1])
                if self.analyzer and key in self.analyzer.annotations:
                    self.add_line('   :type: ' + self.analyzer.annotations[key],
                                  sourcename)

            # data descriptors do not have useful values
            if not self._datadescriptor:
                try:
                    if self.object is INSTANCEATTR or self.options.no_value:
                        pass
                    else:
                        objrepr = object_description(self.object)
                        self.add_line('   :value: ' + objrepr, sourcename)
                except ValueError:
                    pass

<<<<<<< HEAD
    def get_doc(self, ignore: int = None) -> List[List[str]]:
=======
    def get_doc(self, encoding: str = None, ignore: int = None) -> List[List[str]]:
        if not self._datadescriptor:
            # if it's not a data descriptor, its docstring is very probably the
            # wrong thing to display
            return []

>>>>>>> 5b28d77b
        try:
            # Disable `autodoc_inherit_docstring` temporarily to avoid to obtain
            # a docstring from the value which descriptor returns unexpectedly.
            # ref: https://github.com/sphinx-doc/sphinx/issues/7805
            orig = self.config.autodoc_inherit_docstrings
            self.config.autodoc_inherit_docstrings = False  # type: ignore
            return super().get_doc(ignore)
        finally:
            self.config.autodoc_inherit_docstrings = orig  # type: ignore

    def add_content(self, more_content: Optional[StringList], no_docstring: bool = False
                    ) -> None:
        if more_content is None:
            more_content = StringList()
        self.update_content(more_content)
        super().add_content(more_content, no_docstring)


class PropertyDocumenter(DocstringStripSignatureMixin, ClassLevelDocumenter):  # type: ignore
    """
    Specialized Documenter subclass for properties.
    """
    objtype = 'property'
    directivetype = 'method'
    member_order = 60

    # before AttributeDocumenter
    priority = AttributeDocumenter.priority + 1

    @classmethod
    def can_document_member(cls, member: Any, membername: str, isattr: bool, parent: Any
                            ) -> bool:
        return inspect.isproperty(member) and isinstance(parent, ClassDocumenter)

    def document_members(self, all_members: bool = False) -> None:
        pass

    def get_real_modname(self) -> str:
        return self.get_attr(self.parent or self.object, '__module__', None) \
            or self.modname

    def add_directive_header(self, sig: str) -> None:
        super().add_directive_header(sig)
        sourcename = self.get_sourcename()
        if inspect.isabstractmethod(self.object):
            self.add_line('   :abstractmethod:', sourcename)
        self.add_line('   :property:', sourcename)


<<<<<<< HEAD
class InstanceAttributeDocumenter(AttributeDocumenter):
    """
    Specialized Documenter subclass for attributes that cannot be imported
    because they are instance attributes (e.g. assigned in __init__).
    """
    objtype = 'instanceattribute'
    directivetype = 'attribute'
    member_order = 60

    # must be higher than AttributeDocumenter
    priority = 11

    @classmethod
    def can_document_member(cls, member: Any, membername: str, isattr: bool, parent: Any
                            ) -> bool:
        """This documents only INSTANCEATTR members."""
        return (not isinstance(parent, ModuleDocumenter) and
                isattr and
                member is INSTANCEATTR)

    def import_parent(self) -> Any:
        try:
            parent = importlib.import_module(self.modname)
            for name in self.objpath[:-1]:
                parent = self.get_attr(parent, name)

            return parent
        except (ImportError, AttributeError):
            return None

    def import_object(self, raiseerror: bool = False) -> bool:
        """Never import anything."""
        # disguise as an attribute
        self.objtype = 'attribute'
        self.object = INSTANCEATTR
        self.parent = self.import_parent()
        self._datadescriptor = False
        return True

    def add_content(self, more_content: Optional[StringList], no_docstring: bool = False
                    ) -> None:
        """Never try to get a docstring from the object."""
        super().add_content(more_content, no_docstring=True)


class SlotsAttributeDocumenter(AttributeDocumenter):
    """
    Specialized Documenter subclass for attributes that cannot be imported
    because they are attributes in __slots__.
    """
    objtype = 'slotsattribute'
    directivetype = 'attribute'
    member_order = 60

    # must be higher than AttributeDocumenter
    priority = 11

    @classmethod
    def can_document_member(cls, member: Any, membername: str, isattr: bool, parent: Any
                            ) -> bool:
        """This documents only SLOTSATTR members."""
        return member is SLOTSATTR

    def import_object(self, raiseerror: bool = False) -> bool:
        """Never import anything."""
        # disguise as an attribute
        self.objtype = 'attribute'
        self._datadescriptor = True

        with mock(self.config.autodoc_mock_imports):
            try:
                ret = import_object(self.modname, self.objpath[:-1], 'class',
                                    attrgetter=self.get_attr,
                                    warningiserror=self.config.autodoc_warningiserror)
                self.module, _, _, self.parent = ret
                return True
            except ImportError as exc:
                if raiseerror:
                    raise
                else:
                    logger.warning(exc.args[0], type='autodoc', subtype='import_object')
                    self.env.note_reread()
                    return False

    def get_doc(self, ignore: int = None) -> List[List[str]]:
        """Decode and return lines of the docstring(s) for the object."""
        if ignore is not None:
            warnings.warn("The 'ignore' argument to autodoc.%s.get_doc() is deprecated."
                          % self.__class__.__name__,
                          RemovedInSphinx50Warning, stacklevel=2)
        name = self.objpath[-1]

        try:
            __slots__ = inspect.getslots(self.parent)
            if __slots__ and isinstance(__slots__.get(name, None), str):
                docstring = prepare_docstring(__slots__[name])
                return [docstring]
            else:
                return []
        except (AttributeError, ValueError) as exc:
            logger.warning(__('Invalid __slots__ found on %s. Ignored.'),
                           (self.parent.__qualname__, exc), type='autodoc')
            return []


=======
>>>>>>> 5b28d77b
class NewTypeAttributeDocumenter(AttributeDocumenter):
    """
    Specialized Documenter subclass for NewTypes.

    Note: This must be invoked before MethodDocumenter because NewType is a kind of
    function object.
    """

    objtype = 'newvarattribute'
    directivetype = 'attribute'
    priority = MethodDocumenter.priority + 1

    @classmethod
    def can_document_member(cls, member: Any, membername: str, isattr: bool, parent: Any
                            ) -> bool:
        return not isinstance(parent, ModuleDocumenter) and inspect.isNewType(member)


def get_documenters(app: Sphinx) -> Dict[str, Type[Documenter]]:
    """Returns registered Documenter classes"""
    warnings.warn("get_documenters() is deprecated.", RemovedInSphinx50Warning, stacklevel=2)
    return app.registry.documenters


def autodoc_attrgetter(app: Sphinx, obj: Any, name: str, *defargs: Any) -> Any:
    """Alternative getattr() for types"""
    for typ, func in app.registry.autodoc_attrgettrs.items():
        if isinstance(obj, typ):
            return func(obj, name, *defargs)

    return safe_getattr(obj, name, *defargs)


def migrate_autodoc_member_order(app: Sphinx, config: Config) -> None:
    if config.autodoc_member_order == 'alphabetic':
        # RemovedInSphinx50Warning
        logger.warning(__('autodoc_member_order now accepts "alphabetical" '
                          'instead of "alphabetic". Please update your setting.'))
        config.autodoc_member_order = 'alphabetical'  # type: ignore


# for compatibility
from sphinx.ext.autodoc.deprecated import DataDeclarationDocumenter  # NOQA
from sphinx.ext.autodoc.deprecated import GenericAliasDocumenter  # NOQA
from sphinx.ext.autodoc.deprecated import InstanceAttributeDocumenter  # NOQA
from sphinx.ext.autodoc.deprecated import SingledispatchFunctionDocumenter  # NOQA
from sphinx.ext.autodoc.deprecated import SingledispatchMethodDocumenter  # NOQA
from sphinx.ext.autodoc.deprecated import SlotsAttributeDocumenter  # NOQA
from sphinx.ext.autodoc.deprecated import TypeVarDocumenter  # NOQA


def setup(app: Sphinx) -> Dict[str, Any]:
    app.add_autodocumenter(ModuleDocumenter)
    app.add_autodocumenter(ClassDocumenter)
    app.add_autodocumenter(ExceptionDocumenter)
    app.add_autodocumenter(DataDocumenter)
    app.add_autodocumenter(NewTypeDataDocumenter)
    app.add_autodocumenter(FunctionDocumenter)
    app.add_autodocumenter(DecoratorDocumenter)
    app.add_autodocumenter(MethodDocumenter)
    app.add_autodocumenter(AttributeDocumenter)
    app.add_autodocumenter(PropertyDocumenter)
    app.add_autodocumenter(NewTypeAttributeDocumenter)

    app.add_config_value('autoclass_content', 'class', True, ENUM('both', 'class', 'init'))
    app.add_config_value('autodoc_member_order', 'alphabetical', True,
                         ENUM('alphabetic', 'alphabetical', 'bysource', 'groupwise'))
    app.add_config_value('autodoc_default_options', {}, True)
    app.add_config_value('autodoc_docstring_signature', True, True)
    app.add_config_value('autodoc_mock_imports', [], True)
    app.add_config_value('autodoc_typehints', "signature", True,
                         ENUM("signature", "description", "none"))
    app.add_config_value('autodoc_type_aliases', {}, True)
    app.add_config_value('autodoc_warningiserror', True, True)
    app.add_config_value('autodoc_inherit_docstrings', True, True)
    app.add_event('autodoc-before-process-signature')
    app.add_event('autodoc-process-docstring')
    app.add_event('autodoc-process-signature')
    app.add_event('autodoc-skip-member')

    app.connect('config-inited', migrate_autodoc_member_order, priority=800)

    app.setup_extension('sphinx.ext.autodoc.type_comment')
    app.setup_extension('sphinx.ext.autodoc.typehints')

    return {'version': sphinx.__display_version__, 'parallel_read_safe': True}<|MERGE_RESOLUTION|>--- conflicted
+++ resolved
@@ -320,7 +320,7 @@
 
     def __init__(self, directive: "DocumenterBridge", name: str, indent: str = '') -> None:
         self.directive = directive
-        self.config = directive.env.config
+        self.config = directive.env.config  # type: Config
         self.env = directive.env    # type: BuildEnvironment
         self.options = directive.genopt
         self.name = name
@@ -1578,19 +1578,11 @@
             return False, [(m.name, m.value) for m in members.values()
                            if m.directly_defined]
 
-<<<<<<< HEAD
     def get_doc(self, ignore: int = None) -> List[List[str]]:
-=======
-    def get_doc(self, encoding: str = None, ignore: int = None) -> List[List[str]]:
-        if encoding is not None:
-            warnings.warn("The 'encoding' argument to autodoc.%s.get_doc() is deprecated."
-                          % self.__class__.__name__,
-                          RemovedInSphinx40Warning, stacklevel=2)
         if self.doc_as_attr:
             # Don't show the docstring of the class when it is an alias.
             return []
 
->>>>>>> 5b28d77b
         lines = getattr(self, '_new_docstrings', None)
         if lines is not None:
             return lines
@@ -1806,11 +1798,11 @@
         return (self.object == UNINITIALIZED_ATTR or
                 super().should_suppress_value_header())
 
-    def get_doc(self, encoding: str = None, ignore: int = None) -> List[List[str]]:
+    def get_doc(self, ignore: int = None) -> List[List[str]]:
         if self.object is UNINITIALIZED_ATTR:
             return []
         else:
-            return super().get_doc(encoding, ignore)  # type: ignore
+            return super().get_doc(ignore)  # type: ignore
 
 
 class DataDocumenter(GenericAliasMixin, NewTypeMixin, TypeVarMixin,
@@ -2071,7 +2063,7 @@
         else:
             return super().should_suppress_directive_header()
 
-    def get_doc(self, encoding: str = None, ignore: int = None) -> List[List[str]]:
+    def get_doc(self, ignore: int = None) -> List[List[str]]:
         if self.object is SLOTSATTR:
             try:
                 __slots__ = inspect.getslots(self.parent)
@@ -2085,7 +2077,7 @@
                                (self.parent.__qualname__, exc), type='autodoc')
                 return []
         else:
-            return super().get_doc(encoding, ignore)  # type: ignore
+            return super().get_doc(ignore)  # type: ignore
 
 
 class AttributeDocumenter(GenericAliasMixin, NewTypeMixin, SlotsMixin,  # type: ignore
@@ -2212,16 +2204,12 @@
                 except ValueError:
                     pass
 
-<<<<<<< HEAD
     def get_doc(self, ignore: int = None) -> List[List[str]]:
-=======
-    def get_doc(self, encoding: str = None, ignore: int = None) -> List[List[str]]:
         if not self._datadescriptor:
             # if it's not a data descriptor, its docstring is very probably the
             # wrong thing to display
             return []
 
->>>>>>> 5b28d77b
         try:
             # Disable `autodoc_inherit_docstring` temporarily to avoid to obtain
             # a docstring from the value which descriptor returns unexpectedly.
@@ -2271,114 +2259,6 @@
         self.add_line('   :property:', sourcename)
 
 
-<<<<<<< HEAD
-class InstanceAttributeDocumenter(AttributeDocumenter):
-    """
-    Specialized Documenter subclass for attributes that cannot be imported
-    because they are instance attributes (e.g. assigned in __init__).
-    """
-    objtype = 'instanceattribute'
-    directivetype = 'attribute'
-    member_order = 60
-
-    # must be higher than AttributeDocumenter
-    priority = 11
-
-    @classmethod
-    def can_document_member(cls, member: Any, membername: str, isattr: bool, parent: Any
-                            ) -> bool:
-        """This documents only INSTANCEATTR members."""
-        return (not isinstance(parent, ModuleDocumenter) and
-                isattr and
-                member is INSTANCEATTR)
-
-    def import_parent(self) -> Any:
-        try:
-            parent = importlib.import_module(self.modname)
-            for name in self.objpath[:-1]:
-                parent = self.get_attr(parent, name)
-
-            return parent
-        except (ImportError, AttributeError):
-            return None
-
-    def import_object(self, raiseerror: bool = False) -> bool:
-        """Never import anything."""
-        # disguise as an attribute
-        self.objtype = 'attribute'
-        self.object = INSTANCEATTR
-        self.parent = self.import_parent()
-        self._datadescriptor = False
-        return True
-
-    def add_content(self, more_content: Optional[StringList], no_docstring: bool = False
-                    ) -> None:
-        """Never try to get a docstring from the object."""
-        super().add_content(more_content, no_docstring=True)
-
-
-class SlotsAttributeDocumenter(AttributeDocumenter):
-    """
-    Specialized Documenter subclass for attributes that cannot be imported
-    because they are attributes in __slots__.
-    """
-    objtype = 'slotsattribute'
-    directivetype = 'attribute'
-    member_order = 60
-
-    # must be higher than AttributeDocumenter
-    priority = 11
-
-    @classmethod
-    def can_document_member(cls, member: Any, membername: str, isattr: bool, parent: Any
-                            ) -> bool:
-        """This documents only SLOTSATTR members."""
-        return member is SLOTSATTR
-
-    def import_object(self, raiseerror: bool = False) -> bool:
-        """Never import anything."""
-        # disguise as an attribute
-        self.objtype = 'attribute'
-        self._datadescriptor = True
-
-        with mock(self.config.autodoc_mock_imports):
-            try:
-                ret = import_object(self.modname, self.objpath[:-1], 'class',
-                                    attrgetter=self.get_attr,
-                                    warningiserror=self.config.autodoc_warningiserror)
-                self.module, _, _, self.parent = ret
-                return True
-            except ImportError as exc:
-                if raiseerror:
-                    raise
-                else:
-                    logger.warning(exc.args[0], type='autodoc', subtype='import_object')
-                    self.env.note_reread()
-                    return False
-
-    def get_doc(self, ignore: int = None) -> List[List[str]]:
-        """Decode and return lines of the docstring(s) for the object."""
-        if ignore is not None:
-            warnings.warn("The 'ignore' argument to autodoc.%s.get_doc() is deprecated."
-                          % self.__class__.__name__,
-                          RemovedInSphinx50Warning, stacklevel=2)
-        name = self.objpath[-1]
-
-        try:
-            __slots__ = inspect.getslots(self.parent)
-            if __slots__ and isinstance(__slots__.get(name, None), str):
-                docstring = prepare_docstring(__slots__[name])
-                return [docstring]
-            else:
-                return []
-        except (AttributeError, ValueError) as exc:
-            logger.warning(__('Invalid __slots__ found on %s. Ignored.'),
-                           (self.parent.__qualname__, exc), type='autodoc')
-            return []
-
-
-=======
->>>>>>> 5b28d77b
 class NewTypeAttributeDocumenter(AttributeDocumenter):
     """
     Specialized Documenter subclass for NewTypes.
