"""
    sphinx.ext.autodoc
    ~~~~~~~~~~~~~~~~~~

    Automatically insert docstrings for functions, classes or whole modules into
    the doctree, thus avoiding duplication between docstrings and documentation
    for those who like elaborate docstrings.

    :copyright: Copyright 2007-2020 by the Sphinx team, see AUTHORS.
    :license: BSD, see LICENSE for details.
"""

import importlib
import re
import warnings
from inspect import Parameter, Signature
from types import ModuleType
<<<<<<< HEAD
from typing import (TYPE_CHECKING, Any, Callable, Dict, Iterator, List, Optional, Sequence,
                    Set, Tuple, Type, TypeVar, Union, get_type_hints)
=======
from typing import (Any, Callable, Dict, Iterator, List, Optional, Sequence, Set, Tuple, Type,
                    TypeVar, Union)
>>>>>>> 18b2707b

from docutils.statemachine import StringList

import sphinx
from sphinx.application import Sphinx
from sphinx.config import ENUM, Config
from sphinx.deprecation import RemovedInSphinx50Warning
from sphinx.environment import BuildEnvironment
from sphinx.ext.autodoc.importer import get_module_members, get_object_members, import_object
from sphinx.ext.autodoc.mock import mock
from sphinx.locale import _, __
from sphinx.pycode import ModuleAnalyzer, PycodeError
from sphinx.util import inspect, logging
from sphinx.util.docstrings import extract_metadata, prepare_docstring
from sphinx.util.inspect import (evaluate_signature, getdoc, object_description, safe_getattr,
                                 stringify_signature)
from sphinx.util.typing import get_type_hints, restify
from sphinx.util.typing import stringify as stringify_typehint

if TYPE_CHECKING:
    from sphinx.ext.autodoc.directive import DocumenterBridge


logger = logging.getLogger(__name__)


# This type isn't exposed directly in any modules, but can be found
# here in most Python versions
MethodDescriptorType = type(type.__subclasses__)


#: extended signature RE: with explicit module name separated by ::
py_ext_sig_re = re.compile(
    r'''^ ([\w.]+::)?            # explicit module name
          ([\w.]+\.)?            # module and/or class name(s)
          (\w+)  \s*             # thing name
          (?: \((.*)\)           # optional: arguments
           (?:\s* -> \s* (.*))?  #           return annotation
          )? $                   # and nothing more
          ''', re.VERBOSE)
special_member_re = re.compile(r'^__\S+__$')


def identity(x: Any) -> Any:
    return x


class _All:
    """A special value for :*-members: that matches to any member."""

    def __contains__(self, item: Any) -> bool:
        return True


class _Empty:
    """A special value for :exclude-members: that never matches to any member."""

    def __contains__(self, item: Any) -> bool:
        return False


ALL = _All()
EMPTY = _Empty()
UNINITIALIZED_ATTR = object()
INSTANCEATTR = object()
SLOTSATTR = object()


def members_option(arg: Any) -> Union[object, List[str]]:
    """Used to convert the :members: option to auto directives."""
    if arg is None or arg is True:
        return ALL
    elif arg is False:
        return None
    else:
        return [x.strip() for x in arg.split(',') if x.strip()]


def members_set_option(arg: Any) -> Union[object, Set[str]]:
    """Used to convert the :members: option to auto directives."""
    warnings.warn("members_set_option() is deprecated.",
                  RemovedInSphinx50Warning, stacklevel=2)
    if arg is None:
        return ALL
    return {x.strip() for x in arg.split(',') if x.strip()}


def exclude_members_option(arg: Any) -> Union[object, Set[str]]:
    """Used to convert the :exclude-members: option."""
    if arg is None:
        return EMPTY
    return {x.strip() for x in arg.split(',') if x.strip()}


def inherited_members_option(arg: Any) -> Union[object, Set[str]]:
    """Used to convert the :members: option to auto directives."""
    if arg is None:
        return 'object'
    else:
        return arg


def member_order_option(arg: Any) -> Optional[str]:
    """Used to convert the :members: option to auto directives."""
    if arg is None:
        return None
    elif arg in ('alphabetical', 'bysource', 'groupwise'):
        return arg
    else:
        raise ValueError(__('invalid value for member-order option: %s') % arg)


SUPPRESS = object()


def annotation_option(arg: Any) -> Any:
    if arg is None:
        # suppress showing the representation of the object
        return SUPPRESS
    else:
        return arg


def bool_option(arg: Any) -> bool:
    """Used to convert flag options to auto directives.  (Instead of
    directives.flag(), which returns None).
    """
    return True


def merge_special_members_option(options: Dict) -> None:
    """Merge :special-members: option to :members: option."""
    warnings.warn("merge_special_members_option() is deprecated.",
                  RemovedInSphinx50Warning, stacklevel=2)
    if 'special-members' in options and options['special-members'] is not ALL:
        if options.get('members') is ALL:
            pass
        elif options.get('members'):
            for member in options['special-members']:
                if member not in options['members']:
                    options['members'].append(member)
        else:
            options['members'] = options['special-members']


def merge_members_option(options: Dict) -> None:
    """Merge :*-members: option to the :members: option."""
    if options.get('members') is ALL:
        # merging is not needed when members: ALL
        return

    members = options.setdefault('members', [])
    for key in {'private-members', 'special-members'}:
        if key in options and options[key] not in (ALL, None):
            for member in options[key]:
                if member not in members:
                    members.append(member)


# Some useful event listener factories for autodoc-process-docstring.

def cut_lines(pre: int, post: int = 0, what: str = None) -> Callable:
    """Return a listener that removes the first *pre* and last *post*
    lines of every docstring.  If *what* is a sequence of strings,
    only docstrings of a type in *what* will be processed.

    Use like this (e.g. in the ``setup()`` function of :file:`conf.py`)::

       from sphinx.ext.autodoc import cut_lines
       app.connect('autodoc-process-docstring', cut_lines(4, what=['module']))

    This can (and should) be used in place of :confval:`automodule_skip_lines`.
    """
    def process(app: Sphinx, what_: str, name: str, obj: Any, options: Any, lines: List[str]
                ) -> None:
        if what and what_ not in what:
            return
        del lines[:pre]
        if post:
            # remove one trailing blank line.
            if lines and not lines[-1]:
                lines.pop(-1)
            del lines[-post:]
        # make sure there is a blank line at the end
        if lines and lines[-1]:
            lines.append('')
    return process


def between(marker: str, what: Sequence[str] = None, keepempty: bool = False,
            exclude: bool = False) -> Callable:
    """Return a listener that either keeps, or if *exclude* is True excludes,
    lines between lines that match the *marker* regular expression.  If no line
    matches, the resulting docstring would be empty, so no change will be made
    unless *keepempty* is true.

    If *what* is a sequence of strings, only docstrings of a type in *what* will
    be processed.
    """
    marker_re = re.compile(marker)

    def process(app: Sphinx, what_: str, name: str, obj: Any, options: Any, lines: List[str]
                ) -> None:
        if what and what_ not in what:
            return
        deleted = 0
        delete = not exclude
        orig_lines = lines[:]
        for i, line in enumerate(orig_lines):
            if delete:
                lines.pop(i - deleted)
                deleted += 1
            if marker_re.match(line):
                delete = not delete
                if delete:
                    lines.pop(i - deleted)
                    deleted += 1
        if not lines and not keepempty:
            lines[:] = orig_lines
        # make sure there is a blank line at the end
        if lines and lines[-1]:
            lines.append('')
    return process


# This class is used only in ``sphinx.ext.autodoc.directive``,
# But we define this class here to keep compatibility (see #4538)
class Options(dict):
    """A dict/attribute hybrid that returns None on nonexisting keys."""
    def __getattr__(self, name: str) -> Any:
        try:
            return self[name.replace('_', '-')]
        except KeyError:
            return None


class ObjectMember(tuple):
    """A member of object.

    This is used for the result of `Documenter.get_object_members()` to
    represent each member of the object.

    .. Note::

       An instance of this class behaves as a tuple of (name, object)
       for compatibility to old Sphinx.  The behavior will be dropped
       in the future.  Therefore extensions should not use the tuple
       interface.
    """

    def __new__(cls, name: str, obj: Any, **kwargs: Any) -> Any:
        return super().__new__(cls, (name, obj))  # type: ignore

    def __init__(self, name: str, obj: Any, skipped: bool = False) -> None:
        self.__name__ = name
        self.object = obj
        self.skipped = skipped


ObjectMembers = Union[List[ObjectMember], List[Tuple[str, Any]]]


class Documenter:
    """
    A Documenter knows how to autodocument a single object type.  When
    registered with the AutoDirective, it will be used to document objects
    of that type when needed by autodoc.

    Its *objtype* attribute selects what auto directive it is assigned to
    (the directive name is 'auto' + objtype), and what directive it generates
    by default, though that can be overridden by an attribute called
    *directivetype*.

    A Documenter has an *option_spec* that works like a docutils directive's;
    in fact, it will be used to parse an auto directive's options that matches
    the documenter.
    """
    #: name by which the directive is called (auto...) and the default
    #: generated directive name
    objtype = 'object'
    #: indentation by which to indent the directive content
    content_indent = '   '
    #: priority if multiple documenters return True from can_document_member
    priority = 0
    #: order if autodoc_member_order is set to 'groupwise'
    member_order = 0
    #: true if the generated content may contain titles
    titles_allowed = False

    option_spec = {'noindex': bool_option}  # type: Dict[str, Callable]

    def get_attr(self, obj: Any, name: str, *defargs: Any) -> Any:
        """getattr() override for types such as Zope interfaces."""
        return autodoc_attrgetter(self.env.app, obj, name, *defargs)

    @classmethod
    def can_document_member(cls, member: Any, membername: str, isattr: bool, parent: Any
                            ) -> bool:
        """Called to see if a member can be documented by this documenter."""
        raise NotImplementedError('must be implemented in subclasses')

    def __init__(self, directive: "DocumenterBridge", name: str, indent: str = '') -> None:
        self.directive = directive
        self.config = directive.env.config
        self.env = directive.env    # type: BuildEnvironment
        self.options = directive.genopt
        self.name = name
        self.indent = indent
        # the module and object path within the module, and the fully
        # qualified name (all set after resolve_name succeeds)
        self.modname = None         # type: str
        self.module = None          # type: ModuleType
        self.objpath = None         # type: List[str]
        self.fullname = None        # type: str
        # extra signature items (arguments and return annotation,
        # also set after resolve_name succeeds)
        self.args = None            # type: str
        self.retann = None          # type: str
        # the object to document (set after import_object succeeds)
        self.object = None          # type: Any
        self.object_name = None     # type: str
        # the parent/owner of the object to document
        self.parent = None          # type: Any
        # the module analyzer to get at attribute docs, or None
        self.analyzer = None        # type: ModuleAnalyzer

    @property
    def documenters(self) -> Dict[str, Type["Documenter"]]:
        """Returns registered Documenter classes"""
        return self.env.app.registry.documenters

    def add_line(self, line: str, source: str, *lineno: int) -> None:
        """Append one line of generated reST to the output."""
        if line.strip():  # not a blank line
            self.directive.result.append(self.indent + line, source, *lineno)
        else:
            self.directive.result.append('', source, *lineno)

    def resolve_name(self, modname: str, parents: Any, path: str, base: Any
                     ) -> Tuple[str, List[str]]:
        """Resolve the module and name of the object to document given by the
        arguments and the current module/class.

        Must return a pair of the module name and a chain of attributes; for
        example, it would return ``('zipfile', ['ZipFile', 'open'])`` for the
        ``zipfile.ZipFile.open`` method.
        """
        raise NotImplementedError('must be implemented in subclasses')

    def parse_name(self) -> bool:
        """Determine what module to import and what attribute to document.

        Returns True and sets *self.modname*, *self.objpath*, *self.fullname*,
        *self.args* and *self.retann* if parsing and resolving was successful.
        """
        # first, parse the definition -- auto directives for classes and
        # functions can contain a signature which is then used instead of
        # an autogenerated one
        try:
            explicit_modname, path, base, args, retann = \
                py_ext_sig_re.match(self.name).groups()
        except AttributeError:
            logger.warning(__('invalid signature for auto%s (%r)') % (self.objtype, self.name),
                           type='autodoc')
            return False

        # support explicit module and class name separation via ::
        if explicit_modname is not None:
            modname = explicit_modname[:-2]
            parents = path.rstrip('.').split('.') if path else []
        else:
            modname = None
            parents = []

        with mock(self.config.autodoc_mock_imports):
            self.modname, self.objpath = self.resolve_name(modname, parents, path, base)

        if not self.modname:
            return False

        self.args = args
        self.retann = retann
        self.fullname = (self.modname or '') + \
                        ('.' + '.'.join(self.objpath) if self.objpath else '')
        return True

    def import_object(self, raiseerror: bool = False) -> bool:
        """Import the object given by *self.modname* and *self.objpath* and set
        it as *self.object*.

        Returns True if successful, False if an error occurred.
        """
        with mock(self.config.autodoc_mock_imports):
            try:
                ret = import_object(self.modname, self.objpath, self.objtype,
                                    attrgetter=self.get_attr,
                                    warningiserror=self.config.autodoc_warningiserror)
                self.module, self.parent, self.object_name, self.object = ret
                return True
            except ImportError as exc:
                if raiseerror:
                    raise
                else:
                    logger.warning(exc.args[0], type='autodoc', subtype='import_object')
                    self.env.note_reread()
                    return False

    def get_real_modname(self) -> str:
        """Get the real module name of an object to document.

        It can differ from the name of the module through which the object was
        imported.
        """
        return self.get_attr(self.object, '__module__', None) or self.modname

    def check_module(self) -> bool:
        """Check if *self.object* is really defined in the module given by
        *self.modname*.
        """
        if self.options.imported_members:
            return True

        subject = inspect.unpartial(self.object)
        modname = self.get_attr(subject, '__module__', None)
        if modname and modname != self.modname:
            return False
        return True

    def format_args(self, **kwargs: Any) -> str:
        """Format the argument signature of *self.object*.

        Should return None if the object does not have a signature.
        """
        return None

    def format_name(self) -> str:
        """Format the name of *self.object*.

        This normally should be something that can be parsed by the generated
        directive, but doesn't need to be (Sphinx will display it unparsed
        then).
        """
        # normally the name doesn't contain the module (except for module
        # directives of course)
        return '.'.join(self.objpath) or self.modname

    def _call_format_args(self, **kwargs: Any) -> str:
        if kwargs:
            try:
                return self.format_args(**kwargs)
            except TypeError:
                # avoid chaining exceptions, by putting nothing here
                pass

        # retry without arguments for old documenters
        return self.format_args()

    def format_signature(self, **kwargs: Any) -> str:
        """Format the signature (arguments and return annotation) of the object.

        Let the user process it via the ``autodoc-process-signature`` event.
        """
        if self.args is not None:
            # signature given explicitly
            args = "(%s)" % self.args
            retann = self.retann
        else:
            # try to introspect the signature
            try:
                retann = None
                args = self._call_format_args(**kwargs)
                if args:
                    matched = re.match(r'^(\(.*\))\s+->\s+(.*)$', args)
                    if matched:
                        args = matched.group(1)
                        retann = matched.group(2)
            except Exception as exc:
                logger.warning(__('error while formatting arguments for %s: %s'),
                               self.fullname, exc, type='autodoc')
                args = None

        result = self.env.events.emit_firstresult('autodoc-process-signature',
                                                  self.objtype, self.fullname,
                                                  self.object, self.options, args, retann)
        if result:
            args, retann = result

        if args is not None:
            return args + ((' -> %s' % retann) if retann else '')
        else:
            return ''

    def add_directive_header(self, sig: str) -> None:
        """Add the directive header and options to the generated content."""
        domain = getattr(self, 'domain', 'py')
        directive = getattr(self, 'directivetype', self.objtype)
        name = self.format_name()
        sourcename = self.get_sourcename()

        # one signature per line, indented by column
        prefix = '.. %s:%s:: ' % (domain, directive)
        for i, sig_line in enumerate(sig.split("\n")):
            self.add_line('%s%s%s' % (prefix, name, sig_line),
                          sourcename)
            if i == 0:
                prefix = " " * len(prefix)

        if self.options.noindex:
            self.add_line('   :noindex:', sourcename)
        if self.objpath:
            # Be explicit about the module, this is necessary since .. class::
            # etc. don't support a prepended module name
            self.add_line('   :module: %s' % self.modname, sourcename)

    def get_doc(self, ignore: int = None) -> List[List[str]]:
        """Decode and return lines of the docstring(s) for the object."""
        if ignore is not None:
            warnings.warn("The 'ignore' argument to autodoc.%s.get_doc() is deprecated."
                          % self.__class__.__name__,
                          RemovedInSphinx50Warning, stacklevel=2)
        docstring = getdoc(self.object, self.get_attr, self.config.autodoc_inherit_docstrings,
                           self.parent, self.object_name)
        if docstring:
            tab_width = self.directive.state.document.settings.tab_width
            return [prepare_docstring(docstring, ignore, tab_width)]
        return []

    def process_doc(self, docstrings: List[List[str]]) -> Iterator[str]:
        """Let the user process the docstrings before adding them."""
        for docstringlines in docstrings:
            if self.env.app:
                # let extensions preprocess docstrings
                self.env.app.emit('autodoc-process-docstring',
                                  self.objtype, self.fullname, self.object,
                                  self.options, docstringlines)

                if docstringlines and docstringlines[-1] != '':
                    # append a blank line to the end of the docstring
                    docstringlines.append('')

            yield from docstringlines

    def get_sourcename(self) -> str:
        if (getattr(self.object, '__module__', None) and
                getattr(self.object, '__qualname__', None)):
            # Get the correct location of docstring from self.object
            # to support inherited methods
            fullname = '%s.%s' % (self.object.__module__, self.object.__qualname__)
        else:
            fullname = self.fullname

        if self.analyzer:
            return '%s:docstring of %s' % (self.analyzer.srcname, fullname)
        else:
            return 'docstring of %s' % fullname

    def add_content(self, more_content: Any, no_docstring: bool = False) -> None:
        """Add content from docstrings, attribute documentation and user."""
        # set sourcename and add content from attribute documentation
        sourcename = self.get_sourcename()
        if self.analyzer:
            attr_docs = self.analyzer.find_attr_docs()
            if self.objpath:
                key = ('.'.join(self.objpath[:-1]), self.objpath[-1])
                if key in attr_docs:
                    no_docstring = True
                    # make a copy of docstring for attributes to avoid cache
                    # the change of autodoc-process-docstring event.
                    docstrings = [list(attr_docs[key])]

                    for i, line in enumerate(self.process_doc(docstrings)):
                        self.add_line(line, sourcename, i)

        # add content from docstrings
        if not no_docstring:
            docstrings = self.get_doc()
            if not docstrings:
                # append at least a dummy docstring, so that the event
                # autodoc-process-docstring is fired and can add some
                # content if desired
                docstrings.append([])
            for i, line in enumerate(self.process_doc(docstrings)):
                self.add_line(line, sourcename, i)

        # add additional content (e.g. from document), if present
        if more_content:
            for line, src in zip(more_content.data, more_content.items):
                self.add_line(line, src[0], src[1])

    def get_object_members(self, want_all: bool) -> Tuple[bool, ObjectMembers]:
        """Return `(members_check_module, members)` where `members` is a
        list of `(membername, member)` pairs of the members of *self.object*.

        If *want_all* is True, return all members.  Else, only return those
        members given by *self.options.members* (which may also be none).
        """
        members = get_object_members(self.object, self.objpath, self.get_attr, self.analyzer)
        if not want_all:
            if not self.options.members:
                return False, []  # type: ignore
            # specific members given
            selected = []
            for name in self.options.members:  # type: str
                if name in members:
                    selected.append((name, members[name].value))
                else:
                    logger.warning(__('missing attribute %s in object %s') %
                                   (name, self.fullname), type='autodoc')
            return False, selected
        elif self.options.inherited_members:
            return False, [(m.name, m.value) for m in members.values()]
        else:
            return False, [(m.name, m.value) for m in members.values()
                           if m.directly_defined]

    def filter_members(self, members: ObjectMembers, want_all: bool
                       ) -> List[Tuple[str, Any, bool]]:
        """Filter the given member list.

        Members are skipped if

        - they are private (except if given explicitly or the private-members
          option is set)
        - they are special methods (except if given explicitly or the
          special-members option is set)
        - they are undocumented (except if the undoc-members option is set)

        The user can override the skipping decision by connecting to the
        ``autodoc-skip-member`` event.
        """
        def is_filtered_inherited_member(name: str) -> bool:
            if inspect.isclass(self.object):
                for cls in self.object.__mro__:
                    if cls.__name__ == self.options.inherited_members and cls != self.object:
                        # given member is a member of specified *super class*
                        return True
                    elif name in cls.__dict__:
                        return False
                    elif name in self.get_attr(cls, '__annotations__', {}):
                        return False

            return False

        ret = []

        # search for members in source code too
        namespace = '.'.join(self.objpath)  # will be empty for modules

        if self.analyzer:
            attr_docs = self.analyzer.find_attr_docs()
        else:
            attr_docs = {}

        # process members and determine which to skip
        for obj in members:
            membername, member = obj
            # if isattr is True, the member is documented as an attribute
            if member is INSTANCEATTR:
                isattr = True
            else:
                isattr = False

            doc = getdoc(member, self.get_attr, self.config.autodoc_inherit_docstrings,
                         self.parent, self.object_name)
            if not isinstance(doc, str):
                # Ignore non-string __doc__
                doc = None

            # if the member __doc__ is the same as self's __doc__, it's just
            # inherited and therefore not the member's doc
            cls = self.get_attr(member, '__class__', None)
            if cls:
                cls_doc = self.get_attr(cls, '__doc__', None)
                if cls_doc == doc:
                    doc = None
            has_doc = bool(doc)

            metadata = extract_metadata(doc)
            if 'private' in metadata:
                # consider a member private if docstring has "private" metadata
                isprivate = True
            elif 'public' in metadata:
                # consider a member public if docstring has "public" metadata
                isprivate = False
            else:
                isprivate = membername.startswith('_')

            keep = False
            if safe_getattr(member, '__sphinx_mock__', False):
                # mocked module or object
                pass
            elif self.options.exclude_members and membername in self.options.exclude_members:
                # remove members given by exclude-members
                keep = False
            elif want_all and special_member_re.match(membername):
                # special __methods__
                if self.options.special_members and membername in self.options.special_members:
                    if membername == '__doc__':
                        keep = False
                    elif is_filtered_inherited_member(membername):
                        keep = False
                    else:
                        keep = has_doc or self.options.undoc_members
                else:
                    keep = False
            elif (namespace, membername) in attr_docs:
                if want_all and isprivate:
                    if self.options.private_members is None:
                        keep = False
                    else:
                        keep = membername in self.options.private_members
                else:
                    # keep documented attributes
                    keep = True
                isattr = True
            elif want_all and isprivate:
                if has_doc or self.options.undoc_members:
                    if self.options.private_members is None:
                        keep = False
                    elif is_filtered_inherited_member(membername):
                        keep = False
                    else:
                        keep = membername in self.options.private_members
                else:
                    keep = False
            else:
                if self.options.members is ALL and is_filtered_inherited_member(membername):
                    keep = False
                else:
                    # ignore undocumented members if :undoc-members: is not given
                    keep = has_doc or self.options.undoc_members

            if isinstance(obj, ObjectMember) and obj.skipped:
                # forcedly skipped member (ex. a module attribute not defined in __all__)
                keep = False

            # give the user a chance to decide whether this member
            # should be skipped
            if self.env.app:
                # let extensions preprocess docstrings
                try:
                    skip_user = self.env.app.emit_firstresult(
                        'autodoc-skip-member', self.objtype, membername, member,
                        not keep, self.options)
                    if skip_user is not None:
                        keep = not skip_user
                except Exception as exc:
                    logger.warning(__('autodoc: failed to determine %r to be documented, '
                                      'the following exception was raised:\n%s'),
                                   member, exc, type='autodoc')
                    keep = False

            if keep:
                ret.append((membername, member, isattr))

        return ret

    def document_members(self, all_members: bool = False) -> None:
        """Generate reST for member documentation.

        If *all_members* is True, do all members, else those given by
        *self.options.members*.
        """
        # set current namespace for finding members
        self.env.temp_data['autodoc:module'] = self.modname
        if self.objpath:
            self.env.temp_data['autodoc:class'] = self.objpath[0]

        want_all = all_members or self.options.inherited_members or \
            self.options.members is ALL
        # find out which members are documentable
        members_check_module, members = self.get_object_members(want_all)

        # document non-skipped members
        memberdocumenters = []  # type: List[Tuple[Documenter, bool]]
        for (mname, member, isattr) in self.filter_members(members, want_all):
            classes = [cls for cls in self.documenters.values()
                       if cls.can_document_member(member, mname, isattr, self)]
            if not classes:
                # don't know how to document this member
                continue
            # prefer the documenter with the highest priority
            classes.sort(key=lambda cls: cls.priority)
            # give explicitly separated module name, so that members
            # of inner classes can be documented
            full_mname = self.modname + '::' + \
                '.'.join(self.objpath + [mname])
            documenter = classes[-1](self.directive, full_mname, self.indent)
            memberdocumenters.append((documenter, isattr))

        member_order = self.options.member_order or self.config.autodoc_member_order
        memberdocumenters = self.sort_members(memberdocumenters, member_order)

        for documenter, isattr in memberdocumenters:
            documenter.generate(
                all_members=True, real_modname=self.real_modname,
                check_module=members_check_module and not isattr)

        # reset current objects
        self.env.temp_data['autodoc:module'] = None
        self.env.temp_data['autodoc:class'] = None

    def sort_members(self, documenters: List[Tuple["Documenter", bool]],
                     order: str) -> List[Tuple["Documenter", bool]]:
        """Sort the given member list."""
        if order == 'groupwise':
            # sort by group; alphabetically within groups
            documenters.sort(key=lambda e: (e[0].member_order, e[0].name))
        elif order == 'bysource':
            if self.analyzer:
                # sort by source order, by virtue of the module analyzer
                tagorder = self.analyzer.tagorder

                def keyfunc(entry: Tuple[Documenter, bool]) -> int:
                    fullname = entry[0].name.split('::')[1]
                    return tagorder.get(fullname, len(tagorder))
                documenters.sort(key=keyfunc)
            else:
                # Assume that member discovery order matches source order.
                # This is a reasonable assumption in Python 3.6 and up, where
                # module.__dict__ is insertion-ordered.
                pass
        else:  # alphabetical
            documenters.sort(key=lambda e: e[0].name)

        return documenters

    def generate(self, more_content: Any = None, real_modname: str = None,
                 check_module: bool = False, all_members: bool = False) -> None:
        """Generate reST for the object given by *self.name*, and possibly for
        its members.

        If *more_content* is given, include that content. If *real_modname* is
        given, use that module name to find attribute docs. If *check_module* is
        True, only generate if the object is defined in the module name it is
        imported from. If *all_members* is True, document all members.
        """
        if not self.parse_name():
            # need a module to import
            logger.warning(
                __('don\'t know which module to import for autodocumenting '
                   '%r (try placing a "module" or "currentmodule" directive '
                   'in the document, or giving an explicit module name)') %
                self.name, type='autodoc')
            return

        # now, import the module and get object to document
        if not self.import_object():
            return

        # If there is no real module defined, figure out which to use.
        # The real module is used in the module analyzer to look up the module
        # where the attribute documentation would actually be found in.
        # This is used for situations where you have a module that collects the
        # functions and classes of internal submodules.
        guess_modname = self.get_real_modname()
        self.real_modname = real_modname or guess_modname  # type: str

        # try to also get a source code analyzer for attribute docs
        try:
            self.analyzer = ModuleAnalyzer.for_module(self.real_modname)
            # parse right now, to get PycodeErrors on parsing (results will
            # be cached anyway)
            self.analyzer.find_attr_docs()
        except PycodeError as exc:
            logger.debug('[autodoc] module analyzer failed: %s', exc)
            # no source file -- e.g. for builtin and C modules
            self.analyzer = None
            # at least add the module.__file__ as a dependency
            if hasattr(self.module, '__file__') and self.module.__file__:
                self.directive.filename_set.add(self.module.__file__)
        else:
            self.directive.filename_set.add(self.analyzer.srcname)

        if self.real_modname != guess_modname:
            # Add module to dependency list if target object is defined in other module.
            try:
                analyzer = ModuleAnalyzer.for_module(guess_modname)
                self.directive.filename_set.add(analyzer.srcname)
            except PycodeError:
                pass

        # check __module__ of object (for members not given explicitly)
        if check_module:
            if not self.check_module():
                return

        sourcename = self.get_sourcename()

        # make sure that the result starts with an empty line.  This is
        # necessary for some situations where another directive preprocesses
        # reST and no starting newline is present
        self.add_line('', sourcename)

        # format the object's signature, if any
        try:
            sig = self.format_signature()
        except Exception as exc:
            logger.warning(__('error while formatting signature for %s: %s'),
                           self.fullname, exc, type='autodoc')
            return

        # generate the directive header and options, if applicable
        self.add_directive_header(sig)
        self.add_line('', sourcename)

        # e.g. the module directive doesn't have content
        self.indent += self.content_indent

        # add all content (from docstrings, attribute docs etc.)
        self.add_content(more_content)

        # document members, if possible
        self.document_members(all_members)


class ModuleDocumenter(Documenter):
    """
    Specialized Documenter subclass for modules.
    """
    objtype = 'module'
    content_indent = ''
    titles_allowed = True

    option_spec = {
        'members': members_option, 'undoc-members': bool_option,
        'noindex': bool_option, 'inherited-members': inherited_members_option,
        'show-inheritance': bool_option, 'synopsis': identity,
        'platform': identity, 'deprecated': bool_option,
        'member-order': member_order_option, 'exclude-members': exclude_members_option,
        'private-members': members_option, 'special-members': members_option,
        'imported-members': bool_option, 'ignore-module-all': bool_option
    }  # type: Dict[str, Callable]

    def __init__(self, *args: Any) -> None:
        super().__init__(*args)
        merge_members_option(self.options)
        self.__all__ = None  # type: Optional[Sequence[str]]

    @classmethod
    def can_document_member(cls, member: Any, membername: str, isattr: bool, parent: Any
                            ) -> bool:
        # don't document submodules automatically
        return False

    def resolve_name(self, modname: str, parents: Any, path: str, base: Any
                     ) -> Tuple[str, List[str]]:
        if modname is not None:
            logger.warning(__('"::" in automodule name doesn\'t make sense'),
                           type='autodoc')
        return (path or '') + base, []

    def parse_name(self) -> bool:
        ret = super().parse_name()
        if self.args or self.retann:
            logger.warning(__('signature arguments or return annotation '
                              'given for automodule %s') % self.fullname,
                           type='autodoc')
        return ret

    def import_object(self, raiseerror: bool = False) -> bool:
        ret = super().import_object(raiseerror)

        try:
            if not self.options.ignore_module_all:
                self.__all__ = inspect.getall(self.object)
        except ValueError as exc:
            # invalid __all__ found.
            logger.warning(__('__all__ should be a list of strings, not %r '
                              '(in module %s) -- ignoring __all__') %
                           (exc.args[0], self.fullname), type='autodoc')

        return ret

    def add_directive_header(self, sig: str) -> None:
        Documenter.add_directive_header(self, sig)

        sourcename = self.get_sourcename()

        # add some module-specific options
        if self.options.synopsis:
            self.add_line('   :synopsis: ' + self.options.synopsis, sourcename)
        if self.options.platform:
            self.add_line('   :platform: ' + self.options.platform, sourcename)
        if self.options.deprecated:
            self.add_line('   :deprecated:', sourcename)

    def get_object_members(self, want_all: bool) -> Tuple[bool, ObjectMembers]:
        if want_all:
            members = get_module_members(self.object)
            if not self.__all__:
                # for implicit module members, check __module__ to avoid
                # documenting imported objects
                return True, members
            else:
                ret = []
                for name, value in members:
                    if name in self.__all__:
                        ret.append(ObjectMember(name, value))
                    else:
                        ret.append(ObjectMember(name, value, skipped=True))

                return False, ret
        else:
            memberlist = self.options.members or []
            ret = []
            for name in memberlist:
                try:
                    value = safe_getattr(self.object, name)
                    ret.append(ObjectMember(name, value))
                except AttributeError:
                    logger.warning(__('missing attribute mentioned in :members: option: '
                                      'module %s, attribute %s') %
                                   (safe_getattr(self.object, '__name__', '???'), name),
                                   type='autodoc')
            return False, ret

    def sort_members(self, documenters: List[Tuple["Documenter", bool]],
                     order: str) -> List[Tuple["Documenter", bool]]:
        if order == 'bysource' and self.__all__:
            # Sort alphabetically first (for members not listed on the __all__)
            documenters.sort(key=lambda e: e[0].name)

            # Sort by __all__
            def keyfunc(entry: Tuple[Documenter, bool]) -> int:
                name = entry[0].name.split('::')[1]
                if self.__all__ and name in self.__all__:
                    return self.__all__.index(name)
                else:
                    return len(self.__all__)
            documenters.sort(key=keyfunc)

            return documenters
        else:
            return super().sort_members(documenters, order)


class ModuleLevelDocumenter(Documenter):
    """
    Specialized Documenter subclass for objects on module level (functions,
    classes, data/constants).
    """
    def resolve_name(self, modname: str, parents: Any, path: str, base: Any
                     ) -> Tuple[str, List[str]]:
        if modname is None:
            if path:
                modname = path.rstrip('.')
            else:
                # if documenting a toplevel object without explicit module,
                # it can be contained in another auto directive ...
                modname = self.env.temp_data.get('autodoc:module')
                # ... or in the scope of a module directive
                if not modname:
                    modname = self.env.ref_context.get('py:module')
                # ... else, it stays None, which means invalid
        return modname, parents + [base]


class ClassLevelDocumenter(Documenter):
    """
    Specialized Documenter subclass for objects on class level (methods,
    attributes).
    """
    def resolve_name(self, modname: str, parents: Any, path: str, base: Any
                     ) -> Tuple[str, List[str]]:
        if modname is None:
            if path:
                mod_cls = path.rstrip('.')
            else:
                mod_cls = None
                # if documenting a class-level object without path,
                # there must be a current class, either from a parent
                # auto directive ...
                mod_cls = self.env.temp_data.get('autodoc:class')
                # ... or from a class directive
                if mod_cls is None:
                    mod_cls = self.env.ref_context.get('py:class')
                # ... if still None, there's no way to know
                if mod_cls is None:
                    return None, []
            modname, sep, cls = mod_cls.rpartition('.')
            parents = [cls]
            # if the module name is still missing, get it like above
            if not modname:
                modname = self.env.temp_data.get('autodoc:module')
            if not modname:
                modname = self.env.ref_context.get('py:module')
            # ... else, it stays None, which means invalid
        return modname, parents + [base]


class DocstringSignatureMixin:
    """
    Mixin for FunctionDocumenter and MethodDocumenter to provide the
    feature of reading the signature from the docstring.
    """
    _new_docstrings = None  # type: List[List[str]]
    _signatures = None      # type: List[str]

    def _find_signature(self) -> Tuple[str, str]:
        # candidates of the object name
        valid_names = [self.objpath[-1]]  # type: ignore
        if isinstance(self, ClassDocumenter):
            valid_names.append('__init__')
            if hasattr(self.object, '__mro__'):
                valid_names.extend(cls.__name__ for cls in self.object.__mro__)

        docstrings = self.get_doc()
        self._new_docstrings = docstrings[:]
        self._signatures = []
        result = None
        for i, doclines in enumerate(docstrings):
            for j, line in enumerate(doclines):
                if not line:
                    # no lines in docstring, no match
                    break

                if line.endswith('\\'):
                    multiline = True
                    line = line.rstrip('\\').rstrip()
                else:
                    multiline = False

                # match first line of docstring against signature RE
                match = py_ext_sig_re.match(line)
                if not match:
                    continue
                exmod, path, base, args, retann = match.groups()

                # the base name must match ours
                if base not in valid_names:
                    continue

                # re-prepare docstring to ignore more leading indentation
                tab_width = self.directive.state.document.settings.tab_width  # type: ignore
                self._new_docstrings[i] = prepare_docstring('\n'.join(doclines[j + 1:]),
                                                            tabsize=tab_width)

                if result is None:
                    # first signature
                    result = args, retann
                else:
                    # subsequent signatures
                    self._signatures.append("(%s) -> %s" % (args, retann))

                if multiline:
                    # the signature have multiple signatures on docstring
                    continue
                else:
                    # don't look any further
                    break

            if result:
                # finish the loop when signature found
                break

        return result

    def get_doc(self, ignore: int = None) -> List[List[str]]:
        if self._new_docstrings is not None:
            return self._new_docstrings
        return super().get_doc(ignore)  # type: ignore

    def format_signature(self, **kwargs: Any) -> str:
        if self.args is None and self.config.autodoc_docstring_signature:  # type: ignore
            # only act if a signature is not explicitly given already, and if
            # the feature is enabled
            result = self._find_signature()
            if result is not None:
                self.args, self.retann = result
        sig = super().format_signature(**kwargs)  # type: ignore
        if self._signatures:
            return "\n".join([sig] + self._signatures)
        else:
            return sig


class DocstringStripSignatureMixin(DocstringSignatureMixin):
    """
    Mixin for AttributeDocumenter to provide the
    feature of stripping any function signature from the docstring.
    """
    def format_signature(self, **kwargs: Any) -> str:
        if self.args is None and self.config.autodoc_docstring_signature:  # type: ignore
            # only act if a signature is not explicitly given already, and if
            # the feature is enabled
            result = self._find_signature()
            if result is not None:
                # Discarding _args is a only difference with
                # DocstringSignatureMixin.format_signature.
                # Documenter.format_signature use self.args value to format.
                _args, self.retann = result
        return super().format_signature(**kwargs)


class FunctionDocumenter(DocstringSignatureMixin, ModuleLevelDocumenter):  # type: ignore
    """
    Specialized Documenter subclass for functions.
    """
    objtype = 'function'
    member_order = 30

    @classmethod
    def can_document_member(cls, member: Any, membername: str, isattr: bool, parent: Any
                            ) -> bool:
        # supports functions, builtins and bound methods exported at the module level
        return (inspect.isfunction(member) or inspect.isbuiltin(member) or
                (inspect.isroutine(member) and isinstance(parent, ModuleDocumenter)))

    def format_args(self, **kwargs: Any) -> str:
        if self.config.autodoc_typehints in ('none', 'description'):
            kwargs.setdefault('show_annotation', False)

        try:
            self.env.app.emit('autodoc-before-process-signature', self.object, False)
            sig = inspect.signature(self.object, type_aliases=self.config.autodoc_type_aliases)
            args = stringify_signature(sig, **kwargs)
        except TypeError as exc:
            logger.warning(__("Failed to get a function signature for %s: %s"),
                           self.fullname, exc)
            return None
        except ValueError:
            args = ''

        if self.config.strip_signature_backslash:
            # escape backslashes for reST
            args = args.replace('\\', '\\\\')
        return args

    def document_members(self, all_members: bool = False) -> None:
        pass

    def add_directive_header(self, sig: str) -> None:
        sourcename = self.get_sourcename()
        super().add_directive_header(sig)

        if inspect.iscoroutinefunction(self.object):
            self.add_line('   :async:', sourcename)

    def format_signature(self, **kwargs: Any) -> str:
        sigs = []
        if (self.analyzer and
                '.'.join(self.objpath) in self.analyzer.overloads and
                self.config.autodoc_typehints == 'signature'):
            # Use signatures for overloaded functions instead of the implementation function.
            overloaded = True
        else:
            overloaded = False
            sig = super().format_signature(**kwargs)
            sigs.append(sig)

        if inspect.is_singledispatch_function(self.object):
            # append signature of singledispatch'ed functions
            for typ, func in self.object.registry.items():
                if typ is object:
                    pass  # default implementation. skipped.
                else:
                    self.annotate_to_first_argument(func, typ)

                    documenter = FunctionDocumenter(self.directive, '')
                    documenter.object = func
                    documenter.objpath = [None]
                    sigs.append(documenter.format_signature())
        if overloaded:
            __globals__ = safe_getattr(self.object, '__globals__', {})
            for overload in self.analyzer.overloads.get('.'.join(self.objpath)):
                overload = evaluate_signature(overload, __globals__,
                                              self.config.autodoc_type_aliases)

                sig = stringify_signature(overload, **kwargs)
                sigs.append(sig)

        return "\n".join(sigs)

    def annotate_to_first_argument(self, func: Callable, typ: Type) -> None:
        """Annotate type hint to the first argument of function if needed."""
        try:
            sig = inspect.signature(func, type_aliases=self.config.autodoc_type_aliases)
        except TypeError as exc:
            logger.warning(__("Failed to get a function signature for %s: %s"),
                           self.fullname, exc)
            return
        except ValueError:
            return

        if len(sig.parameters) == 0:
            return

        params = list(sig.parameters.values())
        if params[0].annotation is Parameter.empty:
            params[0] = params[0].replace(annotation=typ)
            try:
                func.__signature__ = sig.replace(parameters=params)  # type: ignore
            except TypeError:
                # failed to update signature (ex. built-in or extension types)
                return


class SingledispatchFunctionDocumenter(FunctionDocumenter):
    """
    Used to be a specialized Documenter subclass for singledispatch'ed functions.

    Retained for backwards compatibility, now does the same as the FunctionDocumenter
    """

    def __init__(self, *args: Any, **kwargs: Any) -> None:
        warnings.warn("%s is deprecated." % self.__class__.__name__,
                      RemovedInSphinx50Warning, stacklevel=2)
        super().__init__(*args, **kwargs)


class DecoratorDocumenter(FunctionDocumenter):
    """
    Specialized Documenter subclass for decorator functions.
    """
    objtype = 'decorator'

    # must be lower than FunctionDocumenter
    priority = -1

    def format_args(self, **kwargs: Any) -> Any:
        args = super().format_args(**kwargs)
        if ',' in args:
            return args
        else:
            return None


# Types which have confusing metaclass signatures it would be best not to show.
# These are listed by name, rather than storing the objects themselves, to avoid
# needing to import the modules.
_METACLASS_CALL_BLACKLIST = [
    'enum.EnumMeta.__call__',
]


# Types whose __new__ signature is a pass-thru.
_CLASS_NEW_BLACKLIST = [
    'typing.Generic.__new__',
]


class ClassDocumenter(DocstringSignatureMixin, ModuleLevelDocumenter):  # type: ignore
    """
    Specialized Documenter subclass for classes.
    """
    objtype = 'class'
    member_order = 20
    option_spec = {
        'members': members_option, 'undoc-members': bool_option,
        'noindex': bool_option, 'inherited-members': inherited_members_option,
        'show-inheritance': bool_option, 'member-order': member_order_option,
        'exclude-members': exclude_members_option,
        'private-members': members_option, 'special-members': members_option,
    }  # type: Dict[str, Callable]

    _signature_class = None  # type: Any
    _signature_method_name = None  # type: str

    def __init__(self, *args: Any) -> None:
        super().__init__(*args)
        merge_members_option(self.options)

    @classmethod
    def can_document_member(cls, member: Any, membername: str, isattr: bool, parent: Any
                            ) -> bool:
        return isinstance(member, type)

    def import_object(self, raiseerror: bool = False) -> bool:
        ret = super().import_object(raiseerror)
        # if the class is documented under another name, document it
        # as data/attribute
        if ret:
            if hasattr(self.object, '__name__'):
                self.doc_as_attr = (self.objpath[-1] != self.object.__name__)
            else:
                self.doc_as_attr = True
        return ret

    def _get_signature(self) -> Tuple[Optional[Any], Optional[str], Optional[Signature]]:
        def get_user_defined_function_or_method(obj: Any, attr: str) -> Any:
            """ Get the `attr` function or method from `obj`, if it is user-defined. """
            if inspect.is_builtin_class_method(obj, attr):
                return None
            attr = self.get_attr(obj, attr, None)
            if not (inspect.ismethod(attr) or inspect.isfunction(attr)):
                return None
            return attr

        # This sequence is copied from inspect._signature_from_callable.
        # ValueError means that no signature could be found, so we keep going.

        # First, we check the obj has a __signature__ attribute
        if (hasattr(self.object, '__signature__') and
                isinstance(self.object.__signature__, Signature)):
            return None, None, self.object.__signature__

        # Next, let's see if it has an overloaded __call__ defined
        # in its metaclass
        call = get_user_defined_function_or_method(type(self.object), '__call__')

        if call is not None:
            if "{0.__module__}.{0.__qualname__}".format(call) in _METACLASS_CALL_BLACKLIST:
                call = None

        if call is not None:
            self.env.app.emit('autodoc-before-process-signature', call, True)
            try:
                sig = inspect.signature(call, bound_method=True,
                                        type_aliases=self.config.autodoc_type_aliases)
                return type(self.object), '__call__', sig
            except ValueError:
                pass

        # Now we check if the 'obj' class has a '__new__' method
        new = get_user_defined_function_or_method(self.object, '__new__')

        if new is not None:
            if "{0.__module__}.{0.__qualname__}".format(new) in _CLASS_NEW_BLACKLIST:
                new = None

        if new is not None:
            self.env.app.emit('autodoc-before-process-signature', new, True)
            try:
                sig = inspect.signature(new, bound_method=True,
                                        type_aliases=self.config.autodoc_type_aliases)
                return self.object, '__new__', sig
            except ValueError:
                pass

        # Finally, we should have at least __init__ implemented
        init = get_user_defined_function_or_method(self.object, '__init__')
        if init is not None:
            self.env.app.emit('autodoc-before-process-signature', init, True)
            try:
                sig = inspect.signature(init, bound_method=True,
                                        type_aliases=self.config.autodoc_type_aliases)
                return self.object, '__init__', sig
            except ValueError:
                pass

        # None of the attributes are user-defined, so fall back to let inspect
        # handle it.
        # We don't know the exact method that inspect.signature will read
        # the signature from, so just pass the object itself to our hook.
        self.env.app.emit('autodoc-before-process-signature', self.object, False)
        try:
            sig = inspect.signature(self.object, bound_method=False,
                                    type_aliases=self.config.autodoc_type_aliases)
            return None, None, sig
        except ValueError:
            pass

        # Still no signature: happens e.g. for old-style classes
        # with __init__ in C and no `__text_signature__`.
        return None, None, None

    def format_args(self, **kwargs: Any) -> str:
        if self.config.autodoc_typehints in ('none', 'description'):
            kwargs.setdefault('show_annotation', False)

        try:
            self._signature_class, self._signature_method_name, sig = self._get_signature()
        except TypeError as exc:
            # __signature__ attribute contained junk
            logger.warning(__("Failed to get a constructor signature for %s: %s"),
                           self.fullname, exc)
            return None

        if sig is None:
            return None

        return stringify_signature(sig, show_return_annotation=False, **kwargs)

    def format_signature(self, **kwargs: Any) -> str:
        if self.doc_as_attr:
            return ''

        sig = super().format_signature()
        sigs = []

        overloads = self.get_overloaded_signatures()
        if overloads and self.config.autodoc_typehints == 'signature':
            # Use signatures for overloaded methods instead of the implementation method.
            method = safe_getattr(self._signature_class, self._signature_method_name, None)
            __globals__ = safe_getattr(method, '__globals__', {})
            for overload in overloads:
                overload = evaluate_signature(overload, __globals__,
                                              self.config.autodoc_type_aliases)

                parameters = list(overload.parameters.values())
                overload = overload.replace(parameters=parameters[1:],
                                            return_annotation=Parameter.empty)
                sig = stringify_signature(overload, **kwargs)
                sigs.append(sig)
        else:
            sigs.append(sig)

        return "\n".join(sigs)

    def get_overloaded_signatures(self) -> List[Signature]:
        if self._signature_class and self._signature_method_name:
            for cls in self._signature_class.__mro__:
                try:
                    analyzer = ModuleAnalyzer.for_module(cls.__module__)
                    analyzer.parse()
                    qualname = '.'.join([cls.__qualname__, self._signature_method_name])
                    if qualname in analyzer.overloads:
                        return analyzer.overloads.get(qualname)
                    elif qualname in analyzer.tagorder:
                        # the constructor is defined in the class, but not overrided.
                        return []
                except PycodeError:
                    pass

        return []

    def add_directive_header(self, sig: str) -> None:
        sourcename = self.get_sourcename()

        if self.doc_as_attr:
            self.directivetype = 'attribute'
        super().add_directive_header(sig)

        if self.analyzer and '.'.join(self.objpath) in self.analyzer.finals:
            self.add_line('   :final:', sourcename)

        # add inheritance info, if wanted
        if not self.doc_as_attr and self.options.show_inheritance:
            sourcename = self.get_sourcename()
            self.add_line('', sourcename)

            if hasattr(self.object, '__orig_bases__') and len(self.object.__orig_bases__):
                # A subclass of generic types
                # refs: PEP-560 <https://www.python.org/dev/peps/pep-0560/>
                bases = [restify(cls) for cls in self.object.__orig_bases__]
                self.add_line('   ' + _('Bases: %s') % ', '.join(bases), sourcename)
            elif hasattr(self.object, '__bases__') and len(self.object.__bases__):
                # A normal class
                bases = [restify(cls) for cls in self.object.__bases__]
                self.add_line('   ' + _('Bases: %s') % ', '.join(bases), sourcename)

    def get_doc(self, ignore: int = None) -> List[List[str]]:
        lines = getattr(self, '_new_docstrings', None)
        if lines is not None:
            return lines

        content = self.config.autoclass_content

        docstrings = []
        attrdocstring = self.get_attr(self.object, '__doc__', None)
        if attrdocstring:
            docstrings.append(attrdocstring)

        # for classes, what the "docstring" is can be controlled via a
        # config value; the default is only the class docstring
        if content in ('both', 'init'):
            __init__ = self.get_attr(self.object, '__init__', None)
            initdocstring = getdoc(__init__, self.get_attr,
                                   self.config.autodoc_inherit_docstrings,
                                   self.parent, self.object_name)
            # for new-style classes, no __init__ means default __init__
            if (initdocstring is not None and
                (initdocstring == object.__init__.__doc__ or  # for pypy
                 initdocstring.strip() == object.__init__.__doc__)):  # for !pypy
                initdocstring = None
            if not initdocstring:
                # try __new__
                __new__ = self.get_attr(self.object, '__new__', None)
                initdocstring = getdoc(__new__, self.get_attr,
                                       self.config.autodoc_inherit_docstrings,
                                       self.parent, self.object_name)
                # for new-style classes, no __new__ means default __new__
                if (initdocstring is not None and
                    (initdocstring == object.__new__.__doc__ or  # for pypy
                     initdocstring.strip() == object.__new__.__doc__)):  # for !pypy
                    initdocstring = None
            if initdocstring:
                if content == 'init':
                    docstrings = [initdocstring]
                else:
                    docstrings.append(initdocstring)

        tab_width = self.directive.state.document.settings.tab_width
        return [prepare_docstring(docstring, ignore, tab_width) for docstring in docstrings]

    def add_content(self, more_content: Any, no_docstring: bool = False) -> None:
        if self.doc_as_attr:
            classname = safe_getattr(self.object, '__qualname__', None)
            if not classname:
                classname = safe_getattr(self.object, '__name__', None)
            if classname:
                module = safe_getattr(self.object, '__module__', None)
                parentmodule = safe_getattr(self.parent, '__module__', None)
                if module and module != parentmodule:
                    classname = str(module) + '.' + str(classname)
                content = StringList([_('alias of :class:`%s`') % classname], source='')
                super().add_content(content, no_docstring=True)
        else:
            super().add_content(more_content)

    def document_members(self, all_members: bool = False) -> None:
        if self.doc_as_attr:
            return
        super().document_members(all_members)

    def generate(self, more_content: Any = None, real_modname: str = None,
                 check_module: bool = False, all_members: bool = False) -> None:
        # Do not pass real_modname and use the name from the __module__
        # attribute of the class.
        # If a class gets imported into the module real_modname
        # the analyzer won't find the source of the class, if
        # it looks in real_modname.
        return super().generate(more_content=more_content,
                                check_module=check_module,
                                all_members=all_members)


class ExceptionDocumenter(ClassDocumenter):
    """
    Specialized ClassDocumenter subclass for exceptions.
    """
    objtype = 'exception'
    member_order = 10

    # needs a higher priority than ClassDocumenter
    priority = 10

    @classmethod
    def can_document_member(cls, member: Any, membername: str, isattr: bool, parent: Any
                            ) -> bool:
        return isinstance(member, type) and issubclass(member, BaseException)


class DataDocumenter(ModuleLevelDocumenter):
    """
    Specialized Documenter subclass for data items.
    """
    objtype = 'data'
    member_order = 40
    priority = -10
    option_spec = dict(ModuleLevelDocumenter.option_spec)
    option_spec["annotation"] = annotation_option
    option_spec["no-value"] = bool_option

    @classmethod
    def can_document_member(cls, member: Any, membername: str, isattr: bool, parent: Any
                            ) -> bool:
        return isinstance(parent, ModuleDocumenter) and isattr

    def import_object(self, raiseerror: bool = False) -> bool:
        try:
            return super().import_object(raiseerror=True)
        except ImportError as exc:
            # annotation only instance variable (PEP-526)
            try:
                self.parent = importlib.import_module(self.modname)
                annotations = get_type_hints(self.parent, None,
                                             self.config.autodoc_type_aliases)
                if self.objpath[-1] in annotations:
                    self.object = UNINITIALIZED_ATTR
                    return True
            except ImportError:
                pass

            if raiseerror:
                raise
            else:
                logger.warning(exc.args[0], type='autodoc', subtype='import_object')
                self.env.note_reread()
                return False

    def add_directive_header(self, sig: str) -> None:
        super().add_directive_header(sig)
        sourcename = self.get_sourcename()
        if not self.options.annotation:
            # obtain annotation for this data
<<<<<<< HEAD
            try:
                annotations = get_type_hints(self.parent)
            except NameError:
                # Failed to evaluate ForwardRef (maybe TYPE_CHECKING)
                annotations = safe_getattr(self.parent, '__annotations__', {})
            except TypeError:
                annotations = {}
            except KeyError:
                # a broken class found (refs: https://github.com/sphinx-doc/sphinx/issues/8084)
                annotations = {}

=======
            annotations = get_type_hints(self.parent, None, self.config.autodoc_type_aliases)
>>>>>>> 18b2707b
            if self.objpath[-1] in annotations:
                objrepr = stringify_typehint(annotations.get(self.objpath[-1]))
                self.add_line('   :type: ' + objrepr, sourcename)
            else:
                key = ('.'.join(self.objpath[:-1]), self.objpath[-1])
                if self.analyzer and key in self.analyzer.annotations:
                    self.add_line('   :type: ' + self.analyzer.annotations[key],
                                  sourcename)

            try:
                if self.object is UNINITIALIZED_ATTR or self.options.no_value:
                    pass
                else:
                    objrepr = object_description(self.object)
                    self.add_line('   :value: ' + objrepr, sourcename)
            except ValueError:
                pass
        elif self.options.annotation is SUPPRESS:
            pass
        else:
            self.add_line('   :annotation: %s' % self.options.annotation,
                          sourcename)

    def document_members(self, all_members: bool = False) -> None:
        pass

    def get_real_modname(self) -> str:
        return self.get_attr(self.parent or self.object, '__module__', None) \
            or self.modname

    def add_content(self, more_content: Any, no_docstring: bool = False) -> None:
        if self.object is UNINITIALIZED_ATTR:
            # suppress docstring of the value
            super().add_content(more_content, no_docstring=True)
        else:
            super().add_content(more_content, no_docstring=no_docstring)


class DataDeclarationDocumenter(DataDocumenter):
    """
    Specialized Documenter subclass for data that cannot be imported
    because they are declared without initial value (refs: PEP-526).
    """
    objtype = 'datadecl'
    directivetype = 'data'
    member_order = 60

    # must be higher than AttributeDocumenter
    priority = 11

    def __init__(self, *args: Any, **kwargs: Any) -> None:
        warnings.warn("%s is deprecated." % self.__class__.__name__,
                      RemovedInSphinx50Warning, stacklevel=2)
        super().__init__(*args, **kwargs)


class GenericAliasDocumenter(DataDocumenter):
    """
    Specialized Documenter subclass for GenericAliases.
    """

    objtype = 'genericalias'
    directivetype = 'data'
    priority = DataDocumenter.priority + 1

    @classmethod
    def can_document_member(cls, member: Any, membername: str, isattr: bool, parent: Any
                            ) -> bool:
        return inspect.isgenericalias(member)

    def add_directive_header(self, sig: str) -> None:
        self.options = Options(self.options)
        self.options['annotation'] = SUPPRESS
        super().add_directive_header(sig)

    def add_content(self, more_content: Any, no_docstring: bool = False) -> None:
        name = stringify_typehint(self.object)
        content = StringList([_('alias of %s') % name], source='')
        super().add_content(content)


class TypeVarDocumenter(DataDocumenter):
    """
    Specialized Documenter subclass for TypeVars.
    """

    objtype = 'typevar'
    directivetype = 'data'
    priority = DataDocumenter.priority + 1

    @classmethod
    def can_document_member(cls, member: Any, membername: str, isattr: bool, parent: Any
                            ) -> bool:
        return isinstance(member, TypeVar) and isattr

    def add_directive_header(self, sig: str) -> None:
        self.options = Options(self.options)
        self.options['annotation'] = SUPPRESS
        super().add_directive_header(sig)

    def get_doc(self, ignore: int = None) -> List[List[str]]:
        if ignore is not None:
            warnings.warn("The 'ignore' argument to autodoc.%s.get_doc() is deprecated."
                          % self.__class__.__name__,
                          RemovedInSphinx50Warning, stacklevel=2)

        if self.object.__doc__ != TypeVar.__doc__:
            return super().get_doc()
        else:
            return []

    def add_content(self, more_content: Any, no_docstring: bool = False) -> None:
        attrs = [repr(self.object.__name__)]
        for constraint in self.object.__constraints__:
            attrs.append(stringify_typehint(constraint))
        if self.object.__covariant__:
            attrs.append("covariant=True")
        if self.object.__contravariant__:
            attrs.append("contravariant=True")

        content = StringList([_('alias of TypeVar(%s)') % ", ".join(attrs)], source='')
        super().add_content(content)


class MethodDocumenter(DocstringSignatureMixin, ClassLevelDocumenter):  # type: ignore
    """
    Specialized Documenter subclass for methods (normal, static and class).
    """
    objtype = 'method'
    directivetype = 'method'
    member_order = 50
    priority = 1  # must be more than FunctionDocumenter

    @classmethod
    def can_document_member(cls, member: Any, membername: str, isattr: bool, parent: Any
                            ) -> bool:
        return inspect.isroutine(member) and \
            not isinstance(parent, ModuleDocumenter)

    def import_object(self, raiseerror: bool = False) -> bool:
        ret = super().import_object(raiseerror)
        if not ret:
            return ret

        # to distinguish classmethod/staticmethod
        obj = self.parent.__dict__.get(self.object_name)
        if obj is None:
            obj = self.object

        if (inspect.isclassmethod(obj) or
                inspect.isstaticmethod(obj, cls=self.parent, name=self.object_name)):
            # document class and static members before ordinary ones
            self.member_order = self.member_order - 1

        return ret

    def format_args(self, **kwargs: Any) -> str:
        if self.config.autodoc_typehints in ('none', 'description'):
            kwargs.setdefault('show_annotation', False)

        try:
            if self.object == object.__init__ and self.parent != object:
                # Classes not having own __init__() method are shown as no arguments.
                #
                # Note: The signature of object.__init__() is (self, /, *args, **kwargs).
                #       But it makes users confused.
                args = '()'
            else:
                if inspect.isstaticmethod(self.object, cls=self.parent, name=self.object_name):
                    self.env.app.emit('autodoc-before-process-signature', self.object, False)
                    sig = inspect.signature(self.object, bound_method=False,
                                            type_aliases=self.config.autodoc_type_aliases)
                else:
                    self.env.app.emit('autodoc-before-process-signature', self.object, True)
                    sig = inspect.signature(self.object, bound_method=True,
                                            type_aliases=self.config.autodoc_type_aliases)
                args = stringify_signature(sig, **kwargs)
        except TypeError as exc:
            logger.warning(__("Failed to get a method signature for %s: %s"),
                           self.fullname, exc)
            return None
        except ValueError:
            args = ''

        if self.config.strip_signature_backslash:
            # escape backslashes for reST
            args = args.replace('\\', '\\\\')
        return args

    def add_directive_header(self, sig: str) -> None:
        super().add_directive_header(sig)

        sourcename = self.get_sourcename()
        obj = self.parent.__dict__.get(self.object_name, self.object)
        if inspect.isabstractmethod(obj):
            self.add_line('   :abstractmethod:', sourcename)
        if inspect.iscoroutinefunction(obj):
            self.add_line('   :async:', sourcename)
        if inspect.isclassmethod(obj):
            self.add_line('   :classmethod:', sourcename)
        if inspect.isstaticmethod(obj, cls=self.parent, name=self.object_name):
            self.add_line('   :staticmethod:', sourcename)
        if self.analyzer and '.'.join(self.objpath) in self.analyzer.finals:
            self.add_line('   :final:', sourcename)

    def document_members(self, all_members: bool = False) -> None:
        pass

    def format_signature(self, **kwargs: Any) -> str:
        sigs = []
        if (self.analyzer and
                '.'.join(self.objpath) in self.analyzer.overloads and
                self.config.autodoc_typehints == 'signature'):
            # Use signatures for overloaded methods instead of the implementation method.
            overloaded = True
        else:
            overloaded = False
            sig = super().format_signature(**kwargs)
            sigs.append(sig)

        meth = self.parent.__dict__.get(self.objpath[-1])
        if inspect.is_singledispatch_method(meth):
            # append signature of singledispatch'ed functions
            for typ, func in meth.dispatcher.registry.items():
                if typ is object:
                    pass  # default implementation. skipped.
                else:
                    self.annotate_to_first_argument(func, typ)

                    documenter = MethodDocumenter(self.directive, '')
                    documenter.parent = self.parent
                    documenter.object = func
                    documenter.objpath = [None]
                    sigs.append(documenter.format_signature())
        if overloaded:
            __globals__ = safe_getattr(self.object, '__globals__', {})
            for overload in self.analyzer.overloads.get('.'.join(self.objpath)):
                overload = evaluate_signature(overload, __globals__,
                                              self.config.autodoc_type_aliases)

                if not inspect.isstaticmethod(self.object, cls=self.parent,
                                              name=self.object_name):
                    parameters = list(overload.parameters.values())
                    overload = overload.replace(parameters=parameters[1:])
                sig = stringify_signature(overload, **kwargs)
                sigs.append(sig)

        return "\n".join(sigs)

    def annotate_to_first_argument(self, func: Callable, typ: Type) -> None:
        """Annotate type hint to the first argument of function if needed."""
        try:
            sig = inspect.signature(func, type_aliases=self.config.autodoc_type_aliases)
        except TypeError as exc:
            logger.warning(__("Failed to get a method signature for %s: %s"),
                           self.fullname, exc)
            return
        except ValueError:
            return
        if len(sig.parameters) == 1:
            return

        params = list(sig.parameters.values())
        if params[1].annotation is Parameter.empty:
            params[1] = params[1].replace(annotation=typ)
            try:
                func.__signature__ = sig.replace(parameters=params)  # type: ignore
            except TypeError:
                # failed to update signature (ex. built-in or extension types)
                return


class SingledispatchMethodDocumenter(MethodDocumenter):
    """
    Used to be a specialized Documenter subclass for singledispatch'ed methods.

    Retained for backwards compatibility, now does the same as the MethodDocumenter
    """

    def __init__(self, *args: Any, **kwargs: Any) -> None:
        warnings.warn("%s is deprecated." % self.__class__.__name__,
                      RemovedInSphinx50Warning, stacklevel=2)
        super().__init__(*args, **kwargs)


class AttributeDocumenter(DocstringStripSignatureMixin, ClassLevelDocumenter):  # type: ignore
    """
    Specialized Documenter subclass for attributes.
    """
    objtype = 'attribute'
    member_order = 60
    option_spec = dict(ModuleLevelDocumenter.option_spec)
    option_spec["annotation"] = annotation_option
    option_spec["no-value"] = bool_option

    # must be higher than the MethodDocumenter, else it will recognize
    # some non-data descriptors as methods
    priority = 10

    @staticmethod
    def is_function_or_method(obj: Any) -> bool:
        return inspect.isfunction(obj) or inspect.isbuiltin(obj) or inspect.ismethod(obj)

    @classmethod
    def can_document_member(cls, member: Any, membername: str, isattr: bool, parent: Any
                            ) -> bool:
        if inspect.isattributedescriptor(member):
            return True
        elif (not isinstance(parent, ModuleDocumenter) and
              not inspect.isroutine(member) and
              not isinstance(member, type)):
            return True
        else:
            return False

    def document_members(self, all_members: bool = False) -> None:
        pass

    def isinstanceattribute(self) -> bool:
        """Check the subject is an instance attribute."""
        # uninitialized instance variable (PEP-526)
        with mock(self.config.autodoc_mock_imports):
            try:
                ret = import_object(self.modname, self.objpath[:-1], 'class',
                                    attrgetter=self.get_attr,
                                    warningiserror=self.config.autodoc_warningiserror)
                self.parent = ret[3]
                annotations = get_type_hints(self.parent, None,
                                             self.config.autodoc_type_aliases)
                if self.objpath[-1] in annotations:
                    self.object = UNINITIALIZED_ATTR
                    return True
            except ImportError:
                pass

        # An instance variable defined inside __init__().
        try:
            analyzer = ModuleAnalyzer.for_module(self.modname)
            attr_docs = analyzer.find_attr_docs()
            if self.objpath:
                key = ('.'.join(self.objpath[:-1]), self.objpath[-1])
                if key in attr_docs:
                    return True

            return False
        except PycodeError:
            pass

        return False

    def import_object(self, raiseerror: bool = False) -> bool:
        try:
            ret = super().import_object(raiseerror=True)
            if inspect.isenumattribute(self.object):
                self.object = self.object.value
            if inspect.isattributedescriptor(self.object):
                self._datadescriptor = True
            else:
                # if it's not a data descriptor
                self._datadescriptor = False
        except ImportError as exc:
            if self.isinstanceattribute():
                self.object = INSTANCEATTR
                self._datadescriptor = False
                ret = True
            elif raiseerror:
                raise
            else:
                logger.warning(exc.args[0], type='autodoc', subtype='import_object')
                self.env.note_reread()
                ret = False

        return ret

    def get_real_modname(self) -> str:
        return self.get_attr(self.parent or self.object, '__module__', None) \
            or self.modname

    def add_directive_header(self, sig: str) -> None:
        super().add_directive_header(sig)
        sourcename = self.get_sourcename()
        if not self.options.annotation:
            # obtain type annotation for this attribute
<<<<<<< HEAD
            try:
                annotations = get_type_hints(self.parent)
            except NameError:
                # Failed to evaluate ForwardRef (maybe TYPE_CHECKING)
                annotations = safe_getattr(self.parent, '__annotations__', {})
            except TypeError:
                annotations = {}
            except KeyError:
                # a broken class found (refs: https://github.com/sphinx-doc/sphinx/issues/8084)
                annotations = {}

=======
            annotations = get_type_hints(self.parent, None, self.config.autodoc_type_aliases)
>>>>>>> 18b2707b
            if self.objpath[-1] in annotations:
                objrepr = stringify_typehint(annotations.get(self.objpath[-1]))
                self.add_line('   :type: ' + objrepr, sourcename)
            else:
                key = ('.'.join(self.objpath[:-1]), self.objpath[-1])
                if self.analyzer and key in self.analyzer.annotations:
                    self.add_line('   :type: ' + self.analyzer.annotations[key],
                                  sourcename)

            # data descriptors do not have useful values
            if not self._datadescriptor:
                try:
                    if self.object is INSTANCEATTR or self.options.no_value:
                        pass
                    else:
                        objrepr = object_description(self.object)
                        self.add_line('   :value: ' + objrepr, sourcename)
                except ValueError:
                    pass
        elif self.options.annotation is SUPPRESS:
            pass
        else:
            self.add_line('   :annotation: %s' % self.options.annotation, sourcename)

    def get_doc(self, ignore: int = None) -> List[List[str]]:
        try:
            # Disable `autodoc_inherit_docstring` temporarily to avoid to obtain
            # a docstring from the value which descriptor returns unexpectedly.
            # ref: https://github.com/sphinx-doc/sphinx/issues/7805
            orig = self.config.autodoc_inherit_docstrings
            self.config.autodoc_inherit_docstrings = False  # type: ignore
            return super().get_doc(ignore)
        finally:
            self.config.autodoc_inherit_docstrings = orig  # type: ignore

    def add_content(self, more_content: Any, no_docstring: bool = False) -> None:
        if not self._datadescriptor:
            # if it's not a data descriptor, its docstring is very probably the
            # wrong thing to display
            no_docstring = True
        super().add_content(more_content, no_docstring)


class PropertyDocumenter(DocstringStripSignatureMixin, ClassLevelDocumenter):  # type: ignore
    """
    Specialized Documenter subclass for properties.
    """
    objtype = 'property'
    directivetype = 'method'
    member_order = 60

    # before AttributeDocumenter
    priority = AttributeDocumenter.priority + 1

    @classmethod
    def can_document_member(cls, member: Any, membername: str, isattr: bool, parent: Any
                            ) -> bool:
        return inspect.isproperty(member) and isinstance(parent, ClassDocumenter)

    def document_members(self, all_members: bool = False) -> None:
        pass

    def get_real_modname(self) -> str:
        return self.get_attr(self.parent or self.object, '__module__', None) \
            or self.modname

    def add_directive_header(self, sig: str) -> None:
        super().add_directive_header(sig)
        sourcename = self.get_sourcename()
        if inspect.isabstractmethod(self.object):
            self.add_line('   :abstractmethod:', sourcename)
        self.add_line('   :property:', sourcename)


class InstanceAttributeDocumenter(AttributeDocumenter):
    """
    Specialized Documenter subclass for attributes that cannot be imported
    because they are instance attributes (e.g. assigned in __init__).
    """
    objtype = 'instanceattribute'
    directivetype = 'attribute'
    member_order = 60

    # must be higher than AttributeDocumenter
    priority = 11

    @classmethod
    def can_document_member(cls, member: Any, membername: str, isattr: bool, parent: Any
                            ) -> bool:
        """This documents only INSTANCEATTR members."""
        return (not isinstance(parent, ModuleDocumenter) and
                isattr and
                member is INSTANCEATTR)

    def import_parent(self) -> Any:
        try:
            parent = importlib.import_module(self.modname)
            for name in self.objpath[:-1]:
                parent = self.get_attr(parent, name)

            return parent
        except (ImportError, AttributeError):
            return None

    def import_object(self, raiseerror: bool = False) -> bool:
        """Never import anything."""
        # disguise as an attribute
        self.objtype = 'attribute'
        self.object = INSTANCEATTR
        self.parent = self.import_parent()
        self._datadescriptor = False
        return True

    def add_content(self, more_content: Any, no_docstring: bool = False) -> None:
        """Never try to get a docstring from the object."""
        super().add_content(more_content, no_docstring=True)


class SlotsAttributeDocumenter(AttributeDocumenter):
    """
    Specialized Documenter subclass for attributes that cannot be imported
    because they are attributes in __slots__.
    """
    objtype = 'slotsattribute'
    directivetype = 'attribute'
    member_order = 60

    # must be higher than AttributeDocumenter
    priority = 11

    @classmethod
    def can_document_member(cls, member: Any, membername: str, isattr: bool, parent: Any
                            ) -> bool:
        """This documents only SLOTSATTR members."""
        return member is SLOTSATTR

    def import_object(self, raiseerror: bool = False) -> bool:
        """Never import anything."""
        # disguise as an attribute
        self.objtype = 'attribute'
        self._datadescriptor = True

        with mock(self.config.autodoc_mock_imports):
            try:
                ret = import_object(self.modname, self.objpath[:-1], 'class',
                                    attrgetter=self.get_attr,
                                    warningiserror=self.config.autodoc_warningiserror)
                self.module, _, _, self.parent = ret
                return True
            except ImportError as exc:
                if raiseerror:
                    raise
                else:
                    logger.warning(exc.args[0], type='autodoc', subtype='import_object')
                    self.env.note_reread()
                    return False

    def get_doc(self, ignore: int = None) -> List[List[str]]:
        """Decode and return lines of the docstring(s) for the object."""
        if ignore is not None:
            warnings.warn("The 'ignore' argument to autodoc.%s.get_doc() is deprecated."
                          % self.__class__.__name__,
                          RemovedInSphinx50Warning, stacklevel=2)
        name = self.objpath[-1]
        __slots__ = inspect.getslots(self.parent)
        if __slots__ and isinstance(__slots__.get(name, None), str):
            docstring = prepare_docstring(__slots__[name])
            return [docstring]
        else:
            return []


def get_documenters(app: Sphinx) -> Dict[str, Type[Documenter]]:
    """Returns registered Documenter classes"""
    warnings.warn("get_documenters() is deprecated.", RemovedInSphinx50Warning, stacklevel=2)
    return app.registry.documenters


def autodoc_attrgetter(app: Sphinx, obj: Any, name: str, *defargs: Any) -> Any:
    """Alternative getattr() for types"""
    for typ, func in app.registry.autodoc_attrgettrs.items():
        if isinstance(obj, typ):
            return func(obj, name, *defargs)

    return safe_getattr(obj, name, *defargs)


def migrate_autodoc_member_order(app: Sphinx, config: Config) -> None:
    if config.autodoc_member_order == 'alphabetic':
        # RemovedInSphinx50Warning
        logger.warning(__('autodoc_member_order now accepts "alphabetical" '
                          'instead of "alphabetic". Please update your setting.'))
        config.autodoc_member_order = 'alphabetical'  # type: ignore


def setup(app: Sphinx) -> Dict[str, Any]:
    app.add_autodocumenter(ModuleDocumenter)
    app.add_autodocumenter(ClassDocumenter)
    app.add_autodocumenter(ExceptionDocumenter)
    app.add_autodocumenter(DataDocumenter)
    app.add_autodocumenter(GenericAliasDocumenter)
    app.add_autodocumenter(TypeVarDocumenter)
    app.add_autodocumenter(FunctionDocumenter)
    app.add_autodocumenter(DecoratorDocumenter)
    app.add_autodocumenter(MethodDocumenter)
    app.add_autodocumenter(AttributeDocumenter)
    app.add_autodocumenter(PropertyDocumenter)
    app.add_autodocumenter(InstanceAttributeDocumenter)
    app.add_autodocumenter(SlotsAttributeDocumenter)

    app.add_config_value('autoclass_content', 'class', True, ENUM('both', 'class', 'init'))
    app.add_config_value('autodoc_member_order', 'alphabetical', True,
                         ENUM('alphabetic', 'alphabetical', 'bysource', 'groupwise'))
    app.add_config_value('autodoc_default_options', {}, True)
    app.add_config_value('autodoc_docstring_signature', True, True)
    app.add_config_value('autodoc_mock_imports', [], True)
    app.add_config_value('autodoc_typehints', "signature", True,
                         ENUM("signature", "description", "none"))
    app.add_config_value('autodoc_type_aliases', {}, True)
    app.add_config_value('autodoc_warningiserror', True, True)
    app.add_config_value('autodoc_inherit_docstrings', True, True)
    app.add_event('autodoc-before-process-signature')
    app.add_event('autodoc-process-docstring')
    app.add_event('autodoc-process-signature')
    app.add_event('autodoc-skip-member')

    app.connect('config-inited', migrate_autodoc_member_order, priority=800)

    app.setup_extension('sphinx.ext.autodoc.type_comment')
    app.setup_extension('sphinx.ext.autodoc.typehints')

    return {'version': sphinx.__display_version__, 'parallel_read_safe': True}<|MERGE_RESOLUTION|>--- conflicted
+++ resolved
@@ -15,13 +15,8 @@
 import warnings
 from inspect import Parameter, Signature
 from types import ModuleType
-<<<<<<< HEAD
 from typing import (TYPE_CHECKING, Any, Callable, Dict, Iterator, List, Optional, Sequence,
-                    Set, Tuple, Type, TypeVar, Union, get_type_hints)
-=======
-from typing import (Any, Callable, Dict, Iterator, List, Optional, Sequence, Set, Tuple, Type,
-                    TypeVar, Union)
->>>>>>> 18b2707b
+                    Set, Tuple, Type, TypeVar, Union)
 
 from docutils.statemachine import StringList
 
@@ -1699,21 +1694,7 @@
         sourcename = self.get_sourcename()
         if not self.options.annotation:
             # obtain annotation for this data
-<<<<<<< HEAD
-            try:
-                annotations = get_type_hints(self.parent)
-            except NameError:
-                # Failed to evaluate ForwardRef (maybe TYPE_CHECKING)
-                annotations = safe_getattr(self.parent, '__annotations__', {})
-            except TypeError:
-                annotations = {}
-            except KeyError:
-                # a broken class found (refs: https://github.com/sphinx-doc/sphinx/issues/8084)
-                annotations = {}
-
-=======
             annotations = get_type_hints(self.parent, None, self.config.autodoc_type_aliases)
->>>>>>> 18b2707b
             if self.objpath[-1] in annotations:
                 objrepr = stringify_typehint(annotations.get(self.objpath[-1]))
                 self.add_line('   :type: ' + objrepr, sourcename)
@@ -2097,21 +2078,7 @@
         sourcename = self.get_sourcename()
         if not self.options.annotation:
             # obtain type annotation for this attribute
-<<<<<<< HEAD
-            try:
-                annotations = get_type_hints(self.parent)
-            except NameError:
-                # Failed to evaluate ForwardRef (maybe TYPE_CHECKING)
-                annotations = safe_getattr(self.parent, '__annotations__', {})
-            except TypeError:
-                annotations = {}
-            except KeyError:
-                # a broken class found (refs: https://github.com/sphinx-doc/sphinx/issues/8084)
-                annotations = {}
-
-=======
             annotations = get_type_hints(self.parent, None, self.config.autodoc_type_aliases)
->>>>>>> 18b2707b
             if self.objpath[-1] in annotations:
                 objrepr = stringify_typehint(annotations.get(self.objpath[-1]))
                 self.add_line('   :type: ' + objrepr, sourcename)
