--- conflicted
+++ resolved
@@ -34,13 +34,9 @@
     stringify_signature,
 )
 from sphinx.util.typing import (
-<<<<<<< HEAD
+    ExtensionMetadata,
     OptionSpec,
     RenderMode,
-=======
-    ExtensionMetadata,
-    OptionSpec,
->>>>>>> d91ba115
     get_type_hints,
     restify,
     stringify_annotation,
