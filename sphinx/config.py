--- conflicted
+++ resolved
@@ -12,17 +12,9 @@
 import traceback
 import types
 from collections import OrderedDict
-<<<<<<< HEAD
-from os import path, getenv
-from typing import (
-    Any, Callable, Dict, Generator, Iterator, List, NamedTuple, Set, Tuple, Union
-)
-from typing import TYPE_CHECKING
-=======
 from os import getenv, path
-from typing import (Any, Callable, Dict, Generator, Iterator, List, NamedTuple, Set, Tuple,
-                    Union)
->>>>>>> 64fb1e56
+from typing import (TYPE_CHECKING, Any, Callable, Dict, Generator, Iterator, List, NamedTuple,
+                    Set, Tuple, Union)
 
 from sphinx.errors import ConfigError, ExtensionError
 from sphinx.locale import _, __
