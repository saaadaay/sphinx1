"""The CheckExternalLinksBuilder class."""

from __future__ import annotations

import contextlib
import json
import re
import socket
import time
import warnings
from enum import StrEnum
from html.parser import HTMLParser
from os import path
from queue import PriorityQueue, Queue
from threading import Thread
from typing import TYPE_CHECKING, NamedTuple, cast
from urllib.parse import unquote, urlparse, urlsplit, urlunparse

from docutils import nodes
from requests.exceptions import ConnectionError, HTTPError, SSLError, TooManyRedirects
from requests.exceptions import Timeout as RequestTimeout

from sphinx.builders.dummy import DummyBuilder
from sphinx.deprecation import RemovedInSphinx80Warning
from sphinx.locale import __
from sphinx.transforms.post_transforms import SphinxPostTransform
from sphinx.util import encode_uri, logging, requests
from sphinx.util.console import (  # type: ignore[attr-defined]
    darkgray,
    darkgreen,
    purple,
    red,
    turquoise,
)
from sphinx.util.http_date import rfc1123_to_epoch
from sphinx.util.nodes import get_node_line

if TYPE_CHECKING:
    from collections.abc import Generator, Iterator
    from typing import Any, Callable

    from requests import Response

    from sphinx.application import Sphinx
    from sphinx.config import Config

logger = logging.getLogger(__name__)

uri_re = re.compile('([a-z]+:)?//')  # matches to foo:// and // (a protocol relative URL)

DEFAULT_REQUEST_HEADERS = {
    'Accept': 'text/html,application/xhtml+xml;q=0.9,*/*;q=0.8',
}
CHECK_IMMEDIATELY = 0
QUEUE_POLL_SECS = 1
DEFAULT_DELAY = 60.0


class LinkStatus(StrEnum):
    BROKEN = 'broken'
    IGNORED = 'ignored'
    RATE_LIMITED = 'rate-limited'
    REDIRECTED = 'redirected'
    UNCHECKED = 'unchecked'
    UNKNOWN = 'unknown'
    WORKING = 'working'


class CheckExternalLinksBuilder(DummyBuilder):
    """
    Checks for broken external links.
    """

    name = 'linkcheck'
    epilog = __('Look for any errors in the above output or in '
                '%(outdir)s/output.txt')

    def init(self) -> None:
        self.broken_hyperlinks = 0
        self.timed_out_hyperlinks = 0
        self.hyperlinks: dict[str, Hyperlink] = {}
        # set a timeout for non-responding servers
        socket.setdefaulttimeout(5.0)

        if not self.config.linkcheck_allow_unauthorized:
            deprecation_msg = (
                "The default value for 'linkcheck_allow_unauthorized' will change "
                "from `True` in Sphinx 7.3+ to `False`, meaning that HTTP 401 "
                "unauthorized responses will be reported as broken by default. "
                "See https://github.com/sphinx-doc/sphinx/issues/11433 for details."
            )
            warnings.warn(deprecation_msg, RemovedInSphinx80Warning, stacklevel=1)

    def finish(self) -> None:
        checker = HyperlinkAvailabilityChecker(self.config)
        logger.info('')

        output_text = path.join(self.outdir, 'output.txt')
        output_json = path.join(self.outdir, 'output.json')
        with open(output_text, 'w', encoding='utf-8') as self.txt_outfile, \
             open(output_json, 'w', encoding='utf-8') as self.json_outfile:
            for result in checker.check(self.hyperlinks):
                self.process_result(result)

        if self.broken_hyperlinks or self.timed_out_hyperlinks:
            self.app.statuscode = 1

    def process_result(self, result: CheckResult) -> None:
        filename = self.env.doc2path(result.docname, False)

        linkstat = {'filename': filename, 'lineno': result.lineno,
                    'status': result.status, 'code': result.code, 'uri': result.uri,
                    'info': result.message}
        self.write_linkstat(linkstat)

        match result.status:
            case LinkStatus.UNCHECKED:
                return

        if result.lineno:
            logger.info('(%16s: line %4d) ', result.docname, result.lineno, nonl=True)
<<<<<<< HEAD

        match result.status:
            case LinkStatus.IGNORED:
                msg = darkgray('-ignored- ') + result.uri + f': {result.message}' if result.message else ''
                logger.info(msg)
            case LinkStatus.WORKING:
                msg = darkgreen('ok        ') + result.uri + result.message
                logger.info(msg)
            case LinkStatus.BROKEN:
                if self.app.quiet or self.app.warningiserror:
                    msg = __('broken link: %s (%s)')
                    location = (result.docname, result.lineno)
                    logger.warning(msg, result.uri, result.message, location=location)
                else:
                    msg = red('broken    ') + result.uri + red(f' - {result.message}')
                    logger.info(msg)
                self.write_entry(result.status, result.docname, filename, result.lineno,
                                 result.uri + ': ' + result.message)
                self.broken_hyperlinks += 1
            case LinkStatus.REDIRECTED:
=======
        if result.status == 'ignored':
            if result.message:
                logger.info(darkgray('-ignored- ') + result.uri + ': ' + result.message)
            else:
                logger.info(darkgray('-ignored- ') + result.uri)
        elif result.status == 'local':
            logger.info(darkgray('-local-   ') + result.uri)
            self.write_entry('local', result.docname, filename, result.lineno, result.uri)
        elif result.status == 'working':
            logger.info(darkgreen('ok        ') + result.uri + result.message)
        elif result.status == 'timeout':
            if self.app.quiet or self.app.warningiserror:
                logger.warning('timeout   ' + result.uri + result.message,
                               location=(result.docname, result.lineno))
            else:
                logger.info(red('timeout   ') + result.uri + red(' - ' + result.message))
            self.write_entry('timeout', result.docname, filename, result.lineno,
                             result.uri + ': ' + result.message)
            self.timed_out_hyperlinks += 1
        elif result.status == 'broken':
            if self.app.quiet or self.app.warningiserror:
                logger.warning(__('broken link: %s (%s)'), result.uri, result.message,
                               location=(result.docname, result.lineno))
            else:
                logger.info(red('broken    ') + result.uri + red(' - ' + result.message))
            self.write_entry('broken', result.docname, filename, result.lineno,
                             result.uri + ': ' + result.message)
            self.broken_hyperlinks += 1
        elif result.status == 'redirected':
            try:
                text, color = {
                    301: ('permanently', purple),
                    302: ('with Found', purple),
                    303: ('with See Other', purple),
                    307: ('temporarily', turquoise),
                    308: ('permanently', purple),
                }[result.code]
            except KeyError:
>>>>>>> 59cf4d4c
                text, color = ('with unknown code', purple)
                match result.code:
                    case 301: text, color = ('permanently', purple)
                    case 302: text, color = ('with Found', purple)
                    case 303: text, color = ('with See Other', purple)
                    case 307: text, color = ('temporarily', turquoise)
                    case 308: text, color = ('permanently', purple)
                if self.config.linkcheck_allowed_redirects:
                    msg = f'redirect  {result.uri} - {text} to {result.message}'
                    location = (result.docname, result.lineno)
                    logger.warning(msg, location=location)
                else:
                    msg = color('redirect  ') + result.uri + color(f' - {text} to {result.message}')
                    logger.info(msg)
                self.write_entry(result.status, result.docname, filename,
                                 result.lineno, result.uri + ' to ' + result.message,
                                 context=' ' + text)
            case _:
                raise ValueError('Unknown status %s.' % result.status)

    def write_linkstat(self, data: dict) -> None:
        self.json_outfile.write(json.dumps(data))
        self.json_outfile.write('\n')

    def write_entry(self, what: LinkStatus, docname: str, filename: str, line: int,
                    uri: str, context: str = '') -> None:
        self.txt_outfile.write(f'{filename}:{line}: [{what}{context}] {uri}\n')


class HyperlinkCollector(SphinxPostTransform):
    builders = ('linkcheck',)
    default_priority = 800

    def run(self, **kwargs: Any) -> None:
        builder = cast(CheckExternalLinksBuilder, self.app.builder)
        hyperlinks = builder.hyperlinks
        docname = self.env.docname

        # reference nodes
        for refnode in self.document.findall(nodes.reference):
            if 'refuri' in refnode:
                uri = refnode['refuri']
                _add_uri(self.app, uri, refnode, hyperlinks, docname)

        # image nodes
        for imgnode in self.document.findall(nodes.image):
            uri = imgnode['candidates'].get('?')
            if uri and '://' in uri:
                _add_uri(self.app, uri, imgnode, hyperlinks, docname)

        # raw nodes
        for rawnode in self.document.findall(nodes.raw):
            uri = rawnode.get('source')
            if uri and '://' in uri:
                _add_uri(self.app, uri, rawnode, hyperlinks, docname)


def _add_uri(app: Sphinx, uri: str, node: nodes.Element,
             hyperlinks: dict[str, Hyperlink], docname: str) -> None:
    if newuri := app.emit_firstresult('linkcheck-process-uri', uri):
        uri = newuri

    try:
        lineno = get_node_line(node)
    except ValueError:
        lineno = -1

    if uri not in hyperlinks:
        hyperlinks[uri] = Hyperlink(uri, docname, app.env.doc2path(docname), lineno)


class Hyperlink(NamedTuple):
    uri: str
    docname: str
    docpath: str
    lineno: int


class HyperlinkAvailabilityChecker:
    def __init__(self, config: Config) -> None:
        self.config = config
        self.rate_limits: dict[str, RateLimit] = {}
        self.rqueue: Queue[CheckResult] = Queue()
        self.workers: list[Thread] = []
        self.wqueue: PriorityQueue[CheckRequest] = PriorityQueue()
        self.num_workers: int = config.linkcheck_workers

        self.to_ignore: list[re.Pattern[str]] = list(map(re.compile,
                                                         self.config.linkcheck_ignore))

    def check(self, hyperlinks: dict[str, Hyperlink]) -> Generator[CheckResult, None, None]:
        self.invoke_threads()

        total_links = 0
        for hyperlink in hyperlinks.values():
            if self.is_ignored_uri(hyperlink.uri):
                yield CheckResult(hyperlink.uri, hyperlink.docname, hyperlink.lineno,
                                  LinkStatus(LinkStatus.IGNORED), '', 0)
            else:
                self.wqueue.put(CheckRequest(CHECK_IMMEDIATELY, hyperlink), False)
                total_links += 1

        done = 0
        while done < total_links:
            yield self.rqueue.get()
            done += 1

        self.shutdown_threads()

    def invoke_threads(self) -> None:
        for _i in range(self.num_workers):
            thread = HyperlinkAvailabilityCheckWorker(self.config,
                                                      self.rqueue, self.wqueue,
                                                      self.rate_limits)
            thread.start()
            self.workers.append(thread)

    def shutdown_threads(self) -> None:
        self.wqueue.join()
        for _worker in self.workers:
            self.wqueue.put(CheckRequest(CHECK_IMMEDIATELY, None), False)

    def is_ignored_uri(self, uri: str) -> bool:
        return any(pat.match(uri) for pat in self.to_ignore)


class CheckRequest(NamedTuple):
    next_check: float
    hyperlink: Hyperlink | None


class CheckResult(NamedTuple):
    uri: str
    docname: str
    lineno: int
    status: LinkStatus
    message: str
    code: int


class HyperlinkAvailabilityCheckWorker(Thread):
    """A worker class for checking the availability of hyperlinks."""

    def __init__(self, config: Config,
                 rqueue: Queue[CheckResult],
                 wqueue: Queue[CheckRequest],
                 rate_limits: dict[str, RateLimit]) -> None:
        self.rate_limits = rate_limits
        self.rqueue = rqueue
        self.wqueue = wqueue

        self.anchors_ignore: list[re.Pattern[str]] = list(
            map(re.compile, config.linkcheck_anchors_ignore))
        self.anchors_ignore_for_url: list[re.Pattern[str]] = list(
            map(re.compile, config.linkcheck_anchors_ignore_for_url))
        self.documents_exclude: list[re.Pattern[str]] = list(
            map(re.compile, config.linkcheck_exclude_documents))
        self.auth = [(re.compile(pattern), auth_info) for pattern, auth_info
                     in config.linkcheck_auth]

        self.timeout: int | float | None = config.linkcheck_timeout
        self.request_headers: dict[str, dict[str, str]] = config.linkcheck_request_headers
        self.check_anchors: bool = config.linkcheck_anchors
        self.allowed_redirects: dict[re.Pattern[str], re.Pattern[str]]
        self.allowed_redirects = config.linkcheck_allowed_redirects
        self.retries: int = config.linkcheck_retries
        self.rate_limit_timeout = config.linkcheck_rate_limit_timeout
        self._allow_unauthorized = config.linkcheck_allow_unauthorized

        self.user_agent = config.user_agent
        self.tls_verify = config.tls_verify
        self.tls_cacerts = config.tls_cacerts

        self._session = requests._Session()

        super().__init__(daemon=True)

    def run(self) -> None:
        while True:
            next_check, hyperlink = self.wqueue.get()
            if hyperlink is None:
                # An empty hyperlink is a signal to shutdown the worker; cleanup resources here
                self._session.close()
                break

            uri, docname, _docpath, lineno = hyperlink
            if uri is None:
                break

            netloc = urlsplit(uri).netloc
            with contextlib.suppress(KeyError):
                # Refresh rate limit.
                # When there are many links in the queue, workers are all stuck waiting
                # for responses, but the builder keeps queuing. Links in the queue may
                # have been queued before rate limits were discovered.
                next_check = self.rate_limits[netloc].next_check
            if next_check > time.time():
                # Sleep before putting message back in the queue to avoid
                # waking up other threads.
                time.sleep(QUEUE_POLL_SECS)
                self.wqueue.put(CheckRequest(next_check, hyperlink), False)
                self.wqueue.task_done()
                continue
            status, info, code = self._check(docname, uri, hyperlink)
            if status == LinkStatus.RATE_LIMITED:
                logger.info(darkgray('-rate limited-   ') + uri + darkgray(' | sleeping...'))
            else:
                self.rqueue.put(CheckResult(uri, docname, lineno, status, info, code))
            self.wqueue.task_done()

    def _check(self, docname: str, uri: str, hyperlink: Hyperlink) -> tuple[LinkStatus, str, int]:
        # check for various conditions without bothering the network

        for doc_matcher in self.documents_exclude:
            if doc_matcher.match(docname):
                info = (
                    f'{docname} matched {doc_matcher.pattern} from '
                    'linkcheck_exclude_documents'
                )
                return LinkStatus(LinkStatus.IGNORED), info, 0

        if len(uri) == 0 or uri.startswith(('#', 'mailto:', 'tel:')):
            return LinkStatus(LinkStatus.UNCHECKED), '', 0
        if not uri.startswith(('http:', 'https:')):
            if uri_re.match(uri):
                # Non-supported URI schemes (ex. ftp)
                return LinkStatus(LinkStatus.UNCHECKED), '', 0

            src_dir = path.dirname(hyperlink.docpath)
            if path.exists(path.join(src_dir, uri)):
                return LinkStatus(LinkStatus.WORKING), '', 0
            return LinkStatus(LinkStatus.BROKEN), '', 0

        # need to actually check the URI
        status, info, code = LinkStatus(LinkStatus.UNKNOWN), '', 0
        for _ in range(self.retries):
            status, info, code = self._check_uri(uri, hyperlink)
            if status != LinkStatus.BROKEN:
                break

        return status, info, code

    def _retrieval_methods(self,
                           check_anchors: bool,
                           anchor: str) -> Iterator[tuple[Callable, dict]]:
        if not check_anchors or not anchor:
            yield self._session.head, {'allow_redirects': True}
        yield self._session.get, {'stream': True}

    def _check_uri(self, uri: str, hyperlink: Hyperlink) -> tuple[LinkStatus, str, int]:
        req_url, delimiter, anchor = uri.partition('#')
        if delimiter and anchor:
            for rex in self.anchors_ignore:
                if rex.match(anchor):
                    anchor = ''
                    break
            else:
                for rex in self.anchors_ignore_for_url:
                    if rex.match(req_url):
                        anchor = ''
                        break

        # handle non-ASCII URIs
        try:
            req_url.encode('ascii')
        except UnicodeError:
            req_url = encode_uri(req_url)

        # Get auth info, if any
        for pattern, auth_info in self.auth:  # noqa: B007 (false positive)
            if pattern.match(uri):
                break
        else:
            auth_info = None

        # update request headers for the URL
        headers = _get_request_headers(uri, self.request_headers)

        # Linkcheck HTTP request logic:
        #
        # - Attempt HTTP HEAD before HTTP GET unless page content is required.
        # - Follow server-issued HTTP redirects.
        # - Respect server-issued HTTP 429 back-offs.
        error_message = ''
        status_code = -1
        response_url = retry_after = ''
        for retrieval_method, kwargs in self._retrieval_methods(self.check_anchors, anchor):
            try:
                with retrieval_method(
                    url=req_url, auth=auth_info,
                    headers=headers,
                    timeout=self.timeout,
                    **kwargs,
                    _user_agent=self.user_agent,
                    _tls_info=(self.tls_verify, self.tls_cacerts),
                ) as response:
                    if (self.check_anchors and response.ok and anchor
                            and not contains_anchor(response, anchor)):
                        raise Exception(__(f'Anchor {anchor!r} not found'))

                # Copy data we need from the (closed) response
                status_code = response.status_code
                redirect_status_code = response.history[-1].status_code if response.history else None  # NoQA: E501
                retry_after = response.headers.get('Retry-After')
                response_url = f'{response.url}'
                response.raise_for_status()
                del response
                break

            except RequestTimeout as err:
                return 'timeout', str(err), 0

            except SSLError as err:
                # SSL failure; report that the link is broken.
                return LinkStatus(LinkStatus.BROKEN), str(err), 0

            except (ConnectionError, TooManyRedirects) as err:
                # Servers drop the connection on HEAD requests, causing
                # ConnectionError.
                error_message = str(err)
                continue

            except HTTPError as err:
                error_message = str(err)

                # Unauthorized: the client did not provide required credentials
                if status_code == 401:
                    if self._allow_unauthorized:
                        deprecation_msg = (
                            "\n---\n"
                            "The linkcheck builder encountered an HTTP 401 "
                            "(unauthorized) response, and will report it as "
                            "'working' in this version of Sphinx to maintain "
                            "backwards-compatibility."
                            "\n"
                            "This logic will change in Sphinx 8.0 which will "
                            "report the hyperlink as 'broken'."
                            "\n"
                            "To explicitly continue treating unauthorized "
                            "hyperlink responses as 'working', set the "
                            "'linkcheck_allow_unauthorized' config option to "
                            "``True``."
                            "\n"
                            "See https://github.com/sphinx-doc/sphinx/issues/11433 "
                            "for details."
                            "\n---"
                        )
                        warnings.warn(deprecation_msg, RemovedInSphinx80Warning, stacklevel=1)
                    status = 'working' if self._allow_unauthorized else 'broken'
                    return LinkStatus(status), 'unauthorized', 0

                # Rate limiting; back-off if allowed, or report failure otherwise
                if status_code == 429:
                    if next_check := self.limit_rate(response_url, retry_after):
                        self.wqueue.put(CheckRequest(next_check, hyperlink), False)
                        return LinkStatus(LinkStatus.RATE_LIMITED), '', 0
                    return LinkStatus(LinkStatus.BROKEN), error_message, 0

                # Don't claim success/failure during server-side outages
                if status_code == 503:
                    return LinkStatus(LinkStatus.IGNORED), 'service unavailable', 0

                # For most HTTP failures, continue attempting alternate retrieval methods
                continue

            except Exception as err:
                # Unhandled exception (intermittent or permanent); report that
                # the link is broken.
                return LinkStatus(LinkStatus.BROKEN), str(err), 0

        else:
            # All available retrieval methods have been exhausted; report
            # that the link is broken.
            return LinkStatus(LinkStatus.BROKEN), error_message, 0

        # Success; clear rate limits for the origin
        netloc = urlsplit(req_url).netloc
        self.rate_limits.pop(netloc, None)

        if ((response_url.rstrip('/') == req_url.rstrip('/'))
                or _allowed_redirect(req_url, response_url,
                                     self.allowed_redirects)):
            return LinkStatus(LinkStatus.WORKING), '', 0
        elif redirect_status_code is not None:
            return LinkStatus(LinkStatus.REDIRECTED), response_url, redirect_status_code
        else:
            return LinkStatus(LinkStatus.REDIRECTED), response_url, 0

    def limit_rate(self, response_url: str, retry_after: str) -> float | None:
        delay = DEFAULT_DELAY
        next_check = None
        if retry_after:
            try:
                # Integer: time to wait before next attempt.
                delay = float(retry_after)
            except ValueError:
                try:
                    # An HTTP-date: time of next attempt.
                    next_check = rfc1123_to_epoch(retry_after)
                except (ValueError, TypeError):
                    # TypeError: Invalid date format.
                    # ValueError: Invalid date, e.g. Oct 52th.
                    pass
                else:
                    delay = next_check - time.time()
            else:
                next_check = time.time() + delay
        netloc = urlsplit(response_url).netloc
        if next_check is None:
            max_delay = self.rate_limit_timeout
            try:
                rate_limit = self.rate_limits[netloc]
            except KeyError:
                delay = DEFAULT_DELAY
            else:
                last_wait_time = rate_limit.delay
                delay = 2.0 * last_wait_time
                if delay > max_delay > last_wait_time:
                    delay = max_delay
            if delay > max_delay:
                return None
            next_check = time.time() + delay
        self.rate_limits[netloc] = RateLimit(delay, next_check)
        return next_check


def _get_request_headers(
    uri: str,
    request_headers: dict[str, dict[str, str]],
) -> dict[str, str]:
    url = urlsplit(uri)
    candidates = (f'{url.scheme}://{url.netloc}',
                  f'{url.scheme}://{url.netloc}/',
                  uri,
                  '*')

    for u in candidates:
        if u in request_headers:
            return {**DEFAULT_REQUEST_HEADERS, **request_headers[u]}
    return {}


def contains_anchor(response: Response, anchor: str) -> bool:
    """Determine if an anchor is contained within an HTTP response."""
    parser = AnchorCheckParser(unquote(anchor))
    # Read file in chunks. If we find a matching anchor, we break
    # the loop early in hopes not to have to download the whole thing.
    for chunk in response.iter_content(chunk_size=4096, decode_unicode=True):
        if isinstance(chunk, bytes):    # requests failed to decode
            chunk = chunk.decode()      # manually try to decode it

        parser.feed(chunk)
        if parser.found:
            break
    parser.close()
    return parser.found


class AnchorCheckParser(HTMLParser):
    """Specialised HTML parser that looks for a specific anchor."""

    def __init__(self, search_anchor: str) -> None:
        super().__init__()

        self.search_anchor = search_anchor
        self.found = False

    def handle_starttag(self, tag: Any, attrs: Any) -> None:
        for key, value in attrs:
            if key in ('id', 'name') and value == self.search_anchor:
                self.found = True
                break


def _allowed_redirect(url: str, new_url: str,
                      allowed_redirects: dict[re.Pattern[str], re.Pattern[str]]) -> bool:
    return any(
        from_url.match(url) and to_url.match(new_url)
        for from_url, to_url
        in allowed_redirects.items()
    )


class RateLimit(NamedTuple):
    delay: float
    next_check: float


def rewrite_github_anchor(app: Sphinx, uri: str) -> str | None:
    """Rewrite anchor name of the hyperlink to github.com

    The hyperlink anchors in github.com are dynamically generated.  This rewrites
    them before checking and makes them comparable.
    """
    parsed = urlparse(uri)
    if parsed.hostname == 'github.com' and parsed.fragment:
        prefixed = parsed.fragment.startswith('user-content-')
        if not prefixed:
            fragment = f'user-content-{parsed.fragment}'
            return urlunparse(parsed._replace(fragment=fragment))
    return None


def compile_linkcheck_allowed_redirects(app: Sphinx, config: Config) -> None:
    """Compile patterns in linkcheck_allowed_redirects to the regexp objects."""
    for url, pattern in list(app.config.linkcheck_allowed_redirects.items()):
        try:
            app.config.linkcheck_allowed_redirects[re.compile(url)] = re.compile(pattern)
        except re.error as exc:
            logger.warning(__('Failed to compile regex in linkcheck_allowed_redirects: %r %s'),
                           exc.pattern, exc.msg)
        finally:
            # Remove the original regexp-string
            app.config.linkcheck_allowed_redirects.pop(url)


def setup(app: Sphinx) -> dict[str, Any]:
    app.add_builder(CheckExternalLinksBuilder)
    app.add_post_transform(HyperlinkCollector)

    app.add_config_value('linkcheck_ignore', [], '')
    app.add_config_value('linkcheck_exclude_documents', [], '')
    app.add_config_value('linkcheck_allowed_redirects', {}, '')
    app.add_config_value('linkcheck_auth', [], '')
    app.add_config_value('linkcheck_request_headers', {}, '')
    app.add_config_value('linkcheck_retries', 1, '')
    app.add_config_value('linkcheck_timeout', 30, '', (int, float))
    app.add_config_value('linkcheck_workers', 5, '')
    app.add_config_value('linkcheck_anchors', True, '')
    # Anchors starting with ! are ignored since they are
    # commonly used for dynamic pages
    app.add_config_value('linkcheck_anchors_ignore', ['^!'], '')
    app.add_config_value('linkcheck_anchors_ignore_for_url', (), '', (tuple, list))
    app.add_config_value('linkcheck_rate_limit_timeout', 300.0, '')
    app.add_config_value('linkcheck_allow_unauthorized', True, '')

    app.add_event('linkcheck-process-uri')

    app.connect('config-inited', compile_linkcheck_allowed_redirects, priority=800)

    # FIXME: Disable URL rewrite handler for github.com temporarily.
    # ref: https://github.com/sphinx-doc/sphinx/issues/9435
    # app.connect('linkcheck-process-uri', rewrite_github_anchor)

    return {
        'version': 'builtin',
        'parallel_read_safe': True,
        'parallel_write_safe': True,
    }<|MERGE_RESOLUTION|>--- conflicted
+++ resolved
@@ -61,6 +61,7 @@
     IGNORED = 'ignored'
     RATE_LIMITED = 'rate-limited'
     REDIRECTED = 'redirected'
+    TIMEOUT = 'timeout'
     UNCHECKED = 'unchecked'
     UNKNOWN = 'unknown'
     WORKING = 'working'
@@ -119,7 +120,6 @@
 
         if result.lineno:
             logger.info('(%16s: line %4d) ', result.docname, result.lineno, nonl=True)
-<<<<<<< HEAD
 
         match result.status:
             case LinkStatus.IGNORED:
@@ -128,6 +128,15 @@
             case LinkStatus.WORKING:
                 msg = darkgreen('ok        ') + result.uri + result.message
                 logger.info(msg)
+            case LinkStatus.TIMEOUT:
+                if self.app.quiet or self.app.warningiserror:
+                    logger.warning('timeout   ' + result.uri + result.message,
+                                   location=(result.docname, result.lineno))
+                else:
+                    logger.info(red('timeout   ') + result.uri + red(' - ' + result.message))
+                self.write_entry(result.status, result.docname, filename, result.lineno,
+                                 result.uri + ': ' + result.message)
+                self.timed_out_hyperlinks += 1
             case LinkStatus.BROKEN:
                 if self.app.quiet or self.app.warningiserror:
                     msg = __('broken link: %s (%s)')
@@ -140,46 +149,6 @@
                                  result.uri + ': ' + result.message)
                 self.broken_hyperlinks += 1
             case LinkStatus.REDIRECTED:
-=======
-        if result.status == 'ignored':
-            if result.message:
-                logger.info(darkgray('-ignored- ') + result.uri + ': ' + result.message)
-            else:
-                logger.info(darkgray('-ignored- ') + result.uri)
-        elif result.status == 'local':
-            logger.info(darkgray('-local-   ') + result.uri)
-            self.write_entry('local', result.docname, filename, result.lineno, result.uri)
-        elif result.status == 'working':
-            logger.info(darkgreen('ok        ') + result.uri + result.message)
-        elif result.status == 'timeout':
-            if self.app.quiet or self.app.warningiserror:
-                logger.warning('timeout   ' + result.uri + result.message,
-                               location=(result.docname, result.lineno))
-            else:
-                logger.info(red('timeout   ') + result.uri + red(' - ' + result.message))
-            self.write_entry('timeout', result.docname, filename, result.lineno,
-                             result.uri + ': ' + result.message)
-            self.timed_out_hyperlinks += 1
-        elif result.status == 'broken':
-            if self.app.quiet or self.app.warningiserror:
-                logger.warning(__('broken link: %s (%s)'), result.uri, result.message,
-                               location=(result.docname, result.lineno))
-            else:
-                logger.info(red('broken    ') + result.uri + red(' - ' + result.message))
-            self.write_entry('broken', result.docname, filename, result.lineno,
-                             result.uri + ': ' + result.message)
-            self.broken_hyperlinks += 1
-        elif result.status == 'redirected':
-            try:
-                text, color = {
-                    301: ('permanently', purple),
-                    302: ('with Found', purple),
-                    303: ('with See Other', purple),
-                    307: ('temporarily', turquoise),
-                    308: ('permanently', purple),
-                }[result.code]
-            except KeyError:
->>>>>>> 59cf4d4c
                 text, color = ('with unknown code', purple)
                 match result.code:
                     case 301: text, color = ('permanently', purple)
@@ -490,7 +459,7 @@
                 break
 
             except RequestTimeout as err:
-                return 'timeout', str(err), 0
+                return LinkStatus(LinkStatus.TIMEOUT), str(err), 0
 
             except SSLError as err:
                 # SSL failure; report that the link is broken.
