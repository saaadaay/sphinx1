"""The CheckExternalLinksBuilder class."""

from __future__ import annotations

import contextlib
import json
import re
import socket
import time
import warnings
from html.parser import HTMLParser
from os import path
from queue import PriorityQueue, Queue
from threading import Thread
from typing import TYPE_CHECKING, NamedTuple, cast
from urllib.parse import quote, unquote, urlparse, urlsplit, urlunparse

from docutils import nodes
from requests.exceptions import ConnectionError, HTTPError, SSLError, TooManyRedirects
from requests.exceptions import Timeout as RequestTimeout

from sphinx.builders.dummy import DummyBuilder
from sphinx.deprecation import RemovedInSphinx80Warning
from sphinx.locale import __
from sphinx.transforms.post_transforms import SphinxPostTransform
from sphinx.util import encode_uri, logging, requests
from sphinx.util.console import darkgray, darkgreen, purple, red, turquoise
from sphinx.util.http_date import rfc1123_to_epoch
from sphinx.util.nodes import get_node_line

if TYPE_CHECKING:
    from collections.abc import Iterator
    from typing import Any, Callable

    from requests import Response

    from sphinx.application import Sphinx
    from sphinx.config import Config
    from sphinx.util.typing import ExtensionMetadata

logger = logging.getLogger(__name__)

uri_re = re.compile('([a-z]+:)?//')  # matches to foo:// and // (a protocol relative URL)

DEFAULT_REQUEST_HEADERS = {
    'Accept': 'text/html,application/xhtml+xml;q=0.9,*/*;q=0.8',
}
CHECK_IMMEDIATELY = 0
QUEUE_POLL_SECS = 1
DEFAULT_DELAY = 60.0


class CheckExternalLinksBuilder(DummyBuilder):
    """
    Checks for broken external links.
    """

    name = 'linkcheck'
    epilog = __('Look for any errors in the above output or in '
                '%(outdir)s/output.txt')

    def init(self) -> None:
        self.broken_hyperlinks = 0
        self.timed_out_hyperlinks = 0
        self.hyperlinks: dict[str, Hyperlink] = {}
        # set a timeout for non-responding servers
        socket.setdefaulttimeout(5.0)

        if not self.config.linkcheck_allow_unauthorized:
            deprecation_msg = (
                "The default value for 'linkcheck_allow_unauthorized' will change "
                "from `True` in Sphinx 7.3+ to `False`, meaning that HTTP 401 "
                "unauthorized responses will be reported as broken by default. "
                "See https://github.com/sphinx-doc/sphinx/issues/11433 for details."
            )
            warnings.warn(deprecation_msg, RemovedInSphinx80Warning, stacklevel=1)

        if self.config.linkcheck_report_timeouts_as_broken:
            deprecation_msg = (
                "The default value for 'linkcheck_report_timeouts_as_broken' will change "
                'to False in Sphinx 8, meaning that request timeouts '
                "will be reported with a new 'timeout' status, instead of as 'broken'. "
                'This is intended to provide more detail as to the failure mode. '
                'See https://github.com/sphinx-doc/sphinx/issues/11868 for details.'
            )
            warnings.warn(deprecation_msg, RemovedInSphinx80Warning, stacklevel=1)

    def finish(self) -> None:
        checker = HyperlinkAvailabilityChecker(self.config)
        logger.info('')

        output_text = path.join(self.outdir, 'output.txt')
        output_json = path.join(self.outdir, 'output.json')
        with open(output_text, 'w', encoding='utf-8') as self.txt_outfile, \
             open(output_json, 'w', encoding='utf-8') as self.json_outfile:
            for result in checker.check(self.hyperlinks):
                self.process_result(result)

        if self.broken_hyperlinks or self.timed_out_hyperlinks:
            self.app.statuscode = 1

    def process_result(self, result: CheckResult) -> None:
        filename = self.env.doc2path(result.docname, False)

        linkstat = {'filename': filename, 'lineno': result.lineno,
                    'status': result.status, 'code': result.code, 'uri': result.uri,
                    'info': result.message}
        self.write_linkstat(linkstat)

        if result.status == 'unchecked':
            return
        if result.status == 'working' and result.message == 'old':
            return
        if result.lineno:
            logger.info('(%16s: line %4d) ', result.docname, result.lineno, nonl=True)
        if result.status == 'ignored':
            if result.message:
                logger.info(darkgray('-ignored- ') + result.uri + ': ' + result.message)
            else:
                logger.info(darkgray('-ignored- ') + result.uri)
        elif result.status == 'local':
            logger.info(darkgray('-local-   ') + result.uri)
            self.write_entry('local', result.docname, filename, result.lineno, result.uri)
        elif result.status == 'working':
            logger.info(darkgreen('ok        ') + result.uri + result.message)
        elif result.status == 'timeout':
            if self.app.quiet or self.app.warningiserror:
                logger.warning('timeout   ' + result.uri + result.message,
                               location=(result.docname, result.lineno))
            else:
                logger.info(red('timeout   ') + result.uri + red(' - ' + result.message))
            self.write_entry('timeout', result.docname, filename, result.lineno,
                             result.uri + ': ' + result.message)
            self.timed_out_hyperlinks += 1
        elif result.status == 'broken':
            if self.app.quiet or self.app.warningiserror:
                logger.warning(__('broken link: %s (%s)'), result.uri, result.message,
                               location=(result.docname, result.lineno))
            else:
                logger.info(red('broken    ') + result.uri + red(' - ' + result.message))
            self.write_entry('broken', result.docname, filename, result.lineno,
                             result.uri + ': ' + result.message)
            self.broken_hyperlinks += 1
        elif result.status == 'redirected':
            try:
                text, color = {
                    301: ('permanently', purple),
                    302: ('with Found', purple),
                    303: ('with See Other', purple),
                    307: ('temporarily', turquoise),
                    308: ('permanently', purple),
                }[result.code]
            except KeyError:
                text, color = ('with unknown code', purple)
            linkstat['text'] = text
            if self.config.linkcheck_allowed_redirects:
                logger.warning('redirect  ' + result.uri + ' - ' + text + ' to ' +
                               result.message, location=(result.docname, result.lineno))
            else:
                logger.info(color('redirect  ') + result.uri +
                            color(' - ' + text + ' to ' + result.message))
            self.write_entry('redirected ' + text, result.docname, filename,
                             result.lineno, result.uri + ' to ' + result.message)
        else:
            raise ValueError('Unknown status %s.' % result.status)

    def write_linkstat(self, data: dict) -> None:
        self.json_outfile.write(json.dumps(data))
        self.json_outfile.write('\n')

    def write_entry(self, what: str, docname: str, filename: str, line: int,
                    uri: str) -> None:
        self.txt_outfile.write(f'{filename}:{line}: [{what}] {uri}\n')


class HyperlinkCollector(SphinxPostTransform):
    builders = ('linkcheck',)
    default_priority = 800

    def run(self, **kwargs: Any) -> None:
        for node in self.document.findall():
            if uri := self.find_uri(node):
                self._add_uri(uri, node)

    def find_uri(self, node: nodes.Element) -> str | None:
        """Find a URI for a given node.

        This call can be used to retrieve a URI from a provided node. If no
        URI exists for a provided node, this call will return ``None``.

        This method can be useful for extension developers who wish to
        easily inject hyperlinks into a builder by only needing to override
        this method.

        :param node: A node class
        :returns: URI of the node
        """
        # reference nodes
        if isinstance(node, nodes.reference):
            if 'refuri' in node:
                return node['refuri']

        # image nodes
        if isinstance(node, nodes.image):
            uri = node['candidates'].get('?')
            if uri and '://' in uri:
                return uri

        # raw nodes
        if isinstance(node, nodes.raw):
            uri = node.get('source')
            if uri and '://' in uri:
                return uri

        return None

    def _add_uri(self, uri: str, node: nodes.Element) -> None:
        """Registers a node's URI into a builder's collection of hyperlinks.

        Provides the ability to register a URI value determined from a node
        into the linkcheck's builder. URI's processed through this call can
        be manipulated through a ``linkcheck-process-uri`` event before the
        builder attempts to validate.

        :param uri: URI to add
        :param node: A node class where the URI was found
        """
        builder = cast(CheckExternalLinksBuilder, self.app.builder)
        hyperlinks = builder.hyperlinks
        docname = self.env.docname

        if newuri := self.app.emit_firstresult('linkcheck-process-uri', uri):
            uri = newuri

        try:
            lineno = get_node_line(node)
        except ValueError:
            lineno = -1

        if uri not in hyperlinks:
            hyperlinks[uri] = Hyperlink(uri, docname, self.env.doc2path(docname), lineno)


class Hyperlink(NamedTuple):
    uri: str
    docname: str
    docpath: str
    lineno: int


class HyperlinkAvailabilityChecker:
    def __init__(self, config: Config) -> None:
        self.config = config
        self.rate_limits: dict[str, RateLimit] = {}
        self.rqueue: Queue[CheckResult] = Queue()
        self.workers: list[Thread] = []
        self.wqueue: PriorityQueue[CheckRequest] = PriorityQueue()
        self.num_workers: int = config.linkcheck_workers

        self.to_ignore: list[re.Pattern[str]] = list(map(re.compile,
                                                         self.config.linkcheck_ignore))

    def check(self, hyperlinks: dict[str, Hyperlink]) -> Iterator[CheckResult]:
        self.invoke_threads()

        total_links = 0
        for hyperlink in hyperlinks.values():
            if self.is_ignored_uri(hyperlink.uri):
                yield CheckResult(hyperlink.uri, hyperlink.docname, hyperlink.lineno,
                                  'ignored', '', 0)
            else:
                self.wqueue.put(CheckRequest(CHECK_IMMEDIATELY, hyperlink), False)
                total_links += 1

        done = 0
        while done < total_links:
            yield self.rqueue.get()
            done += 1

        self.shutdown_threads()

    def invoke_threads(self) -> None:
        for _i in range(self.num_workers):
            thread = HyperlinkAvailabilityCheckWorker(self.config,
                                                      self.rqueue, self.wqueue,
                                                      self.rate_limits)
            thread.start()
            self.workers.append(thread)

    def shutdown_threads(self) -> None:
        self.wqueue.join()
        for _worker in self.workers:
            self.wqueue.put(CheckRequest(CHECK_IMMEDIATELY, None), False)

    def is_ignored_uri(self, uri: str) -> bool:
        return any(pat.match(uri) for pat in self.to_ignore)


class CheckRequest(NamedTuple):
    next_check: float
    hyperlink: Hyperlink | None


class CheckResult(NamedTuple):
    uri: str
    docname: str
    lineno: int
    status: str
    message: str
    code: int


class HyperlinkAvailabilityCheckWorker(Thread):
    """A worker class for checking the availability of hyperlinks."""

    def __init__(self, config: Config,
                 rqueue: Queue[CheckResult],
                 wqueue: Queue[CheckRequest],
                 rate_limits: dict[str, RateLimit]) -> None:
        self.rate_limits = rate_limits
        self.rqueue = rqueue
        self.wqueue = wqueue

        self.anchors_ignore: list[re.Pattern[str]] = list(
            map(re.compile, config.linkcheck_anchors_ignore))
        self.anchors_ignore_for_url: list[re.Pattern[str]] = list(
            map(re.compile, config.linkcheck_anchors_ignore_for_url))
        self.documents_exclude: list[re.Pattern[str]] = list(
            map(re.compile, config.linkcheck_exclude_documents))
        self.auth = [(re.compile(pattern), auth_info) for pattern, auth_info
                     in config.linkcheck_auth]

        self.timeout: int | float | None = config.linkcheck_timeout
        self.request_headers: dict[str, dict[str, str]] = config.linkcheck_request_headers
        self.check_anchors: bool = config.linkcheck_anchors
        self.allowed_redirects: dict[re.Pattern[str], re.Pattern[str]]
        self.allowed_redirects = config.linkcheck_allowed_redirects
        self.retries: int = config.linkcheck_retries
        self.rate_limit_timeout = config.linkcheck_rate_limit_timeout
        self._allow_unauthorized = config.linkcheck_allow_unauthorized
        if config.linkcheck_report_timeouts_as_broken:
            self._timeout_status = 'broken'
        else:
            self._timeout_status = 'timeout'

        self.user_agent = config.user_agent
        self.tls_verify = config.tls_verify
        self.tls_cacerts = config.tls_cacerts

        self._session = requests._Session()

        super().__init__(daemon=True)

    def run(self) -> None:
        while True:
            next_check, hyperlink = self.wqueue.get()
            if hyperlink is None:
                # An empty hyperlink is a signal to shutdown the worker; cleanup resources here
                self._session.close()
                break

            uri, docname, _docpath, lineno = hyperlink
            if uri is None:
                break

            netloc = urlsplit(uri).netloc
            with contextlib.suppress(KeyError):
                # Refresh rate limit.
                # When there are many links in the queue, workers are all stuck waiting
                # for responses, but the builder keeps queuing. Links in the queue may
                # have been queued before rate limits were discovered.
                next_check = self.rate_limits[netloc].next_check
            if next_check > time.time():
                # Sleep before putting message back in the queue to avoid
                # waking up other threads.
                time.sleep(QUEUE_POLL_SECS)
                self.wqueue.put(CheckRequest(next_check, hyperlink), False)
                self.wqueue.task_done()
                continue
            status, info, code = self._check(docname, uri, hyperlink)
            if status == 'rate-limited':
                logger.info(darkgray('-rate limited-   ') + uri + darkgray(' | sleeping...'))
            else:
                self.rqueue.put(CheckResult(uri, docname, lineno, status, info, code))
            self.wqueue.task_done()

    def _check(self, docname: str, uri: str, hyperlink: Hyperlink) -> tuple[str, str, int]:
        # check for various conditions without bothering the network

        for doc_matcher in self.documents_exclude:
            if doc_matcher.match(docname):
                info = (
                    f'{docname} matched {doc_matcher.pattern} from '
                    'linkcheck_exclude_documents'
                )
                return 'ignored', info, 0

        if len(uri) == 0 or uri.startswith(('#', 'mailto:', 'tel:')):
            return 'unchecked', '', 0
        if not uri.startswith(('http:', 'https:')):
            if uri_re.match(uri):
                # Non-supported URI schemes (ex. ftp)
                return 'unchecked', '', 0

            src_dir = path.dirname(hyperlink.docpath)
            if path.exists(path.join(src_dir, uri)):
                return 'working', '', 0
            return 'broken', '', 0

        # need to actually check the URI
        status, info, code = '', '', 0
        for _ in range(self.retries):
            status, info, code = self._check_uri(uri, hyperlink)
            if status != 'broken':
                break

        return status, info, code

    def _retrieval_methods(self,
                           check_anchors: bool,
                           anchor: str) -> Iterator[tuple[Callable, dict]]:
        if not check_anchors or not anchor:
            yield self._session.head, {'allow_redirects': True}
        yield self._session.get, {'stream': True}

    def _check_uri(self, uri: str, hyperlink: Hyperlink) -> tuple[str, str, int]:
        req_url, delimiter, anchor = uri.partition('#')
        if delimiter and anchor:
            for rex in self.anchors_ignore:
                if rex.match(anchor):
                    anchor = ''
                    break
            else:
                for rex in self.anchors_ignore_for_url:
                    if rex.match(req_url):
                        anchor = ''
                        break
            anchor = unquote(anchor)

        # handle non-ASCII URIs
        try:
            req_url.encode('ascii')
        except UnicodeError:
            req_url = encode_uri(req_url)

        # Get auth info, if any
        for pattern, auth_info in self.auth:  # NoQA: B007 (false positive)
            if pattern.match(uri):
                break
        else:
            auth_info = None

        # update request headers for the URL
        headers = _get_request_headers(uri, self.request_headers)

        # Linkcheck HTTP request logic:
        #
        # - Attempt HTTP HEAD before HTTP GET unless page content is required.
        # - Follow server-issued HTTP redirects.
        # - Respect server-issued HTTP 429 back-offs.
        error_message = ''
        status_code = -1
        response_url = retry_after = ''
        for retrieval_method, kwargs in self._retrieval_methods(self.check_anchors, anchor):
            try:
                with retrieval_method(
                    url=req_url, auth=auth_info,
                    headers=headers,
                    timeout=self.timeout,
                    **kwargs,
                    _user_agent=self.user_agent,
                    _tls_info=(self.tls_verify, self.tls_cacerts),
                ) as response:
<<<<<<< HEAD
                    if anchor and self.check_anchors and response.ok:
                        try:
                            found = contains_anchor(response, anchor)
                        except UnicodeDecodeError:
                            return 'ignored', 'unable to decode response content', 0
                        if not found:
                            return 'broken', f'Anchor {quote(anchor)!r} not found', 0
=======
                    if (self.check_anchors and response.ok and anchor
                            and not contains_anchor(response, anchor)):
                        raise Exception(__("Anchor '%s' not found") % quote(anchor))
>>>>>>> 7011459f

                # Copy data we need from the (closed) response
                status_code = response.status_code
                redirect_status_code = response.history[-1].status_code if response.history else None  # NoQA: E501
                retry_after = response.headers.get('Retry-After')
                response_url = f'{response.url}'
                response.raise_for_status()
                del response
                break

            except RequestTimeout as err:
                return self._timeout_status, str(err), 0

            except SSLError as err:
                # SSL failure; report that the link is broken.
                return 'broken', str(err), 0

            except (ConnectionError, TooManyRedirects) as err:
                # Servers drop the connection on HEAD requests, causing
                # ConnectionError.
                error_message = str(err)
                continue

            except HTTPError as err:
                error_message = str(err)

                # Unauthorized: the client did not provide required credentials
                if status_code == 401:
                    if self._allow_unauthorized:
                        deprecation_msg = (
                            "\n---\n"
                            "The linkcheck builder encountered an HTTP 401 "
                            "(unauthorized) response, and will report it as "
                            "'working' in this version of Sphinx to maintain "
                            "backwards-compatibility."
                            "\n"
                            "This logic will change in Sphinx 8.0 which will "
                            "report the hyperlink as 'broken'."
                            "\n"
                            "To explicitly continue treating unauthorized "
                            "hyperlink responses as 'working', set the "
                            "'linkcheck_allow_unauthorized' config option to "
                            "``True``."
                            "\n"
                            "See https://github.com/sphinx-doc/sphinx/issues/11433 "
                            "for details."
                            "\n---"
                        )
                        warnings.warn(deprecation_msg, RemovedInSphinx80Warning, stacklevel=1)
                    status = 'working' if self._allow_unauthorized else 'broken'
                    return status, 'unauthorized', 0

                # Rate limiting; back-off if allowed, or report failure otherwise
                if status_code == 429:
                    if next_check := self.limit_rate(response_url, retry_after):
                        self.wqueue.put(CheckRequest(next_check, hyperlink), False)
                        return 'rate-limited', '', 0
                    return 'broken', error_message, 0

                # Don't claim success/failure during server-side outages
                if status_code == 503:
                    return 'ignored', 'service unavailable', 0

                # For most HTTP failures, continue attempting alternate retrieval methods
                continue

            except Exception as err:
                # Unhandled exception (intermittent or permanent); report that
                # the link is broken.
                return 'broken', str(err), 0

        else:
            # All available retrieval methods have been exhausted; report
            # that the link is broken.
            return 'broken', error_message, 0

        # Success; clear rate limits for the origin
        netloc = urlsplit(req_url).netloc
        self.rate_limits.pop(netloc, None)

        if ((response_url.rstrip('/') == req_url.rstrip('/'))
                or _allowed_redirect(req_url, response_url,
                                     self.allowed_redirects)):
            return 'working', '', 0
        elif redirect_status_code is not None:
            return 'redirected', response_url, redirect_status_code
        else:
            return 'redirected', response_url, 0

    def limit_rate(self, response_url: str, retry_after: str | None) -> float | None:
        delay = DEFAULT_DELAY
        next_check = None
        if retry_after:
            try:
                # Integer: time to wait before next attempt.
                delay = float(retry_after)
            except ValueError:
                try:
                    # An HTTP-date: time of next attempt.
                    next_check = rfc1123_to_epoch(retry_after)
                except (ValueError, TypeError):
                    # TypeError: Invalid date format.
                    # ValueError: Invalid date, e.g. Oct 52th.
                    pass
                else:
                    delay = next_check - time.time()
            else:
                next_check = time.time() + delay
        netloc = urlsplit(response_url).netloc
        if next_check is None:
            max_delay = self.rate_limit_timeout
            try:
                rate_limit = self.rate_limits[netloc]
            except KeyError:
                delay = DEFAULT_DELAY
            else:
                last_wait_time = rate_limit.delay
                delay = 2.0 * last_wait_time
                if delay > max_delay > last_wait_time:
                    delay = max_delay
            if delay > max_delay:
                return None
            next_check = time.time() + delay
        self.rate_limits[netloc] = RateLimit(delay, next_check)
        return next_check


def _get_request_headers(
    uri: str,
    request_headers: dict[str, dict[str, str]],
) -> dict[str, str]:
    url = urlsplit(uri)
    candidates = (f'{url.scheme}://{url.netloc}',
                  f'{url.scheme}://{url.netloc}/',
                  uri,
                  '*')

    for u in candidates:
        if u in request_headers:
            return {**DEFAULT_REQUEST_HEADERS, **request_headers[u]}
    return {}


def contains_anchor(response: Response, anchor: str) -> bool:
    """Determine if an anchor is contained within an HTTP response."""
    parser = AnchorCheckParser(anchor)
    # Read file in chunks. If we find a matching anchor, we break
    # the loop early in hopes not to have to download the whole thing.
    for chunk in response.iter_content(chunk_size=4096, decode_unicode=True):
        if isinstance(chunk, bytes):    # requests failed to decode
            chunk = chunk.decode()      # manually try to decode it

        parser.feed(chunk)
        if parser.found:
            break
    parser.close()
    return parser.found


class AnchorCheckParser(HTMLParser):
    """Specialised HTML parser that looks for a specific anchor."""

    def __init__(self, search_anchor: str) -> None:
        super().__init__()

        self.search_anchor = search_anchor
        self.found = False

    def handle_starttag(self, tag: Any, attrs: Any) -> None:
        for key, value in attrs:
            if key in ('id', 'name') and value == self.search_anchor:
                self.found = True
                break


def _allowed_redirect(url: str, new_url: str,
                      allowed_redirects: dict[re.Pattern[str], re.Pattern[str]]) -> bool:
    return any(
        from_url.match(url) and to_url.match(new_url)
        for from_url, to_url
        in allowed_redirects.items()
    )


class RateLimit(NamedTuple):
    delay: float
    next_check: float


def rewrite_github_anchor(app: Sphinx, uri: str) -> str | None:
    """Rewrite anchor name of the hyperlink to github.com

    The hyperlink anchors in github.com are dynamically generated.  This rewrites
    them before checking and makes them comparable.
    """
    parsed = urlparse(uri)
    if parsed.hostname == 'github.com' and parsed.fragment:
        prefixed = parsed.fragment.startswith('user-content-')
        if not prefixed:
            fragment = f'user-content-{parsed.fragment}'
            return urlunparse(parsed._replace(fragment=fragment))
    return None


def compile_linkcheck_allowed_redirects(app: Sphinx, config: Config) -> None:
    """Compile patterns in linkcheck_allowed_redirects to the regexp objects."""
    for url, pattern in list(app.config.linkcheck_allowed_redirects.items()):
        try:
            app.config.linkcheck_allowed_redirects[re.compile(url)] = re.compile(pattern)
        except re.error as exc:
            logger.warning(__('Failed to compile regex in linkcheck_allowed_redirects: %r %s'),
                           exc.pattern, exc.msg)
        finally:
            # Remove the original regexp-string
            app.config.linkcheck_allowed_redirects.pop(url)


def setup(app: Sphinx) -> ExtensionMetadata:
    app.add_builder(CheckExternalLinksBuilder)
    app.add_post_transform(HyperlinkCollector)

    app.add_config_value('linkcheck_ignore', [], '')
    app.add_config_value('linkcheck_exclude_documents', [], '')
    app.add_config_value('linkcheck_allowed_redirects', {}, '')
    app.add_config_value('linkcheck_auth', [], '')
    app.add_config_value('linkcheck_request_headers', {}, '')
    app.add_config_value('linkcheck_retries', 1, '')
    app.add_config_value('linkcheck_timeout', 30, '', (int, float))
    app.add_config_value('linkcheck_workers', 5, '')
    app.add_config_value('linkcheck_anchors', True, '')
    # Anchors starting with ! are ignored since they are
    # commonly used for dynamic pages
    app.add_config_value('linkcheck_anchors_ignore', ['^!'], '')
    app.add_config_value('linkcheck_anchors_ignore_for_url', (), '', (tuple, list))
    app.add_config_value('linkcheck_rate_limit_timeout', 300.0, '', (int, float))
    app.add_config_value('linkcheck_allow_unauthorized', True, '')
    app.add_config_value('linkcheck_report_timeouts_as_broken', True, '', bool)

    app.add_event('linkcheck-process-uri')

    app.connect('config-inited', compile_linkcheck_allowed_redirects, priority=800)

    # FIXME: Disable URL rewrite handler for github.com temporarily.
    # ref: https://github.com/sphinx-doc/sphinx/issues/9435
    # app.connect('linkcheck-process-uri', rewrite_github_anchor)

    return {
        'version': 'builtin',
        'parallel_read_safe': True,
        'parallel_write_safe': True,
    }<|MERGE_RESOLUTION|>--- conflicted
+++ resolved
@@ -471,19 +471,13 @@
                     _user_agent=self.user_agent,
                     _tls_info=(self.tls_verify, self.tls_cacerts),
                 ) as response:
-<<<<<<< HEAD
                     if anchor and self.check_anchors and response.ok:
                         try:
                             found = contains_anchor(response, anchor)
                         except UnicodeDecodeError:
                             return 'ignored', 'unable to decode response content', 0
                         if not found:
-                            return 'broken', f'Anchor {quote(anchor)!r} not found', 0
-=======
-                    if (self.check_anchors and response.ok and anchor
-                            and not contains_anchor(response, anchor)):
-                        raise Exception(__("Anchor '%s' not found") % quote(anchor))
->>>>>>> 7011459f
+                            return 'broken', __("Anchor '%s' not found") % quote(anchor), 0
 
                 # Copy data we need from the (closed) response
                 status_code = response.status_code
