# -*- coding: utf-8 -*-
"""
    sphinx.writers.html5
    ~~~~~~~~~~~~~~~~~~~~

    Experimental docutils writers for HTML5 handling Sphinx' custom nodes.

    :copyright: Copyright 2007-2018 by the Sphinx team, see AUTHORS.
    :license: BSD, see LICENSE for details.
"""

import os
import posixpath
import sys

from docutils import nodes
from docutils.writers.html5_polyglot import HTMLTranslator as BaseTranslator
from six import string_types

from sphinx import addnodes
from sphinx.locale import admonitionlabels, _, __
from sphinx.util import logging
from sphinx.util.images import get_image_size

if False:
    # For type annotation
    from typing import Any  # NOQA
    from sphinx.builders.html import StandaloneHTMLBuilder  # NOQA


logger = logging.getLogger(__name__)

# A good overview of the purpose behind these classes can be found here:
# http://www.arnebrodowski.de/blog/write-your-own-restructuredtext-writer.html


class HTML5Translator(BaseTranslator):
    """
    Our custom HTML translator.
    """

    def __init__(self, builder, *args, **kwds):
        # type: (StandaloneHTMLBuilder, Any, Any) -> None
        BaseTranslator.__init__(self, *args, **kwds)
        self.highlighter = builder.highlighter
        self.builder = builder
        self.highlightlang = self.highlightlang_base = \
            builder.config.highlight_language
        self.highlightopts = builder.config.highlight_options
        self.highlightlinenothreshold = sys.maxsize
        self.docnames = [builder.current_docname]  # for singlehtml builder
        self.manpages_url = builder.config.manpages_url
        self.protect_literal_text = 0
        self.permalink_text = builder.config.html_add_permalinks
        # support backwards-compatible setting to a bool
        if not isinstance(self.permalink_text, string_types):
            self.permalink_text = self.permalink_text and u'\u00B6' or ''
        self.permalink_text = self.encode(self.permalink_text)
        self.secnumber_suffix = builder.config.html_secnumber_suffix
        self.param_separator = ''
        self.optional_param_level = 0
        self._table_row_index = 0
        self.required_params_left = 0

    def visit_start_of_file(self, node):
        # type: (nodes.Node) -> None
        # only occurs in the single-file builder
        self.docnames.append(node['docname'])
        self.body.append('<span id="document-%s"></span>' % node['docname'])

    def depart_start_of_file(self, node):
        # type: (nodes.Node) -> None
        self.docnames.pop()

    def visit_desc(self, node):
        # type: (nodes.Node) -> None
        self.body.append(self.starttag(node, 'dl', CLASS=node['objtype']))

    def depart_desc(self, node):
        # type: (nodes.Node) -> None
        self.body.append('</dl>\n\n')

    def visit_desc_signature(self, node):
        # type: (nodes.Node) -> None
        # the id is set automatically
        self.body.append(self.starttag(node, 'dt'))
        # anchor for per-desc interactive data
        if node.parent['objtype'] != 'describe' \
           and node['ids'] and node['first']:
            self.body.append('<!--[%s]-->' % node['ids'][0])

    def depart_desc_signature(self, node):
        # type: (nodes.Node) -> None
        if not node.get('is_multiline'):
            self.add_permalink_ref(node, _('Permalink to this definition'))
        self.body.append('</dt>\n')

    def visit_desc_signature_line(self, node):
        # type: (nodes.Node) -> None
        pass

    def depart_desc_signature_line(self, node):
        # type: (nodes.Node) -> None
        if node.get('add_permalink'):
            # the permalink info is on the parent desc_signature node
            self.add_permalink_ref(node.parent, _('Permalink to this definition'))
        self.body.append('<br />')

    def visit_desc_addname(self, node):
        # type: (nodes.Node) -> None
        self.body.append(self.starttag(node, 'code', '', CLASS='descclassname'))

    def depart_desc_addname(self, node):
        # type: (nodes.Node) -> None
        self.body.append('</code>')

    def visit_desc_type(self, node):
        # type: (nodes.Node) -> None
        pass

    def depart_desc_type(self, node):
        # type: (nodes.Node) -> None
        pass

    def visit_desc_returns(self, node):
        # type: (nodes.Node) -> None
        self.body.append(' &#x2192; ')

    def depart_desc_returns(self, node):
        # type: (nodes.Node) -> None
        pass

    def visit_desc_name(self, node):
        # type: (nodes.Node) -> None
        self.body.append(self.starttag(node, 'code', '', CLASS='descname'))

    def depart_desc_name(self, node):
        # type: (nodes.Node) -> None
        self.body.append('</code>')

    def visit_desc_parameterlist(self, node):
        # type: (nodes.Node) -> None
        self.body.append('<span class="sig-paren">(</span>')
        self.first_param = 1
        self.optional_param_level = 0
        # How many required parameters are left.
        self.required_params_left = sum([isinstance(c, addnodes.desc_parameter)
                                         for c in node.children])
        self.param_separator = node.child_text_separator

    def depart_desc_parameterlist(self, node):
        # type: (nodes.Node) -> None
        self.body.append('<span class="sig-paren">)</span>')

    # If required parameters are still to come, then put the comma after
    # the parameter.  Otherwise, put the comma before.  This ensures that
    # signatures like the following render correctly (see issue #1001):
    #
    #     foo([a, ]b, c[, d])
    #
    def visit_desc_parameter(self, node):
        # type: (nodes.Node) -> None
        if self.first_param:
            self.first_param = 0
        elif not self.required_params_left:
            self.body.append(self.param_separator)
        if self.optional_param_level == 0:
            self.required_params_left -= 1
        if not node.hasattr('noemph'):
            self.body.append('<em>')

    def depart_desc_parameter(self, node):
        # type: (nodes.Node) -> None
        if not node.hasattr('noemph'):
            self.body.append('</em>')
        if self.required_params_left:
            self.body.append(self.param_separator)

    def visit_desc_optional(self, node):
        # type: (nodes.Node) -> None
        self.optional_param_level += 1
        self.body.append('<span class="optional">[</span>')

    def depart_desc_optional(self, node):
        # type: (nodes.Node) -> None
        self.optional_param_level -= 1
        self.body.append('<span class="optional">]</span>')

    def visit_desc_annotation(self, node):
        # type: (nodes.Node) -> None
        self.body.append(self.starttag(node, 'em', '', CLASS='property'))

    def depart_desc_annotation(self, node):
        # type: (nodes.Node) -> None
        self.body.append('</em>')

    def visit_desc_content(self, node):
        # type: (nodes.Node) -> None
        self.body.append(self.starttag(node, 'dd', ''))

    def depart_desc_content(self, node):
        # type: (nodes.Node) -> None
        self.body.append('</dd>')

    def visit_versionmodified(self, node):
        # type: (nodes.Node) -> None
        self.body.append(self.starttag(node, 'div', CLASS=node['type']))

    def depart_versionmodified(self, node):
        # type: (nodes.Node) -> None
        self.body.append('</div>\n')

    # overwritten
    def visit_reference(self, node):
        # type: (nodes.Node) -> None
        atts = {'class': 'reference'}
        if node.get('internal') or 'refuri' not in node:
            atts['class'] += ' internal'
        else:
            atts['class'] += ' external'
        if 'refuri' in node:
            atts['href'] = node['refuri'] or '#'
            if self.settings.cloak_email_addresses and \
               atts['href'].startswith('mailto:'):
                atts['href'] = self.cloak_mailto(atts['href'])
                self.in_mailto = 1
        else:
            assert 'refid' in node, \
                   'References must have "refuri" or "refid" attribute.'
            atts['href'] = '#' + node['refid']
        if not isinstance(node.parent, nodes.TextElement):
            assert len(node) == 1 and isinstance(node[0], nodes.image)
            atts['class'] += ' image-reference'
        if 'reftitle' in node:
            atts['title'] = node['reftitle']
        if 'target' in node:
            atts['target'] = node['target']
        self.body.append(self.starttag(node, 'a', '', **atts))

        if node.get('secnumber'):
            self.body.append(('%s' + self.secnumber_suffix) %
                             '.'.join(map(str, node['secnumber'])))

    def visit_number_reference(self, node):
        # type: (nodes.Node) -> None
        self.visit_reference(node)

    def depart_number_reference(self, node):
        # type: (nodes.Node) -> None
        self.depart_reference(node)

    # overwritten -- we don't want source comments to show up in the HTML
    def visit_comment(self, node):
        # type: (nodes.Node) -> None
        raise nodes.SkipNode

    # overwritten
    def visit_admonition(self, node, name=''):
        # type: (nodes.Node, unicode) -> None
        self.body.append(self.starttag(
            node, 'div', CLASS=('admonition ' + name)))
        if name:
            node.insert(0, nodes.title(name, admonitionlabels[name]))

    def visit_seealso(self, node):
        # type: (nodes.Node) -> None
        self.visit_admonition(node, 'seealso')

    def depart_seealso(self, node):
        # type: (nodes.Node) -> None
        self.depart_admonition(node)

    def add_secnumber(self, node):
        # type: (nodes.Node) -> None
        if node.get('secnumber'):
            self.body.append('.'.join(map(str, node['secnumber'])) +
                             self.secnumber_suffix)
        elif isinstance(node.parent, nodes.section):
            if self.builder.name == 'singlehtml':
                docname = self.docnames[-1]
                anchorname = "%s/#%s" % (docname, node.parent['ids'][0])
                if anchorname not in self.builder.secnumbers:
                    anchorname = "%s/" % docname  # try first heading which has no anchor
            else:
                anchorname = '#' + node.parent['ids'][0]
                if anchorname not in self.builder.secnumbers:
                    anchorname = ''  # try first heading which has no anchor
            if self.builder.secnumbers.get(anchorname):
                numbers = self.builder.secnumbers[anchorname]
                self.body.append('.'.join(map(str, numbers)) +
                                 self.secnumber_suffix)

    def add_fignumber(self, node):
        # type: (nodes.Node) -> None
        def append_fignumber(figtype, figure_id):
            # type: (unicode, unicode) -> None
            if self.builder.name == 'singlehtml':
                key = u"%s/%s" % (self.docnames[-1], figtype)
            else:
                key = figtype

            if figure_id in self.builder.fignumbers.get(key, {}):
                self.body.append('<span class="caption-number">')
                prefix = self.builder.config.numfig_format.get(figtype)
                if prefix is None:
                    msg = __('numfig_format is not defined for %s') % figtype
                    logger.warning(msg)
                else:
                    numbers = self.builder.fignumbers[key][figure_id]
                    self.body.append(prefix % '.'.join(map(str, numbers)) + ' ')
                    self.body.append('</span>')

        figtype = self.builder.env.domains['std'].get_enumerable_node_type(node)
        if figtype:
            if len(node['ids']) == 0:
                msg = __('Any IDs not assigned for %s node') % node.tagname
                logger.warning(msg, location=node)
            else:
                append_fignumber(figtype, node['ids'][0])

    def add_permalink_ref(self, node, title):
        # type: (nodes.Node, unicode) -> None
        if node['ids'] and self.permalink_text and self.builder.add_permalinks:
            format = u'<a class="headerlink" href="#%s" title="%s">%s</a>'
            self.body.append(format % (node['ids'][0], title, self.permalink_text))

    # overwritten
    def visit_bullet_list(self, node):
        # type: (nodes.Node) -> None
        if len(node) == 1 and node[0].tagname == 'toctree':
            # avoid emitting empty <ul></ul>
            raise nodes.SkipNode
        BaseTranslator.visit_bullet_list(self, node)

    # overwritten
    def visit_title(self, node):
        # type: (nodes.Node) -> None
        BaseTranslator.visit_title(self, node)
        self.add_secnumber(node)
        self.add_fignumber(node.parent)
        if isinstance(node.parent, nodes.table):
            self.body.append('<span class="caption-text">')

    def depart_title(self, node):
        # type: (nodes.Node) -> None
        close_tag = self.context[-1]
        if (self.permalink_text and self.builder.add_permalinks and
           node.parent.hasattr('ids') and node.parent['ids']):
            # add permalink anchor
            if close_tag.startswith('</h'):
                self.add_permalink_ref(node.parent, _('Permalink to this headline'))
            elif close_tag.startswith('</a></h'):
                self.body.append(u'</a><a class="headerlink" href="#%s" ' %
                                 node.parent['ids'][0] +
                                 u'title="%s">%s' % (
                                     _('Permalink to this headline'),
                                     self.permalink_text))
            elif isinstance(node.parent, nodes.table):
                self.body.append('</span>')
                self.add_permalink_ref(node.parent, _('Permalink to this table'))
        elif isinstance(node.parent, nodes.table):
            self.body.append('</span>')

        BaseTranslator.depart_title(self, node)

    # overwritten
    def visit_literal_block(self, node):
        # type: (nodes.Node) -> None
        if node.rawsource != node.astext():
            # most probably a parsed-literal block -- don't highlight
            return BaseTranslator.visit_literal_block(self, node)
        lang = self.highlightlang
        linenos = node.rawsource.count('\n') >= \
            self.highlightlinenothreshold - 1
        highlight_args = node.get('highlight_args', {})
        if 'language' in node:
            # code-block directives
            lang = node['language']
            highlight_args['force'] = True
        if 'linenos' in node:
            linenos = node['linenos']
        if lang is self.highlightlang_base:
            # only pass highlighter options for original language
            opts = self.highlightopts
        else:
            opts = {}

        highlighted = self.highlighter.highlight_block(
            node.rawsource, lang, opts=opts, linenos=linenos,
            location=(self.builder.current_docname, node.line), **highlight_args
        )
        starttag = self.starttag(node, 'div', suffix='',
                                 CLASS='highlight-%s notranslate' % lang)
        self.body.append(starttag + highlighted + '</div>\n')
        raise nodes.SkipNode

    def visit_caption(self, node):
        # type: (nodes.Node) -> None
        if isinstance(node.parent, nodes.container) and node.parent.get('literal_block'):
            self.body.append('<div class="code-block-caption">')
        else:
            BaseTranslator.visit_caption(self, node)
        self.add_fignumber(node.parent)
        self.body.append(self.starttag(node, 'span', '', CLASS='caption-text'))

    def depart_caption(self, node):
        # type: (nodes.Node) -> None
        self.body.append('</span>')

        # append permalink if available
        if isinstance(node.parent, nodes.container) and node.parent.get('literal_block'):
            self.add_permalink_ref(node.parent, _('Permalink to this code'))
        elif isinstance(node.parent, nodes.figure):
            image_nodes = node.parent.traverse(nodes.image)
            target_node = image_nodes and image_nodes[0] or node.parent
            self.add_permalink_ref(target_node, _('Permalink to this image'))
        elif node.parent.get('toctree'):
            self.add_permalink_ref(node.parent.parent, _('Permalink to this toctree'))

        if isinstance(node.parent, nodes.container) and node.parent.get('literal_block'):
            self.body.append('</div>\n')
        else:
            BaseTranslator.depart_caption(self, node)

    def visit_doctest_block(self, node):
        # type: (nodes.Node) -> None
        self.visit_literal_block(node)

    # overwritten to add the <div> (for XHTML compliance)
    def visit_block_quote(self, node):
        # type: (nodes.Node) -> None
        self.body.append(self.starttag(node, 'blockquote') + '<div>')

    def depart_block_quote(self, node):
        # type: (nodes.Node) -> None
        self.body.append('</div></blockquote>\n')

    # overwritten
    def visit_literal(self, node):
        # type: (nodes.Node) -> None
        if 'kbd' in node['classes']:
            self.body.append(self.starttag(node, 'kbd', '',
                                           CLASS='docutils literal notranslate'))
        else:
            self.body.append(self.starttag(node, 'code', '',
                                           CLASS='docutils literal notranslate'))
            self.protect_literal_text += 1

    def depart_literal(self, node):
        # type: (nodes.Node) -> None
        if 'kbd' in node['classes']:
            self.body.append('</kbd>')
        else:
            self.protect_literal_text -= 1
            self.body.append('</code>')

    def visit_productionlist(self, node):
        # type: (nodes.Node) -> None
        self.body.append(self.starttag(node, 'pre'))
        names = []
        for production in node:
            names.append(production['tokenname'])
        maxlen = max(len(name) for name in names)
        lastname = None
        for production in node:
            if production['tokenname']:
                lastname = production['tokenname'].ljust(maxlen)
                self.body.append(self.starttag(production, 'strong', ''))
                self.body.append(lastname + '</strong> ::= ')
            elif lastname is not None:
                self.body.append('%s     ' % (' ' * len(lastname)))
            production.walkabout(self)
            self.body.append('\n')
        self.body.append('</pre>\n')
        raise nodes.SkipNode

    def depart_productionlist(self, node):
        # type: (nodes.Node) -> None
        pass

    def visit_production(self, node):
        # type: (nodes.Node) -> None
        pass

    def depart_production(self, node):
        # type: (nodes.Node) -> None
        pass

    def visit_centered(self, node):
        # type: (nodes.Node) -> None
        self.body.append(self.starttag(node, 'p', CLASS="centered") +
                         '<strong>')

    def depart_centered(self, node):
        # type: (nodes.Node) -> None
        self.body.append('</strong></p>')

    # overwritten
    def should_be_compact_paragraph(self, node):
        # type: (nodes.Node) -> bool
        """Determine if the <p> tags around paragraph can be omitted."""
        if isinstance(node.parent, addnodes.desc_content):
            # Never compact desc_content items.
            return False
        if isinstance(node.parent, addnodes.versionmodified):
            # Never compact versionmodified nodes.
            return False
        return BaseTranslator.should_be_compact_paragraph(self, node)

    def visit_compact_paragraph(self, node):
        # type: (nodes.Node) -> None
        pass

    def depart_compact_paragraph(self, node):
        # type: (nodes.Node) -> None
        pass

    def visit_highlightlang(self, node):
        # type: (nodes.Node) -> None
        self.highlightlang = node['lang']
        self.highlightlinenothreshold = node['linenothreshold']

    def depart_highlightlang(self, node):
        # type: (nodes.Node) -> None
        pass

    def visit_download_reference(self, node):
        # type: (nodes.Node) -> None
        if self.builder.download_support and node.hasattr('filename'):
            self.body.append(
                '<a class="reference download internal" href="%s" download="">' %
                posixpath.join(self.builder.dlpath, node['filename']))
            self.context.append('</a>')
        else:
            self.context.append('')

    def depart_download_reference(self, node):
        # type: (nodes.Node) -> None
        self.body.append(self.context.pop())

    # overwritten
    def visit_image(self, node):
        # type: (nodes.Node) -> None
        olduri = node['uri']
        # rewrite the URI if the environment knows about it
        if olduri in self.builder.images:
            node['uri'] = posixpath.join(self.builder.imgpath,
                                         self.builder.images[olduri])

        uri = node['uri']
        if uri.lower().endswith(('svg', 'svgz')):
            atts = {'src': uri}
            if 'width' in node:
                atts['width'] = node['width']
            if 'height' in node:
                atts['height'] = node['height']
            atts['alt'] = node.get('alt', uri)
            if 'align' in node:
                self.body.append('<div align="%s" class="align-%s">' %
                                 (node['align'], node['align']))
                self.context.append('</div>\n')
            else:
                self.context.append('')
            self.body.append(self.emptytag(node, 'img', '', **atts))
            return

        if 'scale' in node:
            # Try to figure out image height and width.  Docutils does that too,
            # but it tries the final file name, which does not necessarily exist
            # yet at the time the HTML file is written.
            if not ('width' in node and 'height' in node):
                size = get_image_size(os.path.join(self.builder.srcdir, olduri))
                if size is None:
                    logger.warning(__('Could not obtain image size. :scale: option is ignored.'),  # NOQA
                                   location=node)
                else:
                    if 'width' not in node:
                        node['width'] = str(size[0])
                    if 'height' not in node:
                        node['height'] = str(size[1])
        BaseTranslator.visit_image(self, node)

    # overwritten
    def depart_image(self, node):
        # type: (nodes.Node) -> None
        if node['uri'].lower().endswith(('svg', 'svgz')):
            self.body.append(self.context.pop())
        else:
            BaseTranslator.depart_image(self, node)

    def visit_toctree(self, node):
        # type: (nodes.Node) -> None
        # this only happens when formatting a toc from env.tocs -- in this
        # case we don't want to include the subtree
        raise nodes.SkipNode

    def visit_index(self, node):
        # type: (nodes.Node) -> None
        raise nodes.SkipNode

    def visit_tabular_col_spec(self, node):
        # type: (nodes.Node) -> None
        raise nodes.SkipNode

    def visit_glossary(self, node):
        # type: (nodes.Node) -> None
        pass

    def depart_glossary(self, node):
        # type: (nodes.Node) -> None
        pass

    def visit_acks(self, node):
        # type: (nodes.Node) -> None
        pass

    def depart_acks(self, node):
        # type: (nodes.Node) -> None
        pass

    def visit_hlist(self, node):
        # type: (nodes.Node) -> None
        self.body.append('<table class="hlist"><tr>')

    def depart_hlist(self, node):
        # type: (nodes.Node) -> None
        self.body.append('</tr></table>\n')

    def visit_hlistcol(self, node):
        # type: (nodes.Node) -> None
        self.body.append('<td>')

    def depart_hlistcol(self, node):
        # type: (nodes.Node) -> None
        self.body.append('</td>')

    # overwritten
    def visit_Text(self, node):
        # type: (nodes.Node) -> None
        text = node.astext()
        encoded = self.encode(text)
        if self.protect_literal_text:
            # moved here from base class's visit_literal to support
            # more formatting in literal nodes
            for token in self.words_and_spaces.findall(encoded):
                if token.strip():
                    # protect literal text from line wrapping
                    self.body.append('<span class="pre">%s</span>' % token)
                elif token in ' \n':
                    # allow breaks at whitespace
                    self.body.append(token)
                else:
                    # protect runs of multiple spaces; the last one can wrap
                    self.body.append('&#160;' * (len(token) - 1) + ' ')
        else:
            if self.in_mailto and self.settings.cloak_email_addresses:
                encoded = self.cloak_email(encoded)
            self.body.append(encoded)

    def visit_note(self, node):
        # type: (nodes.Node) -> None
        self.visit_admonition(node, 'note')

    def depart_note(self, node):
        # type: (nodes.Node) -> None
        self.depart_admonition(node)

    def visit_warning(self, node):
        # type: (nodes.Node) -> None
        self.visit_admonition(node, 'warning')

    def depart_warning(self, node):
        # type: (nodes.Node) -> None
        self.depart_admonition(node)

    def visit_attention(self, node):
        # type: (nodes.Node) -> None
        self.visit_admonition(node, 'attention')

    def depart_attention(self, node):
        # type: (nodes.Node) -> None
        self.depart_admonition(node)

    def visit_caution(self, node):
        # type: (nodes.Node) -> None
        self.visit_admonition(node, 'caution')

    def depart_caution(self, node):
        # type: (nodes.Node) -> None
        self.depart_admonition(node)

    def visit_danger(self, node):
        # type: (nodes.Node) -> None
        self.visit_admonition(node, 'danger')

    def depart_danger(self, node):
        # type: (nodes.Node) -> None
        self.depart_admonition(node)

    def visit_error(self, node):
        # type: (nodes.Node) -> None
        self.visit_admonition(node, 'error')

    def depart_error(self, node):
        # type: (nodes.Node) -> None
        self.depart_admonition(node)

    def visit_hint(self, node):
        # type: (nodes.Node) -> None
        self.visit_admonition(node, 'hint')

    def depart_hint(self, node):
        # type: (nodes.Node) -> None
        self.depart_admonition(node)

    def visit_important(self, node):
        # type: (nodes.Node) -> None
        self.visit_admonition(node, 'important')

    def depart_important(self, node):
        # type: (nodes.Node) -> None
        self.depart_admonition(node)

    def visit_tip(self, node):
        # type: (nodes.Node) -> None
        self.visit_admonition(node, 'tip')

    def depart_tip(self, node):
        # type: (nodes.Node) -> None
        self.depart_admonition(node)

    def visit_literal_emphasis(self, node):
        # type: (nodes.Node) -> None
        return self.visit_emphasis(node)

    def depart_literal_emphasis(self, node):
        # type: (nodes.Node) -> None
        return self.depart_emphasis(node)

    def visit_literal_strong(self, node):
        # type: (nodes.Node) -> None
        return self.visit_strong(node)

    def depart_literal_strong(self, node):
        # type: (nodes.Node) -> None
        return self.depart_strong(node)

    def visit_abbreviation(self, node):
        # type: (nodes.Node) -> None
        attrs = {}
        if node.hasattr('explanation'):
            attrs['title'] = node['explanation']
        self.body.append(self.starttag(node, 'abbr', '', **attrs))

    def depart_abbreviation(self, node):
        # type: (nodes.Node) -> None
        self.body.append('</abbr>')

    def visit_manpage(self, node):
        # type: (nodes.Node) -> None
        self.visit_literal_emphasis(node)
        if self.manpages_url:
            node['refuri'] = self.manpages_url.format(**dict(node))
            self.visit_reference(node)

    def depart_manpage(self, node):
        # type: (nodes.Node) -> None
        if self.manpages_url:
            self.depart_reference(node)
        self.depart_literal_emphasis(node)

    # overwritten to add even/odd classes

    def generate_targets_for_table(self, node):
        # type: (nodes.Node) -> None
        """Generate hyperlink targets for tables.

        Original visit_table() generates hyperlink targets inside table tags
        (<table>) if multiple IDs are assigned to listings.
        That is invalid DOM structure.  (This is a bug of docutils <= 0.13.1)

        This exports hyperlink targets before tables to make valid DOM structure.
        """
        for id in node['ids'][1:]:
            self.body.append('<span id="%s"></span>' % id)
            node['ids'].remove(id)

    def visit_table(self, node):
        # type: (nodes.Node) -> None
        self.generate_targets_for_table(node)

        self._table_row_index = 0

        classes = [cls.strip(u' \t\n')
                   for cls in self.settings.table_style.split(',')]
        classes.insert(0, "docutils")  # compat
        if 'align' in node:
            classes.append('align-%s' % node['align'])
        tag = self.starttag(node, 'table', CLASS=' '.join(classes))
        self.body.append(tag)

    def visit_row(self, node):
        # type: (nodes.Node) -> None
        self._table_row_index += 1
        if self._table_row_index % 2 == 0:
            node['classes'].append('row-even')
        else:
            node['classes'].append('row-odd')
        self.body.append(self.starttag(node, 'tr', ''))
        node.column = 0

    def visit_field_list(self, node):
        # type: (nodes.Node) -> None
        self._fieldlist_row_index = 0
        return BaseTranslator.visit_field_list(self, node)

    def visit_field(self, node):
        # type: (nodes.Node) -> None
        self._fieldlist_row_index += 1
        if self._fieldlist_row_index % 2 == 0:
            node['classes'].append('field-even')
        else:
            node['classes'].append('field-odd')
        return node

    def visit_math(self, node, math_env=''):
        # type: (nodes.Node, unicode) -> None
<<<<<<< HEAD
        logger.warning(__('using "math" markup without a Sphinx math extension '
                          'active, please use one of the math extensions '
                          'described at http://sphinx-doc.org/ext/math.html'),
=======
        logger.warning('using "math" markup without a Sphinx math extension '
                       'active, please use one of the math extensions '
                       'described at http://sphinx-doc.org/en/master/ext/math.html',
>>>>>>> 72762db2
                       location=(self.builder.current_docname, node.line))
        raise nodes.SkipNode

    def unknown_visit(self, node):
        # type: (nodes.Node) -> None
        raise NotImplementedError('Unknown node: ' + node.__class__.__name__)<|MERGE_RESOLUTION|>--- conflicted
+++ resolved
@@ -825,15 +825,9 @@
 
     def visit_math(self, node, math_env=''):
         # type: (nodes.Node, unicode) -> None
-<<<<<<< HEAD
         logger.warning(__('using "math" markup without a Sphinx math extension '
                           'active, please use one of the math extensions '
-                          'described at http://sphinx-doc.org/ext/math.html'),
-=======
-        logger.warning('using "math" markup without a Sphinx math extension '
-                       'active, please use one of the math extensions '
-                       'described at http://sphinx-doc.org/en/master/ext/math.html',
->>>>>>> 72762db2
+                          'described at http://sphinx-doc.org/en/master/ext/math.html'),
                        location=(self.builder.current_docname, node.line))
         raise nodes.SkipNode
 
