"""
    sphinx.writers.latex
    ~~~~~~~~~~~~~~~~~~~~

    Custom docutils writer for LaTeX.

    Much of this code is adapted from Dave Kuhlman's "docpy" writer from his
    docutils sandbox.

    :copyright: Copyright 2007-2019 by the Sphinx team, see AUTHORS.
    :license: BSD, see LICENSE for details.
"""

import re
import warnings
from collections import defaultdict
from os import path
from typing import Any, Callable, Dict, Iterable, Iterator, List, Pattern, Tuple, Set, Union
from typing import cast

from docutils import nodes, writers
from docutils.nodes import Element, Node, Text

from sphinx import addnodes
from sphinx import highlighting
<<<<<<< HEAD
from sphinx.deprecation import RemovedInSphinx40Warning, deprecated_alias
=======
from sphinx.deprecation import (
    RemovedInSphinx30Warning, RemovedInSphinx40Warning, deprecated_alias
)
from sphinx.domains import IndexEntry
>>>>>>> 82a6048f
from sphinx.domains.std import StandardDomain
from sphinx.errors import SphinxError
from sphinx.locale import admonitionlabels, _, __
from sphinx.util import split_into, logging, texescape
from sphinx.util.docutils import SphinxTranslator
from sphinx.util.nodes import clean_astext, get_prev_node
from sphinx.util.template import LaTeXRenderer
from sphinx.util.texescape import tex_replace_map

try:
    from docutils.utils.roman import toRoman
except ImportError:
    # In Debain/Ubuntu, roman package is provided as roman, not as docutils.utils.roman
    from roman import toRoman  # type: ignore

if False:
    # For type annotation
    from sphinx.builders.latex import LaTeXBuilder


logger = logging.getLogger(__name__)

SHORTHANDOFF = r'''
\ifdefined\shorthandoff
  \ifnum\catcode`\=\string=\active\shorthandoff{=}\fi
  \ifnum\catcode`\"=\active\shorthandoff{"}\fi
\fi
'''

MAX_CITATION_LABEL_LENGTH = 8
LATEXSECTIONNAMES = ["part", "chapter", "section", "subsection",
                     "subsubsection", "paragraph", "subparagraph"]
ENUMERATE_LIST_STYLE = defaultdict(lambda: r'\arabic',
                                   {
                                       'arabic': r'\arabic',
                                       'loweralpha': r'\alph',
                                       'upperalpha': r'\Alph',
                                       'lowerroman': r'\roman',
                                       'upperroman': r'\Roman',
                                   })
PDFLATEX_DEFAULT_FONTPKG = r'''
\usepackage{times}
\expandafter\ifx\csname T@LGR\endcsname\relax
\else
% LGR was declared as font encoding
  \substitutefont{LGR}{\rmdefault}{cmr}
  \substitutefont{LGR}{\sfdefault}{cmss}
  \substitutefont{LGR}{\ttdefault}{cmtt}
\fi
\expandafter\ifx\csname T@X2\endcsname\relax
  \expandafter\ifx\csname T@T2A\endcsname\relax
  \else
  % T2A was declared as font encoding
    \substitutefont{T2A}{\rmdefault}{cmr}
    \substitutefont{T2A}{\sfdefault}{cmss}
    \substitutefont{T2A}{\ttdefault}{cmtt}
  \fi
\else
% X2 was declared as font encoding
  \substitutefont{X2}{\rmdefault}{cmr}
  \substitutefont{X2}{\sfdefault}{cmss}
  \substitutefont{X2}{\ttdefault}{cmtt}
\fi
'''
XELATEX_DEFAULT_FONTPKG = r'''
\setmainfont{FreeSerif}[
  Extension      = .otf,
  UprightFont    = *,
  ItalicFont     = *Italic,
  BoldFont       = *Bold,
  BoldItalicFont = *BoldItalic
]
\setsansfont{FreeSans}[
  Extension      = .otf,
  UprightFont    = *,
  ItalicFont     = *Oblique,
  BoldFont       = *Bold,
  BoldItalicFont = *BoldOblique,
]
\setmonofont{FreeMono}[
  Extension      = .otf,
  UprightFont    = *,
  ItalicFont     = *Oblique,
  BoldFont       = *Bold,
  BoldItalicFont = *BoldOblique,
]
'''
XELATEX_GREEK_DEFAULT_FONTPKG = (XELATEX_DEFAULT_FONTPKG +
                                 '\n\\newfontfamily\\greekfont{FreeSerif}' +
                                 '\n\\newfontfamily\\greekfontsf{FreeSans}' +
                                 '\n\\newfontfamily\\greekfonttt{FreeMono}')
LUALATEX_DEFAULT_FONTPKG = XELATEX_DEFAULT_FONTPKG

DEFAULT_SETTINGS = {
    'latex_engine':    'pdflatex',
    'papersize':       'letterpaper',
    'pointsize':       '10pt',
    'pxunit':          '.75bp',
    'classoptions':    '',
    'extraclassoptions': '',
    'maxlistdepth':    '',
    'sphinxpkgoptions':     '',
    'sphinxsetup':     '',
    'fvset':           '\\fvset{fontsize=\\small}',
    'passoptionstopackages': '',
    'geometry':        '\\usepackage{geometry}',
    'inputenc':        '',
    'utf8extra':       '',
    'cmappkg':         '\\usepackage{cmap}',
    'fontenc':         '\\usepackage[T1]{fontenc}',
    'amsmath':         '\\usepackage{amsmath,amssymb,amstext}',
    'multilingual':    '',
    'babel':           '\\usepackage{babel}',
    'polyglossia':     '',
    'fontpkg':         PDFLATEX_DEFAULT_FONTPKG,
    'substitutefont':  '',
    'textcyrillic':    '',
    'textgreek':       '\\usepackage{textalpha}',
    'fncychap':        '\\usepackage[Bjarne]{fncychap}',
    'hyperref':        ('% Include hyperref last.\n'
                        '\\usepackage{hyperref}\n'
                        '% Fix anchor placement for figures with captions.\n'
                        '\\usepackage{hypcap}% it must be loaded after hyperref.\n'
                        '% Set up styles of URL: it should be placed after hyperref.\n'
                        '\\urlstyle{same}'),
    'contentsname':    '',
    'extrapackages':   '',
    'preamble':        '',
    'title':           '',
    'release':         '',
    'author':          '',
    'releasename':     '',
    'makeindex':       '\\makeindex',
    'shorthandoff':    '',
    'maketitle':       '\\sphinxmaketitle',
    'tableofcontents': '\\sphinxtableofcontents',
    'atendofbody':     '',
    'printindex':      '\\printindex',
    'transition':      '\n\n\\bigskip\\hrule\\bigskip\n\n',
    'figure_align':    'htbp',
    'tocdepth':        '',
    'secnumdepth':     '',
}  # type: Dict[str, Any]

ADDITIONAL_SETTINGS = {
    'pdflatex': {
        'inputenc':     '\\usepackage[utf8]{inputenc}',
        'utf8extra':   ('\\ifdefined\\DeclareUnicodeCharacter\n'
                        '% support both utf8 and utf8x syntaxes\n'
                        '  \\ifdefined\\DeclareUnicodeCharacterAsOptional\n'
                        '    \\def\\sphinxDUC#1{\\DeclareUnicodeCharacter{"#1}}\n'
                        '  \\else\n'
                        '    \\let\\sphinxDUC\\DeclareUnicodeCharacter\n'
                        '  \\fi\n'
                        '  \\sphinxDUC{00A0}{\\nobreakspace}\n'
                        '  \\sphinxDUC{2500}{\\sphinxunichar{2500}}\n'
                        '  \\sphinxDUC{2502}{\\sphinxunichar{2502}}\n'
                        '  \\sphinxDUC{2514}{\\sphinxunichar{2514}}\n'
                        '  \\sphinxDUC{251C}{\\sphinxunichar{251C}}\n'
                        '  \\sphinxDUC{2572}{\\textbackslash}\n'
                        '\\fi'),
    },
    'xelatex': {
        'latex_engine': 'xelatex',
        'polyglossia':  '\\usepackage{polyglossia}',
        'babel':        '',
        'fontenc':      '\\usepackage{fontspec}',
        'fontpkg':      XELATEX_DEFAULT_FONTPKG,
        'textgreek':    '',
        'utf8extra':   ('\\catcode`^^^^00a0\\active\\protected\\def^^^^00a0'
                        '{\\leavevmode\\nobreak\\ }'),
    },
    'lualatex': {
        'latex_engine': 'lualatex',
        'polyglossia':  '\\usepackage{polyglossia}',
        'babel':        '',
        'fontenc':     ('\\usepackage{fontspec}\n'
                        '\\defaultfontfeatures[\\rmfamily,\\sffamily]{}'),
        'fontpkg':      LUALATEX_DEFAULT_FONTPKG,
        'textgreek':    '',
        'utf8extra':   ('\\catcode`^^^^00a0\\active\\protected\\def^^^^00a0'
                        '{\\leavevmode\\nobreak\\ }'),
    },
    'platex': {
        'latex_engine': 'platex',
        'babel':        '',
        'classoptions': ',dvipdfmx',
        'fontpkg':      '\\usepackage{times}',
        'textgreek':    '',
        'fncychap':     '',
        'geometry':     '\\usepackage[dvipdfm]{geometry}',
    },
    'uplatex': {
        'latex_engine': 'uplatex',
        'babel':        '',
        'classoptions': ',dvipdfmx',
        'fontpkg':      '\\usepackage{times}',
        'textgreek':    '',
        'fncychap':     '',
        'geometry':     '\\usepackage[dvipdfm]{geometry}',
    },

    # special settings for latex_engine + language_code
    ('xelatex', 'fr'): {
        # use babel instead of polyglossia by default
        'polyglossia':  '',
        'babel':        '\\usepackage{babel}',
    },
    ('xelatex', 'zh'): {
        'fontenc':      '\\usepackage{xeCJK}',
    },
    ('xelatex', 'el'): {
        'fontpkg':      XELATEX_GREEK_DEFAULT_FONTPKG,
    },
}  # type: Dict[Any, Dict[str, Any]]

EXTRA_RE = re.compile(r'^(.*\S)\s+\(([^()]*)\)\s*$')


class collected_footnote(nodes.footnote):
    """Footnotes that are collected are assigned this class."""


class UnsupportedError(SphinxError):
    category = 'Markup is unsupported in LaTeX'


class LaTeXWriter(writers.Writer):

    supported = ('sphinxlatex',)

    settings_spec = ('LaTeX writer options', '', (
        ('Document name', ['--docname'], {'default': ''}),
        ('Document class', ['--docclass'], {'default': 'manual'}),
        ('Author', ['--author'], {'default': ''}),
    ))
    settings_defaults = {}  # type: Dict

    output = None

    def __init__(self, builder: "LaTeXBuilder") -> None:
        super().__init__()
        self.builder = builder

    def translate(self) -> None:
        visitor = self.builder.create_translator(self.document, self.builder)
        self.document.walkabout(visitor)
        self.output = cast(LaTeXTranslator, visitor).astext()


# Helper classes

class Table:
    """A table data"""

    def __init__(self, node: Element) -> None:
        self.header = []                        # type: List[str]
        self.body = []                          # type: List[str]
        self.align = node.get('align')
        self.colcount = 0
        self.colspec = None                     # type: str
        self.colwidths = []                     # type: List[int]
        self.has_problematic = False
        self.has_oldproblematic = False
        self.has_verbatim = False
        self.caption = None                     # type: List[str]
        self.stubs = []                         # type: List[int]

        # current position
        self.col = 0
        self.row = 0

        # for internal use
        self.classes = node.get('classes', [])  # type: List[str]
        self.cells = defaultdict(int)           # type: Dict[Tuple[int, int], int]
                                                # it maps table location to cell_id
                                                # (cell = rectangular area)
        self.cell_id = 0                        # last assigned cell_id

<<<<<<< HEAD
    def is_longtable(self):
        # type: () -> bool
=======
    @property
    def caption_footnotetexts(self) -> List[str]:
        warnings.warn('table.caption_footnotetexts is deprecated.',
                      RemovedInSphinx30Warning, stacklevel=2)
        return []

    @property
    def header_footnotetexts(self) -> List[str]:
        warnings.warn('table.header_footnotetexts is deprecated.',
                      RemovedInSphinx30Warning, stacklevel=2)
        return []

    def is_longtable(self) -> bool:
>>>>>>> 82a6048f
        """True if and only if table uses longtable environment."""
        return self.row > 30 or 'longtable' in self.classes

    def get_table_type(self) -> str:
        """Returns the LaTeX environment name for the table.

        The class currently supports:

        * longtable
        * tabular
        * tabulary
        """
        if self.is_longtable():
            return 'longtable'
        elif self.has_verbatim:
            return 'tabular'
        elif self.colspec:
            return 'tabulary'
        elif self.has_problematic or (self.colwidths and 'colwidths-given' in self.classes):
            return 'tabular'
        else:
            return 'tabulary'

    def get_colspec(self) -> str:
        """Returns a column spec of table.

        This is what LaTeX calls the 'preamble argument' of the used table environment.

        .. note:: the ``\\X`` and ``T`` column type specifiers are defined in ``sphinx.sty``.
        """
        if self.colspec:
            return self.colspec
        elif self.colwidths and 'colwidths-given' in self.classes:
            total = sum(self.colwidths)
            colspecs = ['\\X{%d}{%d}' % (width, total) for width in self.colwidths]
            return '{|%s|}\n' % '|'.join(colspecs)
        elif self.has_problematic:
            return '{|*{%d}{\\X{1}{%d}|}}\n' % (self.colcount, self.colcount)
        elif self.get_table_type() == 'tabulary':
            # sphinx.sty sets T to be J by default.
            return '{|' + ('T|' * self.colcount) + '}\n'
        elif self.has_oldproblematic:
            return '{|*{%d}{\\X{1}{%d}|}}\n' % (self.colcount, self.colcount)
        else:
            return '{|' + ('l|' * self.colcount) + '}\n'

    def add_cell(self, height: int, width: int) -> None:
        """Adds a new cell to a table.

        It will be located at current position: (``self.row``, ``self.col``).
        """
        self.cell_id += 1
        for col in range(width):
            for row in range(height):
                assert self.cells[(self.row + row, self.col + col)] == 0
                self.cells[(self.row + row, self.col + col)] = self.cell_id

    def cell(self, row: int = None, col: int = None) -> "TableCell":
        """Returns a cell object (i.e. rectangular area) containing given position.

        If no option arguments: ``row`` or ``col`` are given, the current position;
        ``self.row`` and ``self.col`` are used to get a cell object by default.
        """
        try:
            if row is None:
                row = self.row
            if col is None:
                col = self.col
            return TableCell(self, row, col)
        except IndexError:
            return None


class TableCell:
    """A cell data of tables."""

    def __init__(self, table: Table, row: int, col: int) -> None:
        if table.cells[(row, col)] == 0:
            raise IndexError

        self.table = table
        self.cell_id = table.cells[(row, col)]
        self.row = row
        self.col = col

        # adjust position for multirow/multicol cell
        while table.cells[(self.row - 1, self.col)] == self.cell_id:
            self.row -= 1
        while table.cells[(self.row, self.col - 1)] == self.cell_id:
            self.col -= 1

    @property
    def width(self) -> int:
        """Returns the cell width."""
        width = 0
        while self.table.cells[(self.row, self.col + width)] == self.cell_id:
            width += 1
        return width

    @property
    def height(self) -> int:
        """Returns the cell height."""
        height = 0
        while self.table.cells[(self.row + height, self.col)] == self.cell_id:
            height += 1
        return height


def escape_abbr(text: str) -> str:
    """Adjust spacing after abbreviations."""
    return re.sub(r'\.(?=\s|$)', r'.\@', text)


def rstdim_to_latexdim(width_str: str, scale: int = 100) -> str:
    """Convert `width_str` with rst length to LaTeX length."""
    match = re.match(r'^(\d*\.?\d*)\s*(\S*)$', width_str)
    if not match:
        raise ValueError
    res = width_str
    amount, unit = match.groups()[:2]
    if scale == 100:
        float(amount)  # validate amount is float
        if unit in ('', "px"):
            res = "%s\\sphinxpxdimen" % amount
        elif unit == 'pt':
            res = '%sbp' % amount  # convert to 'bp'
        elif unit == "%":
            res = "%.3f\\linewidth" % (float(amount) / 100.0)
    else:
        amount_float = float(amount) * scale / 100.0
        if unit in ('', "px"):
            res = "%.5f\\sphinxpxdimen" % amount_float
        elif unit == 'pt':
            res = '%.5fbp' % amount_float
        elif unit == "%":
            res = "%.5f\\linewidth" % (amount_float / 100.0)
        else:
            res = "%.5f%s" % (amount_float, unit)
    return res


class LaTeXTranslator(SphinxTranslator):
    builder = None  # type: LaTeXBuilder

    secnumdepth = 2  # legacy sphinxhowto.cls uses this, whereas article.cls
    # default is originally 3. For book/report, 2 is already LaTeX default.
    ignore_missing_images = False

    # sphinx specific document classes
    docclasses = ('howto', 'manual')

    def __init__(self, document: nodes.document, builder: "LaTeXBuilder") -> None:
        super().__init__(document, builder)
        self.body = []  # type: List[str]

        # flags
        self.in_title = 0
        self.in_production_list = 0
        self.in_footnote = 0
        self.in_caption = 0
        self.in_term = 0
        self.needs_linetrimming = 0
        self.in_minipage = 0
        self.no_latex_floats = 0
        self.first_document = 1
        self.this_is_the_title = 1
        self.literal_whitespace = 0
        self.no_contractions = 0
        self.in_parsed_literal = 0
        self.compact_list = 0
        self.first_param = 0

        # sort out some elements
        self.elements = self.builder.context.copy()

        # but some have other interface in config file
        self.elements['wrapperclass'] = self.format_docclass(self.settings.docclass)

        # we assume LaTeX class provides \chapter command except in case
        # of non-Japanese 'howto' case
        self.sectionnames = LATEXSECTIONNAMES[:]
        if self.settings.docclass == 'howto':
            docclass = self.config.latex_docclass.get('howto', 'article')
            if docclass[0] == 'j':  # Japanese class...
                pass
            else:
                self.sectionnames.remove('chapter')
        else:
            docclass = self.config.latex_docclass.get('manual', 'report')
        self.elements['docclass'] = docclass

        # determine top section level
        self.top_sectionlevel = 1
        if self.config.latex_toplevel_sectioning:
            try:
                self.top_sectionlevel = \
                    self.sectionnames.index(self.config.latex_toplevel_sectioning)
            except ValueError:
                logger.warning(__('unknown %r toplevel_sectioning for class %r') %
                               (self.config.latex_toplevel_sectioning, docclass))

        if self.config.numfig:
            self.numfig_secnum_depth = self.config.numfig_secnum_depth
            if self.numfig_secnum_depth > 0:  # default is 1
                # numfig_secnum_depth as passed to sphinx.sty indices same names as in
                # LATEXSECTIONNAMES but with -1 for part, 0 for chapter, 1 for section...
                if len(self.sectionnames) < len(LATEXSECTIONNAMES) and \
                   self.top_sectionlevel > 0:
                    self.numfig_secnum_depth += self.top_sectionlevel
                else:
                    self.numfig_secnum_depth += self.top_sectionlevel - 1
                # this (minus one) will serve as minimum to LaTeX's secnumdepth
                self.numfig_secnum_depth = min(self.numfig_secnum_depth,
                                               len(LATEXSECTIONNAMES) - 1)
                # if passed key value is < 1 LaTeX will act as if 0; see sphinx.sty
                self.elements['sphinxpkgoptions'] += \
                    (',numfigreset=%s' % self.numfig_secnum_depth)
            else:
                self.elements['sphinxpkgoptions'] += ',nonumfigreset'
            try:
                if self.config.math_numfig:
                    self.elements['sphinxpkgoptions'] += ',mathnumfig'
            except AttributeError:
                pass

        if (self.config.language not in {None, 'en', 'ja'} and
                'fncychap' not in self.config.latex_elements):
            # use Sonny style if any language specified (except English)
            self.elements['fncychap'] = ('\\usepackage[Sonny]{fncychap}\n'
                                         '\\ChNameVar{\\Large\\normalfont'
                                         '\\sffamily}\n\\ChTitleVar{\\Large'
                                         '\\normalfont\\sffamily}')

        self.babel = self.builder.babel
        if self.config.language and not self.babel.is_supported_language():
            # emit warning if specified language is invalid
            # (only emitting, nothing changed to processing)
            logger.warning(__('no Babel option known for language %r'),
                           self.config.language)

        # set up multilingual module...
        if self.elements['latex_engine'] == 'pdflatex':
            if not self.babel.uses_cyrillic():
                if 'X2' in self.elements['fontenc']:
                    self.elements['substitutefont'] = '\\usepackage{substitutefont}'
                    self.elements['textcyrillic'] = ('\\usepackage[Xtwo]'
                                                     '{sphinxcyrillic}')
                elif 'T2A' in self.elements['fontenc']:
                    self.elements['substitutefont'] = '\\usepackage{substitutefont}'
                    self.elements['textcyrillic'] = ('\\usepackage[TtwoA]'
                                                     '{sphinxcyrillic}')
            if 'LGR' in self.elements['fontenc']:
                self.elements['substitutefont'] = '\\usepackage{substitutefont}'
            else:
                self.elements['textgreek'] = ''
        # 'babel' key is public and user setting must be obeyed
        if self.elements['babel']:
            self.elements['classoptions'] += ',' + self.babel.get_language()
            # this branch is not taken for xelatex/lualatex if default settings
            self.elements['multilingual'] = self.elements['babel']
            if self.config.language:
                self.elements['shorthandoff'] = SHORTHANDOFF

                # Times fonts don't work with Cyrillic languages
                if self.babel.uses_cyrillic() and 'fontpkg' not in self.config.latex_elements:
                    self.elements['fontpkg'] = ''
        elif self.elements['polyglossia']:
            self.elements['classoptions'] += ',' + self.babel.get_language()
            options = self.babel.get_mainlanguage_options()
            if options:
                mainlanguage = r'\setmainlanguage[%s]{%s}' % (options,
                                                              self.babel.get_language())
            else:
                mainlanguage = r'\setmainlanguage{%s}' % self.babel.get_language()

            self.elements['multilingual'] = '%s\n%s' % (self.elements['polyglossia'],
                                                        mainlanguage)

        minsecnumdepth = self.secnumdepth  # 2 from legacy sphinx manual/howto
        if self.document.get('tocdepth'):
            # reduce tocdepth if `part` or `chapter` is used for top_sectionlevel
            #   tocdepth = -1: show only parts
            #   tocdepth =  0: show parts and chapters
            #   tocdepth =  1: show parts, chapters and sections
            #   tocdepth =  2: show parts, chapters, sections and subsections
            #   ...
            tocdepth = self.document['tocdepth'] + self.top_sectionlevel - 2
            if len(self.sectionnames) < len(LATEXSECTIONNAMES) and \
               self.top_sectionlevel > 0:
                tocdepth += 1  # because top_sectionlevel is shifted by -1
            if tocdepth > len(LATEXSECTIONNAMES) - 2:  # default is 5 <-> subparagraph
                logger.warning(__('too large :maxdepth:, ignored.'))
                tocdepth = len(LATEXSECTIONNAMES) - 2

            self.elements['tocdepth'] = '\\setcounter{tocdepth}{%d}' % tocdepth
            minsecnumdepth = max(minsecnumdepth, tocdepth)

        if self.config.numfig and (self.config.numfig_secnum_depth > 0):
            minsecnumdepth = max(minsecnumdepth, self.numfig_secnum_depth - 1)

        if minsecnumdepth > self.secnumdepth:
            self.elements['secnumdepth'] = '\\setcounter{secnumdepth}{%d}' %\
                                           minsecnumdepth

        contentsname = self.settings.contentsname
        if contentsname:
            self.elements['contentsname'] = self.babel_renewcommand('\\contentsname',
                                                                    contentsname)

        if self.elements['maxlistdepth']:
            self.elements['sphinxpkgoptions'] += (',maxlistdepth=%s' %
                                                  self.elements['maxlistdepth'])
        if self.elements['sphinxpkgoptions']:
            self.elements['sphinxpkgoptions'] = ('[%s]' %
                                                 self.elements['sphinxpkgoptions'])
        if self.elements['sphinxsetup']:
            self.elements['sphinxsetup'] = ('\\sphinxsetup{%s}' %
                                            self.elements['sphinxsetup'])
        if self.elements['extraclassoptions']:
            self.elements['classoptions'] += ',' + \
                                             self.elements['extraclassoptions']

        self.highlighter = highlighting.PygmentsBridge('latex', self.config.pygments_style,
                                                       latex_engine=self.config.latex_engine)
        self.context = []                   # type: List[Any]
        self.descstack = []                 # type: List[str]
        self.table = None                   # type: Table
        self.next_table_colspec = None      # type: str
        self.bodystack = []                 # type: List[List[str]]
        self.footnote_restricted = None     # type: nodes.Element
        self.pending_footnotes = []         # type: List[nodes.footnote_reference]
        self.curfilestack = []              # type: List[str]
        self.handled_abbrs = set()          # type: Set[str]

    def pushbody(self, newbody: List[str]) -> None:
        self.bodystack.append(self.body)
        self.body = newbody

    def popbody(self) -> List[str]:
        body = self.body
        self.body = self.bodystack.pop()
        return body

<<<<<<< HEAD
    def format_docclass(self, docclass):
        # type: (str) -> str
=======
    def restrict_footnote(self, node: Element) -> None:
        warnings.warn('LaTeXWriter.restrict_footnote() is deprecated.',
                      RemovedInSphinx30Warning, stacklevel=2)

        if self.footnote_restricted is None:
            self.footnote_restricted = node
            self.pending_footnotes = []

    def unrestrict_footnote(self, node: Element) -> None:
        warnings.warn('LaTeXWriter.unrestrict_footnote() is deprecated.',
                      RemovedInSphinx30Warning, stacklevel=2)

        if self.footnote_restricted == node:
            self.footnote_restricted = None
            for footnode in self.pending_footnotes:
                footnode['footnotetext'] = True
                footnode.walkabout(self)
            self.pending_footnotes = []

    def format_docclass(self, docclass: str) -> str:
>>>>>>> 82a6048f
        """ prepends prefix to sphinx document classes
        """
        if docclass in self.docclasses:
            docclass = 'sphinx' + docclass
        return docclass

    def astext(self) -> str:
        self.elements.update({
            'body': ''.join(self.body),
            'indices': self.generate_indices()
        })
        return self.render('latex.tex_t', self.elements)

    def hypertarget(self, id: str, withdoc: bool = True, anchor: bool = True) -> str:
        if withdoc:
            id = self.curfilestack[-1] + ':' + id
        return (anchor and '\\phantomsection' or '') + \
            '\\label{%s}' % self.idescape(id)

    def hypertarget_to(self, node: Element, anchor: bool = False) -> str:
        labels = ''.join(self.hypertarget(node_id, anchor=False) for node_id in node['ids'])
        if anchor:
            return r'\phantomsection' + labels
        else:
            return labels

    def hyperlink(self, id: str) -> str:
        return '{\\hyperref[%s]{' % self.idescape(id)

    def hyperpageref(self, id: str) -> str:
        return '\\autopageref*{%s}' % self.idescape(id)

    def escape(self, s: str) -> str:
        return texescape.escape(s, self.config.latex_engine)

    def idescape(self, id: str) -> str:
        return '\\detokenize{%s}' % str(id).translate(tex_replace_map).\
            encode('ascii', 'backslashreplace').decode('ascii').\
            replace('\\', '_')

    def babel_renewcommand(self, command: str, definition: str) -> str:
        if self.elements['multilingual']:
            prefix = '\\addto\\captions%s{' % self.babel.get_language()
            suffix = '}'
        else:  # babel is disabled (mainly for Japanese environment)
            prefix = ''
            suffix = ''

        return ('%s\\renewcommand{%s}{%s}%s\n' % (prefix, command, definition, suffix))

    def generate_indices(self) -> str:
        def generate(content: List[Tuple[str, List[IndexEntry]]], collapsed: bool) -> None:
            ret.append('\\begin{sphinxtheindex}\n')
            ret.append('\\let\\bigletter\\sphinxstyleindexlettergroup\n')
            for i, (letter, entries) in enumerate(content):
                if i > 0:
                    ret.append('\\indexspace\n')
                ret.append('\\bigletter{%s}\n' % self.escape(letter))
                for entry in entries:
                    if not entry[3]:
                        continue
                    ret.append('\\item\\relax\\sphinxstyleindexentry{%s}' %
                               self.encode(entry[0]))
                    if entry[4]:
                        # add "extra" info
                        ret.append('\\sphinxstyleindexextra{%s}' % self.encode(entry[4]))
                    ret.append('\\sphinxstyleindexpageref{%s:%s}\n' %
                               (entry[2], self.idescape(entry[3])))
            ret.append('\\end{sphinxtheindex}\n')

        ret = []
        # latex_domain_indices can be False/True or a list of index names
        indices_config = self.builder.config.latex_domain_indices
        if indices_config:
            for domain in self.builder.env.domains.values():
                for indexcls in domain.indices:
                    indexname = '%s-%s' % (domain.name, indexcls.name)
                    if isinstance(indices_config, list):
                        if indexname not in indices_config:
                            continue
                    content, collapsed = indexcls(domain).generate(
                        self.builder.docnames)
                    if not content:
                        continue
                    ret.append('\\renewcommand{\\indexname}{%s}\n' %
                               indexcls.localname)
                    generate(content, collapsed)

        return ''.join(ret)

    def render(self, template_name: str, variables: Dict) -> str:
        renderer = LaTeXRenderer(latex_engine=self.config.latex_engine)
        for template_dir in self.builder.config.templates_path:
            template = path.join(self.builder.confdir, template_dir,
                                 template_name)
            if path.exists(template):
                return renderer.render(template, variables)

        return renderer.render(template_name, variables)

    def visit_document(self, node: Element) -> None:
        self.curfilestack.append(node.get('docname', ''))
        if self.first_document == 1:
            # the first document is all the regular content ...
            self.first_document = 0
        elif self.first_document == 0:
            # ... and all others are the appendices
            self.body.append('\n\\appendix\n')
            self.first_document = -1
        if 'docname' in node:
            self.body.append(self.hypertarget(':doc'))
        # "- 1" because the level is increased before the title is visited
        self.sectionlevel = self.top_sectionlevel - 1

    def depart_document(self, node: Element) -> None:
        pass

    def visit_start_of_file(self, node: Element) -> None:
        self.curfilestack.append(node['docname'])

    def depart_start_of_file(self, node: Element) -> None:
        self.curfilestack.pop()

    def visit_section(self, node: Element) -> None:
        if not self.this_is_the_title:
            self.sectionlevel += 1
        self.body.append('\n\n')

    def depart_section(self, node: Element) -> None:
        self.sectionlevel = max(self.sectionlevel - 1,
                                self.top_sectionlevel - 1)

    def visit_problematic(self, node: Element) -> None:
        self.body.append(r'{\color{red}\bfseries{}')

    def depart_problematic(self, node: Element) -> None:
        self.body.append('}')

    def visit_topic(self, node: Element) -> None:
        self.in_minipage = 1
        self.body.append('\n\\begin{sphinxShadowBox}\n')

    def depart_topic(self, node: Element) -> None:
        self.in_minipage = 0
        self.body.append('\\end{sphinxShadowBox}\n')
    visit_sidebar = visit_topic
    depart_sidebar = depart_topic

    def visit_glossary(self, node: Element) -> None:
        pass

    def depart_glossary(self, node: Element) -> None:
        pass

    def visit_productionlist(self, node: Element) -> None:
        self.body.append('\n\n\\begin{productionlist}\n')
        self.in_production_list = 1

    def depart_productionlist(self, node: Element) -> None:
        self.body.append('\\end{productionlist}\n\n')
        self.in_production_list = 0

    def visit_production(self, node: Element) -> None:
        if node['tokenname']:
            tn = node['tokenname']
            self.body.append(self.hypertarget('grammar-token-' + tn))
            self.body.append('\\production{%s}{' % self.encode(tn))
        else:
            self.body.append('\\productioncont{')

    def depart_production(self, node: Element) -> None:
        self.body.append('}\n')

    def visit_transition(self, node: Element) -> None:
        self.body.append(self.elements['transition'])

    def depart_transition(self, node: Element) -> None:
        pass

    def visit_title(self, node: Element) -> None:
        parent = node.parent
        if isinstance(parent, addnodes.seealso):
            # the environment already handles this
            raise nodes.SkipNode
        elif isinstance(parent, nodes.section):
            if self.this_is_the_title:
                if len(node.children) != 1 and not isinstance(node.children[0],
                                                              nodes.Text):
                    logger.warning(__('document title is not a single Text node'),
                                   location=(self.curfilestack[-1], node.line))
                if not self.elements['title']:
                    # text needs to be escaped since it is inserted into
                    # the output literally
                    self.elements['title'] = self.escape(node.astext())
                self.this_is_the_title = 0
                raise nodes.SkipNode
            else:
                short = ''
                if node.traverse(nodes.image):
                    short = ('[%s]' % self.escape(' '.join(clean_astext(node).split())))

                try:
                    self.body.append(r'\%s%s{' % (self.sectionnames[self.sectionlevel], short))
                except IndexError:
                    # just use "subparagraph", it's not numbered anyway
                    self.body.append(r'\%s%s{' % (self.sectionnames[-1], short))
                self.context.append('}\n' + self.hypertarget_to(node.parent))
        elif isinstance(parent, nodes.topic):
            self.body.append(r'\sphinxstyletopictitle{')
            self.context.append('}\n')
        elif isinstance(parent, nodes.sidebar):
            self.body.append(r'\sphinxstylesidebartitle{')
            self.context.append('}\n')
        elif isinstance(parent, nodes.Admonition):
            self.body.append('{')
            self.context.append('}\n')
        elif isinstance(parent, nodes.table):
            # Redirect body output until title is finished.
            self.pushbody([])
        else:
            logger.warning(__('encountered title node not in section, topic, table, '
                              'admonition or sidebar'),
                           location=(self.curfilestack[-1], node.line or ''))
            self.body.append('\\sphinxstyleothertitle{')
            self.context.append('}\n')
        self.in_title = 1

    def depart_title(self, node: Element) -> None:
        self.in_title = 0
        if isinstance(node.parent, nodes.table):
            self.table.caption = self.popbody()
        else:
            self.body.append(self.context.pop())

    def visit_subtitle(self, node: Element) -> None:
        if isinstance(node.parent, nodes.sidebar):
            self.body.append('\\sphinxstylesidebarsubtitle{')
            self.context.append('}\n')
        else:
            self.context.append('')

    def depart_subtitle(self, node: Element) -> None:
        self.body.append(self.context.pop())

    def visit_desc(self, node: Element) -> None:
        self.body.append('\n\n\\begin{fulllineitems}\n')
        if self.table:
            self.table.has_problematic = True

    def depart_desc(self, node: Element) -> None:
        self.body.append('\n\\end{fulllineitems}\n\n')

    def _visit_signature_line(self, node: Element) -> None:
        for child in node:
            if isinstance(child, addnodes.desc_parameterlist):
                self.body.append(r'\pysiglinewithargsret{')
                break
        else:
            self.body.append(r'\pysigline{')

    def _depart_signature_line(self, node: Element) -> None:
        self.body.append('}')

    def visit_desc_signature(self, node: Element) -> None:
        if node.parent['objtype'] != 'describe' and node['ids']:
            hyper = self.hypertarget(node['ids'][0])
        else:
            hyper = ''
        self.body.append(hyper)
        if not node.get('is_multiline'):
            self._visit_signature_line(node)
        else:
            self.body.append('%\n\\pysigstartmultiline\n')

    def depart_desc_signature(self, node: Element) -> None:
        if not node.get('is_multiline'):
            self._depart_signature_line(node)
        else:
            self.body.append('%\n\\pysigstopmultiline')

    def visit_desc_signature_line(self, node: Element) -> None:
        self._visit_signature_line(node)

    def depart_desc_signature_line(self, node: Element) -> None:
        self._depart_signature_line(node)

    def visit_desc_addname(self, node: Element) -> None:
        self.body.append(r'\sphinxcode{\sphinxupquote{')
        self.literal_whitespace += 1

    def depart_desc_addname(self, node: Element) -> None:
        self.body.append('}}')
        self.literal_whitespace -= 1

    def visit_desc_type(self, node: Element) -> None:
        pass

    def depart_desc_type(self, node: Element) -> None:
        pass

    def visit_desc_returns(self, node: Element) -> None:
        self.body.append(r'{ $\rightarrow$ ')

    def depart_desc_returns(self, node: Element) -> None:
        self.body.append(r'}')

    def visit_desc_name(self, node: Element) -> None:
        self.body.append(r'\sphinxbfcode{\sphinxupquote{')
        self.no_contractions += 1
        self.literal_whitespace += 1

    def depart_desc_name(self, node: Element) -> None:
        self.body.append('}}')
        self.literal_whitespace -= 1
        self.no_contractions -= 1

    def visit_desc_parameterlist(self, node: Element) -> None:
        # close name, open parameterlist
        self.body.append('}{')
        self.first_param = 1

    def depart_desc_parameterlist(self, node: Element) -> None:
        # close parameterlist, open return annotation
        self.body.append('}{')

    def visit_desc_parameter(self, node: Element) -> None:
        if not self.first_param:
            self.body.append(', ')
        else:
            self.first_param = 0
        if not node.hasattr('noemph'):
            self.body.append(r'\emph{')

    def depart_desc_parameter(self, node: Element) -> None:
        if not node.hasattr('noemph'):
            self.body.append('}')

    def visit_desc_optional(self, node: Element) -> None:
        self.body.append(r'\sphinxoptional{')

    def depart_desc_optional(self, node: Element) -> None:
        self.body.append('}')

    def visit_desc_annotation(self, node: Element) -> None:
        self.body.append(r'\sphinxbfcode{\sphinxupquote{')

    def depart_desc_annotation(self, node: Element) -> None:
        self.body.append('}}')

    def visit_desc_content(self, node: Element) -> None:
        if node.children and not isinstance(node.children[0], nodes.paragraph):
            # avoid empty desc environment which causes a formatting bug
            self.body.append('~')

    def depart_desc_content(self, node: Element) -> None:
        pass

    def visit_seealso(self, node: Element) -> None:
        self.body.append('\n\n\\sphinxstrong{%s:}\n\n' % admonitionlabels['seealso'])

    def depart_seealso(self, node: Element) -> None:
        self.body.append("\n\n")

    def visit_rubric(self, node: Element) -> None:
        if len(node) == 1 and node.astext() in ('Footnotes', _('Footnotes')):
            raise nodes.SkipNode
        self.body.append('\\subsubsection*{')
        self.context.append('}\n')
        self.in_title = 1

    def depart_rubric(self, node: Element) -> None:
        self.in_title = 0
        self.body.append(self.context.pop())

    def visit_footnote(self, node: Element) -> None:
        self.in_footnote += 1
        label = cast(nodes.label, node[0])
        if self.in_parsed_literal:
            self.body.append('\\begin{footnote}[%s]' % label.astext())
        else:
            self.body.append('%%\n\\begin{footnote}[%s]' % label.astext())
        self.body.append('\\sphinxAtStartFootnote\n')

    def depart_footnote(self, node: Element) -> None:
        if self.in_parsed_literal:
            self.body.append('\\end{footnote}')
        else:
            self.body.append('%\n\\end{footnote}')
        self.in_footnote -= 1

    def visit_label(self, node: Element) -> None:
        raise nodes.SkipNode

    def visit_tabular_col_spec(self, node: Element) -> None:
        self.next_table_colspec = node['spec']
        raise nodes.SkipNode

    def visit_table(self, node: Element) -> None:
        if self.table:
            raise UnsupportedError(
                '%s:%s: nested tables are not yet implemented.' %
                (self.curfilestack[-1], node.line or ''))
        self.table = Table(node)
        if self.next_table_colspec:
            self.table.colspec = '{%s}\n' % self.next_table_colspec
            if 'colwidths-given' in node.get('classes', []):
                logger.info(__('both tabularcolumns and :widths: option are given. '
                               ':widths: is ignored.'), location=node)
        self.next_table_colspec = None

    def depart_table(self, node: Element) -> None:
        labels = self.hypertarget_to(node)
        table_type = self.table.get_table_type()
        table = self.render(table_type + '.tex_t',
                            dict(table=self.table, labels=labels))
        self.body.append("\n\n")
        self.body.append(table)
        self.body.append("\n")

        self.table = None

    def visit_colspec(self, node: Element) -> None:
        self.table.colcount += 1
        if 'colwidth' in node:
            self.table.colwidths.append(node['colwidth'])
        if 'stub' in node:
            self.table.stubs.append(self.table.colcount - 1)

    def depart_colspec(self, node: Element) -> None:
        pass

    def visit_tgroup(self, node: Element) -> None:
        pass

    def depart_tgroup(self, node: Element) -> None:
        pass

    def visit_thead(self, node: Element) -> None:
        # Redirect head output until header is finished.
        self.pushbody(self.table.header)

    def depart_thead(self, node: Element) -> None:
        self.popbody()

    def visit_tbody(self, node: Element) -> None:
        # Redirect body output until table is finished.
        self.pushbody(self.table.body)

    def depart_tbody(self, node: Element) -> None:
        self.popbody()

    def visit_row(self, node: Element) -> None:
        self.table.col = 0

        # fill columns if the row starts with the bottom of multirow cell
        while True:
            cell = self.table.cell(self.table.row, self.table.col)
            if cell is None:  # not a bottom of multirow cell
                break
            else:  # a bottom of multirow cell
                self.table.col += cell.width
                if cell.col:
                    self.body.append('&')
                if cell.width == 1:
                    # insert suitable strut for equalizing row heights in given multirow
                    self.body.append('\\sphinxtablestrut{%d}' % cell.cell_id)
                else:  # use \multicolumn for wide multirow cell
                    self.body.append('\\multicolumn{%d}{|l|}'
                                     '{\\sphinxtablestrut{%d}}' %
                                     (cell.width, cell.cell_id))

    def depart_row(self, node: Element) -> None:
        self.body.append('\\\\\n')
        cells = [self.table.cell(self.table.row, i) for i in range(self.table.colcount)]
        underlined = [cell.row + cell.height == self.table.row + 1 for cell in cells]
        if all(underlined):
            self.body.append('\\hline')
        else:
            i = 0
            underlined.extend([False])  # sentinel
            while i < len(underlined):
                if underlined[i] is True:
                    j = underlined[i:].index(False)
                    self.body.append('\\cline{%d-%d}' % (i + 1, i + j))
                    i += j
                i += 1
        self.table.row += 1

    def visit_entry(self, node: Element) -> None:
        if self.table.col > 0:
            self.body.append('&')
        self.table.add_cell(node.get('morerows', 0) + 1, node.get('morecols', 0) + 1)
        cell = self.table.cell()
        context = ''
        if cell.width > 1:
            if self.builder.config.latex_use_latex_multicolumn:
                if self.table.col == 0:
                    self.body.append('\\multicolumn{%d}{|l|}{%%\n' % cell.width)
                else:
                    self.body.append('\\multicolumn{%d}{l|}{%%\n' % cell.width)
                context = '}%\n'
            else:
                self.body.append('\\sphinxstartmulticolumn{%d}%%\n' % cell.width)
                context = '\\sphinxstopmulticolumn\n'
        if cell.height > 1:
            # \sphinxmultirow 2nd arg "cell_id" will serve as id for LaTeX macros as well
            self.body.append('\\sphinxmultirow{%d}{%d}{%%\n' % (cell.height, cell.cell_id))
            context = '}%\n' + context
        if cell.width > 1 or cell.height > 1:
            self.body.append('\\begin{varwidth}[t]{\\sphinxcolwidth{%d}{%d}}\n'
                             % (cell.width, self.table.colcount))
            context = ('\\par\n\\vskip-\\baselineskip'
                       '\\vbox{\\hbox{\\strut}}\\end{varwidth}%\n') + context
            self.needs_linetrimming = 1
        if len(node.traverse(nodes.paragraph)) >= 2:
            self.table.has_oldproblematic = True
        if isinstance(node.parent.parent, nodes.thead) or (cell.col in self.table.stubs):
            if len(node) == 1 and isinstance(node[0], nodes.paragraph) and node.astext() == '':
                pass
            else:
                self.body.append('\\sphinxstyletheadfamily ')
        if self.needs_linetrimming:
            self.pushbody([])
        self.context.append(context)

    def depart_entry(self, node: Element) -> None:
        if self.needs_linetrimming:
            self.needs_linetrimming = 0
            body = self.popbody()

            # Remove empty lines from top of merged cell
            while body and body[0] == "\n":
                body.pop(0)
            self.body.extend(body)

        self.body.append(self.context.pop())

        cell = self.table.cell()
        self.table.col += cell.width

        # fill columns if next ones are a bottom of wide-multirow cell
        while True:
            nextcell = self.table.cell()
            if nextcell is None:  # not a bottom of multirow cell
                break
            else:  # a bottom part of multirow cell
                self.table.col += nextcell.width
                self.body.append('&')
                if nextcell.width == 1:
                    # insert suitable strut for equalizing row heights in multirow
                    # they also serve to clear colour panels which would hide the text
                    self.body.append('\\sphinxtablestrut{%d}' % nextcell.cell_id)
                else:
                    # use \multicolumn for wide multirow cell
                    self.body.append('\\multicolumn{%d}{l|}'
                                     '{\\sphinxtablestrut{%d}}' %
                                     (nextcell.width, nextcell.cell_id))

    def visit_acks(self, node: Element) -> None:
        # this is a list in the source, but should be rendered as a
        # comma-separated list here
        bullet_list = cast(nodes.bullet_list, node[0])
        list_items = cast(Iterable[nodes.list_item], bullet_list)
        self.body.append('\n\n')
        self.body.append(', '.join(n.astext() for n in list_items) + '.')
        self.body.append('\n\n')
        raise nodes.SkipNode

    def visit_bullet_list(self, node: Element) -> None:
        if not self.compact_list:
            self.body.append('\\begin{itemize}\n')
        if self.table:
            self.table.has_problematic = True

    def depart_bullet_list(self, node: Element) -> None:
        if not self.compact_list:
            self.body.append('\\end{itemize}\n')

    def visit_enumerated_list(self, node: Element) -> None:
        def get_enumtype(node: Element) -> str:
            enumtype = node.get('enumtype', 'arabic')
            if 'alpha' in enumtype and 26 < node.get('start', 0) + len(node):
                # fallback to arabic if alphabet counter overflows
                enumtype = 'arabic'

            return enumtype

        def get_nested_level(node: Element) -> int:
            if node is None:
                return 0
            elif isinstance(node, nodes.enumerated_list):
                return get_nested_level(node.parent) + 1
            else:
                return get_nested_level(node.parent)

        enum = "enum%s" % toRoman(get_nested_level(node)).lower()
        enumnext = "enum%s" % toRoman(get_nested_level(node) + 1).lower()
        style = ENUMERATE_LIST_STYLE.get(get_enumtype(node))
        prefix = node.get('prefix', '')
        suffix = node.get('suffix', '.')

        self.body.append('\\begin{enumerate}\n')
        self.body.append('\\sphinxsetlistlabels{%s}{%s}{%s}{%s}{%s}%%\n' %
                         (style, enum, enumnext, prefix, suffix))
        if 'start' in node:
            self.body.append('\\setcounter{%s}{%d}\n' % (enum, node['start'] - 1))
        if self.table:
            self.table.has_problematic = True

    def depart_enumerated_list(self, node: Element) -> None:
        self.body.append('\\end{enumerate}\n')

    def visit_list_item(self, node: Element) -> None:
        # Append "{}" in case the next character is "[", which would break
        # LaTeX's list environment (no numbering and the "[" is not printed).
        self.body.append(r'\item {} ')

    def depart_list_item(self, node: Element) -> None:
        self.body.append('\n')

    def visit_definition_list(self, node: Element) -> None:
        self.body.append('\\begin{description}\n')
        if self.table:
            self.table.has_problematic = True

    def depart_definition_list(self, node: Element) -> None:
        self.body.append('\\end{description}\n')

    def visit_definition_list_item(self, node: Element) -> None:
        pass

    def depart_definition_list_item(self, node: Element) -> None:
        pass

    def visit_term(self, node: Element) -> None:
        self.in_term += 1
        ctx = ''
        if node.get('ids'):
            ctx = '\\phantomsection'
            for node_id in node['ids']:
                ctx += self.hypertarget(node_id, anchor=False)
        ctx += '}] \\leavevmode'
        self.body.append('\\item[{')
        self.context.append(ctx)

    def depart_term(self, node: Element) -> None:
        self.body.append(self.context.pop())
        self.in_term -= 1

    def visit_classifier(self, node: Element) -> None:
        self.body.append('{[}')

    def depart_classifier(self, node: Element) -> None:
        self.body.append('{]}')

    def visit_definition(self, node: Element) -> None:
        pass

    def depart_definition(self, node: Element) -> None:
        self.body.append('\n')

    def visit_field_list(self, node: Element) -> None:
        self.body.append('\\begin{quote}\\begin{description}\n')
        if self.table:
            self.table.has_problematic = True

    def depart_field_list(self, node: Element) -> None:
        self.body.append('\\end{description}\\end{quote}\n')

    def visit_field(self, node: Element) -> None:
        pass

    def depart_field(self, node: Element) -> None:
        pass

    visit_field_name = visit_term
    depart_field_name = depart_term

    visit_field_body = visit_definition
    depart_field_body = depart_definition

    def visit_paragraph(self, node: Element) -> None:
        index = node.parent.index(node)
        if (index > 0 and isinstance(node.parent, nodes.compound) and
                not isinstance(node.parent[index - 1], nodes.paragraph) and
                not isinstance(node.parent[index - 1], nodes.compound)):
            # insert blank line, if the paragraph follows a non-paragraph node in a compound
            self.body.append('\\noindent\n')
        elif index == 1 and isinstance(node.parent, (nodes.footnote, footnotetext)):
            # don't insert blank line, if the paragraph is second child of a footnote
            # (first one is label node)
            pass
        else:
            self.body.append('\n')

    def depart_paragraph(self, node: Element) -> None:
        self.body.append('\n')

    def visit_centered(self, node: Element) -> None:
        self.body.append('\n\\begin{center}')
        if self.table:
            self.table.has_problematic = True

    def depart_centered(self, node: Element) -> None:
        self.body.append('\n\\end{center}')

    def visit_hlist(self, node: Element) -> None:
        # for now, we don't support a more compact list format
        # don't add individual itemize environments, but one for all columns
        self.compact_list += 1
        self.body.append('\\begin{itemize}\\setlength{\\itemsep}{0pt}'
                         '\\setlength{\\parskip}{0pt}\n')
        if self.table:
            self.table.has_problematic = True

    def depart_hlist(self, node: Element) -> None:
        self.compact_list -= 1
        self.body.append('\\end{itemize}\n')

    def visit_hlistcol(self, node: Element) -> None:
        pass

    def depart_hlistcol(self, node: Element) -> None:
        pass

    def latex_image_length(self, width_str: str, scale: int = 100) -> str:
        try:
            return rstdim_to_latexdim(width_str, scale)
        except ValueError:
            logger.warning(__('dimension unit %s is invalid. Ignored.'), width_str)
            return None

    def is_inline(self, node: Element) -> bool:
        """Check whether a node represents an inline element."""
        return isinstance(node.parent, nodes.TextElement)

    def visit_image(self, node: Element) -> None:
        attrs = node.attributes
        pre = []    # type: List[str]
                    # in reverse order
        post = []   # type: List[str]
        include_graphics_options = []
        has_hyperlink = isinstance(node.parent, nodes.reference)
        if has_hyperlink:
            is_inline = self.is_inline(node.parent)
        else:
            is_inline = self.is_inline(node)
        if 'width' in attrs:
            if 'scale' in attrs:
                w = self.latex_image_length(attrs['width'], attrs['scale'])
            else:
                w = self.latex_image_length(attrs['width'])
            if w:
                include_graphics_options.append('width=%s' % w)
        if 'height' in attrs:
            if 'scale' in attrs:
                h = self.latex_image_length(attrs['height'], attrs['scale'])
            else:
                h = self.latex_image_length(attrs['height'])
            if h:
                include_graphics_options.append('height=%s' % h)
        if 'scale' in attrs:
            if not include_graphics_options:
                # if no "width" nor "height", \sphinxincludegraphics will fit
                # to the available text width if oversized after rescaling.
                include_graphics_options.append('scale=%s'
                                                % (float(attrs['scale']) / 100.0))
        if 'align' in attrs:
            align_prepost = {
                # By default latex aligns the top of an image.
                (1, 'top'): ('', ''),
                (1, 'middle'): ('\\raisebox{-0.5\\height}{', '}'),
                (1, 'bottom'): ('\\raisebox{-\\height}{', '}'),
                (0, 'center'): ('{\\hspace*{\\fill}', '\\hspace*{\\fill}}'),
                (0, 'default'): ('{\\hspace*{\\fill}', '\\hspace*{\\fill}}'),
                # These 2 don't exactly do the right thing.  The image should
                # be floated alongside the paragraph.  See
                # https://www.w3.org/TR/html4/struct/objects.html#adef-align-IMG
                (0, 'left'): ('{', '\\hspace*{\\fill}}'),
                (0, 'right'): ('{\\hspace*{\\fill}', '}'),
            }
            try:
                pre.append(align_prepost[is_inline, attrs['align']][0])
                post.append(align_prepost[is_inline, attrs['align']][1])
            except KeyError:
                pass
        if self.in_parsed_literal:
            pre.append('{\\sphinxunactivateextrasandspace ')
            post.append('}')
        if not is_inline and not has_hyperlink:
            pre.append('\n\\noindent')
            post.append('\n')
        pre.reverse()
        if node['uri'] in self.builder.images:
            uri = self.builder.images[node['uri']]
        else:
            # missing image!
            if self.ignore_missing_images:
                return
            uri = node['uri']
        if uri.find('://') != -1:
            # ignore remote images
            return
        self.body.extend(pre)
        options = ''
        if include_graphics_options:
            options = '[%s]' % ','.join(include_graphics_options)
        base, ext = path.splitext(uri)
        if self.in_title and base:
            # Lowercase tokens forcely because some fncychap themes capitalize
            # the options of \sphinxincludegraphics unexpectly (ex. WIDTH=...).
            self.body.append('\\lowercase{\\sphinxincludegraphics%s}{{%s}%s}' %
                             (options, base, ext))
        else:
            self.body.append('\\sphinxincludegraphics%s{{%s}%s}' %
                             (options, base, ext))
        self.body.extend(post)

    def depart_image(self, node: Element) -> None:
        pass

    def visit_figure(self, node: Element) -> None:
        align = self.elements['figure_align']
        if self.no_latex_floats:
            align = "H"
        if self.table:
            # TODO: support align option
            if 'width' in node:
                length = self.latex_image_length(node['width'])
                if length:
                    self.body.append('\\begin{sphinxfigure-in-table}[%s]\n'
                                     '\\centering\n' % length)
            else:
                self.body.append('\\begin{sphinxfigure-in-table}\n\\centering\n')
            if any(isinstance(child, nodes.caption) for child in node):
                self.body.append('\\capstart')
            self.context.append('\\end{sphinxfigure-in-table}\\relax\n')
        elif node.get('align', '') in ('left', 'right'):
            length = None
            if 'width' in node:
                length = self.latex_image_length(node['width'])
            elif isinstance(node[0], nodes.image) and 'width' in node[0]:
                length = self.latex_image_length(node[0]['width'])
            self.body.append('\\begin{wrapfigure}{%s}{%s}\n\\centering' %
                             (node['align'] == 'right' and 'r' or 'l', length or '0pt'))
            self.context.append('\\end{wrapfigure}\n')
        elif self.in_minipage:
            self.body.append('\n\\begin{center}')
            self.context.append('\\end{center}\n')
        else:
            self.body.append('\n\\begin{figure}[%s]\n\\centering\n' % align)
            if any(isinstance(child, nodes.caption) for child in node):
                self.body.append('\\capstart\n')
            self.context.append('\\end{figure}\n')

    def depart_figure(self, node: Element) -> None:
        self.body.append(self.context.pop())

    def visit_caption(self, node: Element) -> None:
        self.in_caption += 1
        if isinstance(node.parent, captioned_literal_block):
            self.body.append('\\sphinxSetupCaptionForVerbatim{')
        elif self.in_minipage and isinstance(node.parent, nodes.figure):
            self.body.append('\\captionof{figure}{')
        elif self.table and node.parent.tagname == 'figure':
            self.body.append('\\sphinxfigcaption{')
        else:
            self.body.append('\\caption{')

    def depart_caption(self, node: Element) -> None:
        self.body.append('}')
        if isinstance(node.parent, nodes.figure):
            labels = self.hypertarget_to(node.parent)
            self.body.append(labels)
        self.in_caption -= 1

    def visit_legend(self, node: Element) -> None:
        self.body.append('\n\\begin{sphinxlegend}')

    def depart_legend(self, node: Element) -> None:
        self.body.append('\\end{sphinxlegend}\n')

    def visit_admonition(self, node: Element) -> None:
        self.body.append('\n\\begin{sphinxadmonition}{note}')
        self.no_latex_floats += 1

    def depart_admonition(self, node: Element) -> None:
        self.body.append('\\end{sphinxadmonition}\n')
        self.no_latex_floats -= 1

    def _visit_named_admonition(self, node: Element) -> None:
        label = admonitionlabels[node.tagname]
        self.body.append('\n\\begin{sphinxadmonition}{%s}{%s:}' %
                         (node.tagname, label))
        self.no_latex_floats += 1

    def _depart_named_admonition(self, node: Element) -> None:
        self.body.append('\\end{sphinxadmonition}\n')
        self.no_latex_floats -= 1

    visit_attention = _visit_named_admonition
    depart_attention = _depart_named_admonition
    visit_caution = _visit_named_admonition
    depart_caution = _depart_named_admonition
    visit_danger = _visit_named_admonition
    depart_danger = _depart_named_admonition
    visit_error = _visit_named_admonition
    depart_error = _depart_named_admonition
    visit_hint = _visit_named_admonition
    depart_hint = _depart_named_admonition
    visit_important = _visit_named_admonition
    depart_important = _depart_named_admonition
    visit_note = _visit_named_admonition
    depart_note = _depart_named_admonition
    visit_tip = _visit_named_admonition
    depart_tip = _depart_named_admonition
    visit_warning = _visit_named_admonition
    depart_warning = _depart_named_admonition

    def visit_versionmodified(self, node: Element) -> None:
        pass

    def depart_versionmodified(self, node: Element) -> None:
        pass

    def visit_target(self, node: Element) -> None:
        def add_target(id: str) -> None:
            # indexing uses standard LaTeX index markup, so the targets
            # will be generated differently
            if id.startswith('index-'):
                return

            # equations also need no extra blank line nor hypertarget
            # TODO: fix this dependency on mathbase extension internals
            if id.startswith('equation-'):
                return

            # insert blank line, if the target follows a paragraph node
            index = node.parent.index(node)
            if index > 0 and isinstance(node.parent[index - 1], nodes.paragraph):
                self.body.append('\n')

            # do not generate \phantomsection in \section{}
            anchor = not self.in_title
            self.body.append(self.hypertarget(id, anchor=anchor))

        # skip if visitor for next node supports hyperlink
        next_node = node  # type: nodes.Node
        while isinstance(next_node, nodes.target):
            next_node = next_node.next_node(ascend=True)

        domain = cast(StandardDomain, self.builder.env.get_domain('std'))
        if isinstance(next_node, HYPERLINK_SUPPORT_NODES):
            return
        elif domain.get_enumerable_node_type(next_node) and domain.get_numfig_title(next_node):
            return

        if 'refuri' in node:
            return
        if node.get('refid'):
            prev_node = get_prev_node(node)
            if isinstance(prev_node, nodes.reference) and node['refid'] == prev_node['refid']:
                # a target for a hyperlink reference having alias
                pass
            else:
                add_target(node['refid'])
        for id in node['ids']:
            add_target(id)

    def depart_target(self, node: Element) -> None:
        pass

    def visit_attribution(self, node: Element) -> None:
        self.body.append('\n\\begin{flushright}\n')
        self.body.append('---')

    def depart_attribution(self, node: Element) -> None:
        self.body.append('\n\\end{flushright}\n')

<<<<<<< HEAD
    def visit_index(self, node):
        # type: (nodes.Element) -> None
=======
    def visit_index(self, node: Element, scre: Pattern = None) -> None:
>>>>>>> 82a6048f
        def escape(value):
            value = self.encode(value)
            value = value.replace(r'\{', r'\sphinxleftcurlybrace{}')
            value = value.replace(r'\}', r'\sphinxrightcurlybrace{}')
            value = value.replace('"', '""')
            value = value.replace('@', '"@')
            value = value.replace('!', '"!')
            value = value.replace('|', r'\textbar{}')
            return value

        def style(string):
            match = EXTRA_RE.match(string)
            if match:
                return match.expand(r'\\spxentry{\1}\\spxextra{\2}')
            else:
                return '\\spxentry{%s}' % string

        if not node.get('inline', True):
            self.body.append('\n')
        entries = node['entries']
        for type, string, tid, ismain, key_ in entries:
            m = ''
            if ismain:
                m = '|spxpagem'
            try:
                if type == 'single':
                    try:
                        p1, p2 = [escape(x) for x in split_into(2, 'single', string)]
                        P1, P2 = style(p1), style(p2)
                        self.body.append(r'\index{%s@%s!%s@%s%s}' % (p1, P1, p2, P2, m))
                    except ValueError:
                        p = escape(split_into(1, 'single', string)[0])
                        P = style(p)
                        self.body.append(r'\index{%s@%s%s}' % (p, P, m))
                elif type == 'pair':
                    p1, p2 = [escape(x) for x in split_into(2, 'pair', string)]
                    P1, P2 = style(p1), style(p2)
                    self.body.append(r'\index{%s@%s!%s@%s%s}\index{%s@%s!%s@%s%s}' %
                                     (p1, P1, p2, P2, m, p2, P2, p1, P1, m))
                elif type == 'triple':
                    p1, p2, p3 = [escape(x) for x in split_into(3, 'triple', string)]
                    P1, P2, P3 = style(p1), style(p2), style(p3)
                    self.body.append(
                        r'\index{%s@%s!%s %s@%s %s%s}'
                        r'\index{%s@%s!%s, %s@%s, %s%s}'
                        r'\index{%s@%s!%s %s@%s %s%s}' %
                        (p1, P1, p2, p3, P2, P3, m,
                         p2, P2, p3, p1, P3, P1, m,
                         p3, P3, p1, p2, P1, P2, m))
                elif type == 'see':
                    p1, p2 = [escape(x) for x in split_into(2, 'see', string)]
                    P1 = style(p1)
                    self.body.append(r'\index{%s@%s|see{%s}}' % (p1, P1, p2))
                elif type == 'seealso':
                    p1, p2 = [escape(x) for x in split_into(2, 'seealso', string)]
                    P1 = style(p1)
                    self.body.append(r'\index{%s@%s|see{%s}}' % (p1, P1, p2))
                else:
                    logger.warning(__('unknown index entry type %s found'), type)
            except ValueError as err:
                logger.warning(str(err))
        if not node.get('inline', True):
            self.body.append('\\ignorespaces ')
        raise nodes.SkipNode

    def visit_raw(self, node: Element) -> None:
        if not self.is_inline(node):
            self.body.append('\n')
        if 'latex' in node.get('format', '').split():
            self.body.append(node.astext())
        if not self.is_inline(node):
            self.body.append('\n')
        raise nodes.SkipNode

    def visit_reference(self, node: Element) -> None:
        if not self.in_title:
            for id in node.get('ids'):
                anchor = not self.in_caption
                self.body += self.hypertarget(id, anchor=anchor)
        if not self.is_inline(node):
            self.body.append('\n')
        uri = node.get('refuri', '')
        if not uri and node.get('refid'):
            uri = '%' + self.curfilestack[-1] + '#' + node['refid']
        if self.in_title or not uri:
            self.context.append('')
        elif uri.startswith('#'):
            # references to labels in the same document
            id = self.curfilestack[-1] + ':' + uri[1:]
            self.body.append(self.hyperlink(id))
            self.body.append(r'\emph{')
            if self.builder.config.latex_show_pagerefs and not \
                    self.in_production_list:
                self.context.append('}}} (%s)' % self.hyperpageref(id))
            else:
                self.context.append('}}}')
        elif uri.startswith('%'):
            # references to documents or labels inside documents
            hashindex = uri.find('#')
            if hashindex == -1:
                # reference to the document
                id = uri[1:] + '::doc'
            else:
                # reference to a label
                id = uri[1:].replace('#', ':')
            self.body.append(self.hyperlink(id))
            if (len(node) and
                    isinstance(node[0], nodes.Element) and
                    'std-term' in node[0].get('classes', [])):
                # don't add a pageref for glossary terms
                self.context.append('}}}')
                # mark up as termreference
                self.body.append(r'\sphinxtermref{')
            else:
                self.body.append(r'\sphinxcrossref{')
                if self.builder.config.latex_show_pagerefs and not \
                   self.in_production_list:
                    self.context.append('}}} (%s)' % self.hyperpageref(id))
                else:
                    self.context.append('}}}')
        else:
            if len(node) == 1 and uri == node[0]:
                if node.get('nolinkurl'):
                    self.body.append('\\sphinxnolinkurl{%s}' % self.encode_uri(uri))
                else:
                    self.body.append('\\sphinxurl{%s}' % self.encode_uri(uri))
                raise nodes.SkipNode
            else:
                self.body.append('\\sphinxhref{%s}{' % self.encode_uri(uri))
                self.context.append('}')

    def depart_reference(self, node: Element) -> None:
        self.body.append(self.context.pop())
        if not self.is_inline(node):
            self.body.append('\n')

    def visit_number_reference(self, node: Element) -> None:
        if node.get('refid'):
            id = self.curfilestack[-1] + ':' + node['refid']
        else:
            id = node.get('refuri', '')[1:].replace('#', ':')

        title = self.escape(node.get('title', '%s')).replace('\\%s', '%s')
        if '\\{name\\}' in title or '\\{number\\}' in title:
            # new style format (cf. "Fig.%{number}")
            title = title.replace('\\{name\\}', '{name}').replace('\\{number\\}', '{number}')
            text = escape_abbr(title).format(name='\\nameref{%s}' % self.idescape(id),
                                             number='\\ref{%s}' % self.idescape(id))
        else:
            # old style format (cf. "Fig.%{number}")
            text = escape_abbr(title) % ('\\ref{%s}' % self.idescape(id))
        hyperref = '\\hyperref[%s]{%s}' % (self.idescape(id), text)
        self.body.append(hyperref)

        raise nodes.SkipNode

    def visit_download_reference(self, node: Element) -> None:
        pass

    def depart_download_reference(self, node: Element) -> None:
        pass

    def visit_pending_xref(self, node: Element) -> None:
        pass

    def depart_pending_xref(self, node: Element) -> None:
        pass

    def visit_emphasis(self, node: Element) -> None:
        self.body.append(r'\sphinxstyleemphasis{')

    def depart_emphasis(self, node: Element) -> None:
        self.body.append('}')

    def visit_literal_emphasis(self, node: Element) -> None:
        self.body.append(r'\sphinxstyleliteralemphasis{\sphinxupquote{')
        self.no_contractions += 1

    def depart_literal_emphasis(self, node: Element) -> None:
        self.body.append('}}')
        self.no_contractions -= 1

    def visit_strong(self, node: Element) -> None:
        self.body.append(r'\sphinxstylestrong{')

    def depart_strong(self, node: Element) -> None:
        self.body.append('}')

    def visit_literal_strong(self, node: Element) -> None:
        self.body.append(r'\sphinxstyleliteralstrong{\sphinxupquote{')
        self.no_contractions += 1

    def depart_literal_strong(self, node: Element) -> None:
        self.body.append('}}')
        self.no_contractions -= 1

    def visit_abbreviation(self, node: Element) -> None:
        abbr = node.astext()
        self.body.append(r'\sphinxstyleabbreviation{')
        # spell out the explanation once
        if node.hasattr('explanation') and abbr not in self.handled_abbrs:
            self.context.append('} (%s)' % self.encode(node['explanation']))
            self.handled_abbrs.add(abbr)
        else:
            self.context.append('}')

    def depart_abbreviation(self, node: Element) -> None:
        self.body.append(self.context.pop())

    def visit_manpage(self, node: Element) -> None:
        return self.visit_literal_emphasis(node)

    def depart_manpage(self, node: Element) -> None:
        return self.depart_literal_emphasis(node)

    def visit_title_reference(self, node: Element) -> None:
        self.body.append(r'\sphinxtitleref{')

    def depart_title_reference(self, node: Element) -> None:
        self.body.append('}')

    def visit_thebibliography(self, node: Element) -> None:
        citations = cast(Iterable[nodes.citation], node)
        labels = (cast(nodes.label, citation[0]) for citation in citations)
        longest_label = max((label.astext() for label in labels), key=len)
        if len(longest_label) > MAX_CITATION_LABEL_LENGTH:
            # adjust max width of citation labels not to break the layout
            longest_label = longest_label[:MAX_CITATION_LABEL_LENGTH]

        self.body.append('\n\\begin{sphinxthebibliography}{%s}\n' %
                         self.encode(longest_label))

    def depart_thebibliography(self, node: Element) -> None:
        self.body.append('\\end{sphinxthebibliography}\n')

    def visit_citation(self, node: Element) -> None:
        label = cast(nodes.label, node[0])
        self.body.append('\\bibitem[%s]{%s:%s}' % (self.encode(label.astext()),
                                                   node['docname'], node['ids'][0]))

    def depart_citation(self, node: Element) -> None:
        pass

    def visit_citation_reference(self, node: Element) -> None:
        if self.in_title:
            pass
        else:
            self.body.append('\\sphinxcite{%s:%s}' % (node['docname'], node['refname']))
            raise nodes.SkipNode

    def depart_citation_reference(self, node: Element) -> None:
        pass

    def visit_literal(self, node: Element) -> None:
        self.no_contractions += 1
        if self.in_title:
            self.body.append(r'\sphinxstyleliteralintitle{\sphinxupquote{')
        else:
            self.body.append(r'\sphinxcode{\sphinxupquote{')

    def depart_literal(self, node: Element) -> None:
        self.no_contractions -= 1
        self.body.append('}}')

    def visit_footnote_reference(self, node: Element) -> None:
        raise nodes.SkipNode

    def visit_footnotemark(self, node: Element) -> None:
        self.body.append('\\sphinxfootnotemark[')

    def depart_footnotemark(self, node: Element) -> None:
        self.body.append(']')

    def visit_footnotetext(self, node: Element) -> None:
        label = cast(nodes.label, node[0])
        self.body.append('%%\n\\begin{footnotetext}[%s]'
                         '\\sphinxAtStartFootnote\n' % label.astext())

    def depart_footnotetext(self, node: Element) -> None:
        # the \ignorespaces in particular for after table header use
        self.body.append('%\n\\end{footnotetext}\\ignorespaces ')

    def visit_captioned_literal_block(self, node: Element) -> None:
        pass

    def depart_captioned_literal_block(self, node: Element) -> None:
        pass

    def visit_literal_block(self, node: Element) -> None:
        if node.rawsource != node.astext():
            # most probably a parsed-literal block -- don't highlight
            self.in_parsed_literal += 1
            self.body.append('\\begin{sphinxalltt}\n')
        else:
            labels = self.hypertarget_to(node)
            if isinstance(node.parent, captioned_literal_block):
                labels += self.hypertarget_to(node.parent)
            if labels and not self.in_footnote:
                self.body.append('\n\\def\\sphinxLiteralBlockLabel{' + labels + '}')

            lang = node.get('language', 'default')
            linenos = node.get('linenos', False)
            highlight_args = node.get('highlight_args', {})
            highlight_args['force'] = node.get('force', False)
            if lang is self.builder.config.highlight_language:
                # only pass highlighter options for original language
                opts = self.builder.config.highlight_options
            else:
                opts = {}

            hlcode = self.highlighter.highlight_block(
                node.rawsource, lang, opts=opts, linenos=linenos,
                location=(self.curfilestack[-1], node.line), **highlight_args
            )
            if self.in_footnote:
                self.body.append('\n\\sphinxSetupCodeBlockInFootnote')
                hlcode = hlcode.replace('\\begin{Verbatim}',
                                        '\\begin{sphinxVerbatim}')
            # if in table raise verbatim flag to avoid "tabulary" environment
            # and opt for sphinxVerbatimintable to handle caption & long lines
            elif self.table:
                self.table.has_problematic = True
                self.table.has_verbatim = True
                hlcode = hlcode.replace('\\begin{Verbatim}',
                                        '\\begin{sphinxVerbatimintable}')
            else:
                hlcode = hlcode.replace('\\begin{Verbatim}',
                                        '\\begin{sphinxVerbatim}')
            # get consistent trailer
            hlcode = hlcode.rstrip()[:-14]  # strip \end{Verbatim}
            if self.table and not self.in_footnote:
                hlcode += '\\end{sphinxVerbatimintable}'
            else:
                hlcode += '\\end{sphinxVerbatim}'

            hllines = str(highlight_args.get('hl_lines', []))[1:-1]
            if hllines:
                self.body.append('\n\\fvset{hllines={, %s,}}%%' % hllines)
            self.body.append('\n' + hlcode + '\n')
            if hllines:
                self.body.append('\\sphinxresetverbatimhllines\n')
            raise nodes.SkipNode

    def depart_literal_block(self, node: Element) -> None:
        self.body.append('\n\\end{sphinxalltt}\n')
        self.in_parsed_literal -= 1
    visit_doctest_block = visit_literal_block
    depart_doctest_block = depart_literal_block

    def visit_line(self, node: Element) -> None:
        self.body.append('\\item[] ')

    def depart_line(self, node: Element) -> None:
        self.body.append('\n')

    def visit_line_block(self, node: Element) -> None:
        if isinstance(node.parent, nodes.line_block):
            self.body.append('\\item[]\n'
                             '\\begin{DUlineblock}{\\DUlineblockindent}\n')
        else:
            self.body.append('\n\\begin{DUlineblock}{0em}\n')
        if self.table:
            self.table.has_problematic = True

    def depart_line_block(self, node: Element) -> None:
        self.body.append('\\end{DUlineblock}\n')

    def visit_block_quote(self, node: Element) -> None:
        # If the block quote contains a single object and that object
        # is a list, then generate a list not a block quote.
        # This lets us indent lists.
        done = 0
        if len(node.children) == 1:
            child = node.children[0]
            if isinstance(child, nodes.bullet_list) or \
                    isinstance(child, nodes.enumerated_list):
                done = 1
        if not done:
            self.body.append('\\begin{quote}\n')
            if self.table:
                self.table.has_problematic = True

    def depart_block_quote(self, node: Element) -> None:
        done = 0
        if len(node.children) == 1:
            child = node.children[0]
            if isinstance(child, nodes.bullet_list) or \
                    isinstance(child, nodes.enumerated_list):
                done = 1
        if not done:
            self.body.append('\\end{quote}\n')

    # option node handling copied from docutils' latex writer

    def visit_option(self, node: Element) -> None:
        if self.context[-1]:
            # this is not the first option
            self.body.append(', ')

    def depart_option(self, node: Element) -> None:
        # flag that the first option is done.
        self.context[-1] += 1

    def visit_option_argument(self, node: Element) -> None:
        """The delimiter betweeen an option and its argument."""
        self.body.append(node.get('delimiter', ' '))

    def depart_option_argument(self, node: Element) -> None:
        pass

    def visit_option_group(self, node: Element) -> None:
        self.body.append('\\item [')
        # flag for first option
        self.context.append(0)

    def depart_option_group(self, node: Element) -> None:
        self.context.pop()  # the flag
        self.body.append('] ')

    def visit_option_list(self, node: Element) -> None:
        self.body.append('\\begin{optionlist}{3cm}\n')
        if self.table:
            self.table.has_problematic = True

    def depart_option_list(self, node: Element) -> None:
        self.body.append('\\end{optionlist}\n')

    def visit_option_list_item(self, node: Element) -> None:
        pass

    def depart_option_list_item(self, node: Element) -> None:
        pass

    def visit_option_string(self, node: Element) -> None:
        ostring = node.astext()
        self.no_contractions += 1
        self.body.append(self.encode(ostring))
        self.no_contractions -= 1
        raise nodes.SkipNode

    def visit_description(self, node: Element) -> None:
        self.body.append(' ')

    def depart_description(self, node: Element) -> None:
        pass

    def visit_superscript(self, node: Element) -> None:
        self.body.append('$^{\\text{')

    def depart_superscript(self, node: Element) -> None:
        self.body.append('}}$')

    def visit_subscript(self, node: Element) -> None:
        self.body.append('$_{\\text{')

    def depart_subscript(self, node: Element) -> None:
        self.body.append('}}$')

    def visit_inline(self, node: Element) -> None:
        classes = node.get('classes', [])
        if classes in [['menuselection']]:
            self.body.append(r'\sphinxmenuselection{')
            self.context.append('}')
        elif classes in [['guilabel']]:
            self.body.append(r'\sphinxguilabel{')
            self.context.append('}')
        elif classes in [['accelerator']]:
            self.body.append(r'\sphinxaccelerator{')
            self.context.append('}')
        elif classes and not self.in_title:
            self.body.append(r'\DUrole{%s}{' % ','.join(classes))
            self.context.append('}')
        else:
            self.context.append('')

    def depart_inline(self, node: Element) -> None:
        self.body.append(self.context.pop())

    def visit_generated(self, node: Element) -> None:
        pass

    def depart_generated(self, node: Element) -> None:
        pass

    def visit_compound(self, node: Element) -> None:
        pass

    def depart_compound(self, node: Element) -> None:
        pass

    def visit_container(self, node: Element) -> None:
        pass

    def depart_container(self, node: Element) -> None:
        pass

    def visit_decoration(self, node: Element) -> None:
        pass

    def depart_decoration(self, node: Element) -> None:
        pass

    # docutils-generated elements that we don't support

    def visit_header(self, node: Element) -> None:
        raise nodes.SkipNode

    def visit_footer(self, node: Element) -> None:
        raise nodes.SkipNode

    def visit_docinfo(self, node: Element) -> None:
        raise nodes.SkipNode

    # text handling

    def encode(self, text: str) -> str:
        text = self.escape(text)
        if self.literal_whitespace:
            # Insert a blank before the newline, to avoid
            # ! LaTeX Error: There's no line here to end.
            text = text.replace('\n', '~\\\\\n').replace(' ', '~')
        if self.no_contractions:
            text = text.replace('--', '-{-}')
            text = text.replace("''", "'{'}")
        return text

    def encode_uri(self, text: str) -> str:
        # in \href, the tilde is allowed and must be represented literally
        return self.encode(text).replace('\\textasciitilde{}', '~')

    def visit_Text(self, node: Text) -> None:
        text = self.encode(node.astext())
        self.body.append(text)

    def depart_Text(self, node: Text) -> None:
        pass

    def visit_comment(self, node: Element) -> None:
        raise nodes.SkipNode

    def visit_meta(self, node: Element) -> None:
        # only valid for HTML
        raise nodes.SkipNode

    def visit_system_message(self, node: Element) -> None:
        pass

    def depart_system_message(self, node: Element) -> None:
        self.body.append('\n')

    def visit_math(self, node: Element) -> None:
        if self.in_title:
            self.body.append(r'\protect\(%s\protect\)' % node.astext())
        else:
            self.body.append(r'\(%s\)' % node.astext())
        raise nodes.SkipNode

    def visit_math_block(self, node: Element) -> None:
        if node.get('label'):
            label = "equation:%s:%s" % (node['docname'], node['label'])
        else:
            label = None

        if node.get('nowrap'):
            if label:
                self.body.append(r'\label{%s}' % label)
            self.body.append(node.astext())
        else:
            from sphinx.util.math import wrap_displaymath
            self.body.append(wrap_displaymath(node.astext(), label,
                                              self.builder.config.math_number_all))
        raise nodes.SkipNode

    def visit_math_reference(self, node: Element) -> None:
        label = "equation:%s:%s" % (node['docname'], node['target'])
        eqref_format = self.builder.config.math_eqref_format
        if eqref_format:
            try:
                ref = r'\ref{%s}' % label
                self.body.append(eqref_format.format(number=ref))
            except KeyError as exc:
                logger.warning(__('Invalid math_eqref_format: %r'), exc,
                               location=node)
                self.body.append(r'\eqref{%s}' % label)
        else:
            self.body.append(r'\eqref{%s}' % label)

    def depart_math_reference(self, node: Element) -> None:
        pass

    def unknown_visit(self, node: Node) -> None:
        raise NotImplementedError('Unknown node: ' + node.__class__.__name__)

    # --------- METHODS FOR COMPATIBILITY --------------------------------------

    def collect_footnotes(self, node: Element) -> Dict[str, List[Union["collected_footnote", bool]]]:  # NOQA
        def footnotes_under(n: Element) -> Iterator[nodes.footnote]:
            if isinstance(n, nodes.footnote):
                yield n
            else:
                for c in n.children:
                    if isinstance(c, addnodes.start_of_file):
                        continue
                    elif isinstance(c, nodes.Element):
                        yield from footnotes_under(c)

        warnings.warn('LaTeXWriter.collected_footnote() is deprecated.',
                      RemovedInSphinx40Warning, stacklevel=2)

        fnotes = {}  # type: Dict[str, List[Union[collected_footnote, bool]]]
        for fn in footnotes_under(node):
            label = cast(nodes.label, fn[0])
            num = label.astext().strip()
            newnode = collected_footnote('', *fn.children, number=num)
            fnotes[num] = [newnode, False]
        return fnotes

<<<<<<< HEAD
    def babel_defmacro(self, name, definition):
        # type: (str, str) -> str
=======
    @property
    def footnotestack(self) -> List[Dict[str, List[Union[collected_footnote, bool]]]]:
        warnings.warn('LaTeXWriter.footnotestack is deprecated.',
                      RemovedInSphinx30Warning, stacklevel=2)
        return []

    @property
    def bibitems(self) -> List[List[str]]:
        warnings.warn('LaTeXTranslator.bibitems() is deprecated.',
                      RemovedInSphinx30Warning, stacklevel=2)
        return []

    @property
    def in_container_literal_block(self) -> int:
        warnings.warn('LaTeXTranslator.in_container_literal_block is deprecated.',
                      RemovedInSphinx30Warning, stacklevel=2)
        return 0

    @property
    def next_section_ids(self) -> Set[str]:
        warnings.warn('LaTeXTranslator.next_section_ids is deprecated.',
                      RemovedInSphinx30Warning, stacklevel=2)
        return set()

    @property
    def next_hyperlink_ids(self) -> Dict:
        warnings.warn('LaTeXTranslator.next_hyperlink_ids is deprecated.',
                      RemovedInSphinx30Warning, stacklevel=2)
        return {}

    def push_hyperlink_ids(self, figtype: str, ids: Set[str]) -> None:
        warnings.warn('LaTeXTranslator.push_hyperlink_ids() is deprecated.',
                      RemovedInSphinx30Warning, stacklevel=2)
        pass

    def pop_hyperlink_ids(self, figtype: str) -> Set[str]:
        warnings.warn('LaTeXTranslator.pop_hyperlink_ids() is deprecated.',
                      RemovedInSphinx30Warning, stacklevel=2)
        return set()

    @property
    def hlsettingstack(self) -> List[List[Union[str, int]]]:
        warnings.warn('LaTeXTranslator.hlsettingstack is deprecated.',
                      RemovedInSphinx30Warning, stacklevel=2)
        return [[self.builder.config.highlight_language, sys.maxsize]]

    def check_latex_elements(self) -> None:
        warnings.warn('check_latex_elements() is deprecated.',
                      RemovedInSphinx30Warning, stacklevel=2)

        for key in self.builder.config.latex_elements:
            if key not in self.elements:
                msg = __("Unknown configure key: latex_elements[%r] is ignored.")
                logger.warning(msg % key)

    def babel_defmacro(self, name: str, definition: str) -> str:
>>>>>>> 82a6048f
        warnings.warn('babel_defmacro() is deprecated.',
                      RemovedInSphinx40Warning)

        if self.elements['babel']:
            prefix = '\\addto\\extras%s{' % self.babel.get_language()
            suffix = '}'
        else:  # babel is disabled (mainly for Japanese environment)
            prefix = ''
            suffix = ''

        return ('%s\\def%s{%s}%s\n' % (prefix, name, definition, suffix))

<<<<<<< HEAD
    def generate_numfig_format(self, builder):
        # type: (LaTeXBuilder) -> str
=======
    def _make_visit_admonition(name: str) -> Callable[["LaTeXTranslator", Element], None]:  # type: ignore  # NOQA
        warnings.warn('LaTeXTranslator._make_visit_admonition() is deprecated.',
                      RemovedInSphinx30Warning)

        def visit_admonition(self: "LaTeXTranslator", node: Element) -> None:
            self.body.append('\n\\begin{sphinxadmonition}{%s}{%s:}' %
                             (name, admonitionlabels[name]))
        return visit_admonition

    def generate_numfig_format(self, builder: "LaTeXBuilder") -> str:
>>>>>>> 82a6048f
        warnings.warn('generate_numfig_format() is deprecated.',
                      RemovedInSphinx40Warning)
        ret = []  # type: List[str]
        figure = self.builder.config.numfig_format['figure'].split('%s', 1)
        if len(figure) == 1:
            ret.append('\\def\\fnum@figure{%s}\n' % self.escape(figure[0]).strip())
        else:
            definition = escape_abbr(self.escape(figure[0]))
            ret.append(self.babel_renewcommand('\\figurename', definition))
            ret.append('\\makeatletter\n')
            ret.append('\\def\\fnum@figure{\\figurename\\thefigure{}%s}\n' %
                       self.escape(figure[1]))
            ret.append('\\makeatother\n')

        table = self.builder.config.numfig_format['table'].split('%s', 1)
        if len(table) == 1:
            ret.append('\\def\\fnum@table{%s}\n' % self.escape(table[0]).strip())
        else:
            definition = escape_abbr(self.escape(table[0]))
            ret.append(self.babel_renewcommand('\\tablename', definition))
            ret.append('\\makeatletter\n')
            ret.append('\\def\\fnum@table{\\tablename\\thetable{}%s}\n' %
                       self.escape(table[1]))
            ret.append('\\makeatother\n')

        codeblock = self.builder.config.numfig_format['code-block'].split('%s', 1)
        if len(codeblock) == 1:
            pass  # FIXME
        else:
            definition = self.escape(codeblock[0]).strip()
            ret.append(self.babel_renewcommand('\\literalblockname', definition))
            if codeblock[1]:
                pass  # FIXME

        return ''.join(ret)


# Import old modules here for compatibility
from sphinx.builders.latex.util import ExtBabel  # NOQA


deprecated_alias('sphinx.writers.latex',
                 {
                     'ExtBabel': ExtBabel,
                 },
                 RemovedInSphinx40Warning)

# FIXME: Workaround to avoid circular import
# refs: https://github.com/sphinx-doc/sphinx/issues/5433
from sphinx.builders.latex.nodes import HYPERLINK_SUPPORT_NODES, captioned_literal_block, footnotetext  # NOQA<|MERGE_RESOLUTION|>--- conflicted
+++ resolved
@@ -15,7 +15,7 @@
 import warnings
 from collections import defaultdict
 from os import path
-from typing import Any, Callable, Dict, Iterable, Iterator, List, Pattern, Tuple, Set, Union
+from typing import Any, Dict, Iterable, Iterator, List, Tuple, Set, Union
 from typing import cast
 
 from docutils import nodes, writers
@@ -23,14 +23,8 @@
 
 from sphinx import addnodes
 from sphinx import highlighting
-<<<<<<< HEAD
 from sphinx.deprecation import RemovedInSphinx40Warning, deprecated_alias
-=======
-from sphinx.deprecation import (
-    RemovedInSphinx30Warning, RemovedInSphinx40Warning, deprecated_alias
-)
 from sphinx.domains import IndexEntry
->>>>>>> 82a6048f
 from sphinx.domains.std import StandardDomain
 from sphinx.errors import SphinxError
 from sphinx.locale import admonitionlabels, _, __
@@ -310,24 +304,7 @@
                                                 # (cell = rectangular area)
         self.cell_id = 0                        # last assigned cell_id
 
-<<<<<<< HEAD
-    def is_longtable(self):
-        # type: () -> bool
-=======
-    @property
-    def caption_footnotetexts(self) -> List[str]:
-        warnings.warn('table.caption_footnotetexts is deprecated.',
-                      RemovedInSphinx30Warning, stacklevel=2)
-        return []
-
-    @property
-    def header_footnotetexts(self) -> List[str]:
-        warnings.warn('table.header_footnotetexts is deprecated.',
-                      RemovedInSphinx30Warning, stacklevel=2)
-        return []
-
     def is_longtable(self) -> bool:
->>>>>>> 82a6048f
         """True if and only if table uses longtable environment."""
         return self.row > 30 or 'longtable' in self.classes
 
@@ -671,31 +648,7 @@
         self.body = self.bodystack.pop()
         return body
 
-<<<<<<< HEAD
-    def format_docclass(self, docclass):
-        # type: (str) -> str
-=======
-    def restrict_footnote(self, node: Element) -> None:
-        warnings.warn('LaTeXWriter.restrict_footnote() is deprecated.',
-                      RemovedInSphinx30Warning, stacklevel=2)
-
-        if self.footnote_restricted is None:
-            self.footnote_restricted = node
-            self.pending_footnotes = []
-
-    def unrestrict_footnote(self, node: Element) -> None:
-        warnings.warn('LaTeXWriter.unrestrict_footnote() is deprecated.',
-                      RemovedInSphinx30Warning, stacklevel=2)
-
-        if self.footnote_restricted == node:
-            self.footnote_restricted = None
-            for footnode in self.pending_footnotes:
-                footnode['footnotetext'] = True
-                footnode.walkabout(self)
-            self.pending_footnotes = []
-
     def format_docclass(self, docclass: str) -> str:
->>>>>>> 82a6048f
         """ prepends prefix to sphinx document classes
         """
         if docclass in self.docclasses:
@@ -1675,12 +1628,7 @@
     def depart_attribution(self, node: Element) -> None:
         self.body.append('\n\\end{flushright}\n')
 
-<<<<<<< HEAD
-    def visit_index(self, node):
-        # type: (nodes.Element) -> None
-=======
-    def visit_index(self, node: Element, scre: Pattern = None) -> None:
->>>>>>> 82a6048f
+    def visit_index(self, node: Element) -> None:
         def escape(value):
             value = self.encode(value)
             value = value.replace(r'\{', r'\sphinxleftcurlybrace{}')
@@ -2298,67 +2246,7 @@
             fnotes[num] = [newnode, False]
         return fnotes
 
-<<<<<<< HEAD
-    def babel_defmacro(self, name, definition):
-        # type: (str, str) -> str
-=======
-    @property
-    def footnotestack(self) -> List[Dict[str, List[Union[collected_footnote, bool]]]]:
-        warnings.warn('LaTeXWriter.footnotestack is deprecated.',
-                      RemovedInSphinx30Warning, stacklevel=2)
-        return []
-
-    @property
-    def bibitems(self) -> List[List[str]]:
-        warnings.warn('LaTeXTranslator.bibitems() is deprecated.',
-                      RemovedInSphinx30Warning, stacklevel=2)
-        return []
-
-    @property
-    def in_container_literal_block(self) -> int:
-        warnings.warn('LaTeXTranslator.in_container_literal_block is deprecated.',
-                      RemovedInSphinx30Warning, stacklevel=2)
-        return 0
-
-    @property
-    def next_section_ids(self) -> Set[str]:
-        warnings.warn('LaTeXTranslator.next_section_ids is deprecated.',
-                      RemovedInSphinx30Warning, stacklevel=2)
-        return set()
-
-    @property
-    def next_hyperlink_ids(self) -> Dict:
-        warnings.warn('LaTeXTranslator.next_hyperlink_ids is deprecated.',
-                      RemovedInSphinx30Warning, stacklevel=2)
-        return {}
-
-    def push_hyperlink_ids(self, figtype: str, ids: Set[str]) -> None:
-        warnings.warn('LaTeXTranslator.push_hyperlink_ids() is deprecated.',
-                      RemovedInSphinx30Warning, stacklevel=2)
-        pass
-
-    def pop_hyperlink_ids(self, figtype: str) -> Set[str]:
-        warnings.warn('LaTeXTranslator.pop_hyperlink_ids() is deprecated.',
-                      RemovedInSphinx30Warning, stacklevel=2)
-        return set()
-
-    @property
-    def hlsettingstack(self) -> List[List[Union[str, int]]]:
-        warnings.warn('LaTeXTranslator.hlsettingstack is deprecated.',
-                      RemovedInSphinx30Warning, stacklevel=2)
-        return [[self.builder.config.highlight_language, sys.maxsize]]
-
-    def check_latex_elements(self) -> None:
-        warnings.warn('check_latex_elements() is deprecated.',
-                      RemovedInSphinx30Warning, stacklevel=2)
-
-        for key in self.builder.config.latex_elements:
-            if key not in self.elements:
-                msg = __("Unknown configure key: latex_elements[%r] is ignored.")
-                logger.warning(msg % key)
-
     def babel_defmacro(self, name: str, definition: str) -> str:
->>>>>>> 82a6048f
         warnings.warn('babel_defmacro() is deprecated.',
                       RemovedInSphinx40Warning)
 
@@ -2371,21 +2259,7 @@
 
         return ('%s\\def%s{%s}%s\n' % (prefix, name, definition, suffix))
 
-<<<<<<< HEAD
-    def generate_numfig_format(self, builder):
-        # type: (LaTeXBuilder) -> str
-=======
-    def _make_visit_admonition(name: str) -> Callable[["LaTeXTranslator", Element], None]:  # type: ignore  # NOQA
-        warnings.warn('LaTeXTranslator._make_visit_admonition() is deprecated.',
-                      RemovedInSphinx30Warning)
-
-        def visit_admonition(self: "LaTeXTranslator", node: Element) -> None:
-            self.body.append('\n\\begin{sphinxadmonition}{%s}{%s:}' %
-                             (name, admonitionlabels[name]))
-        return visit_admonition
-
     def generate_numfig_format(self, builder: "LaTeXBuilder") -> str:
->>>>>>> 82a6048f
         warnings.warn('generate_numfig_format() is deprecated.',
                       RemovedInSphinx40Warning)
         ret = []  # type: List[str]
