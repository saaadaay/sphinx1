"""
    sphinx.writers.latex
    ~~~~~~~~~~~~~~~~~~~~

    Custom docutils writer for LaTeX.

    Much of this code is adapted from Dave Kuhlman's "docpy" writer from his
    docutils sandbox.

    :copyright: Copyright 2007-2020 by the Sphinx team, see AUTHORS.
    :license: BSD, see LICENSE for details.
"""

import re
import warnings
from collections import defaultdict
from os import path
from typing import Any, Dict, Iterable, List, Tuple, Set
from typing import TYPE_CHECKING, cast

from docutils import nodes, writers
from docutils.nodes import Element, Node, Text

from sphinx import addnodes
from sphinx import highlighting
from sphinx.deprecation import RemovedInSphinx50Warning
from sphinx.domains import IndexEntry
from sphinx.domains.std import StandardDomain
from sphinx.errors import SphinxError
from sphinx.locale import admonitionlabels, _, __
from sphinx.util import split_into, logging, texescape
from sphinx.util.docutils import SphinxTranslator
from sphinx.util.nodes import clean_astext, get_prev_node
from sphinx.util.template import LaTeXRenderer
from sphinx.util.texescape import tex_replace_map

try:
    from docutils.utils.roman import toRoman
except ImportError:
    # In Debain/Ubuntu, roman package is provided as roman, not as docutils.utils.roman
    from roman import toRoman  # type: ignore

if TYPE_CHECKING:
    from sphinx.builders.latex import LaTeXBuilder
    from sphinx.builders.latex.theming import Theme


logger = logging.getLogger(__name__)

MAX_CITATION_LABEL_LENGTH = 8
LATEXSECTIONNAMES = ["part", "chapter", "section", "subsection",
                     "subsubsection", "paragraph", "subparagraph"]
ENUMERATE_LIST_STYLE = defaultdict(lambda: r'\arabic',
                                   {
                                       'arabic': r'\arabic',
                                       'loweralpha': r'\alph',
                                       'upperalpha': r'\Alph',
                                       'lowerroman': r'\roman',
                                       'upperroman': r'\Roman',
                                   })

EXTRA_RE = re.compile(r'^(.*\S)\s+\(([^()]*)\)\s*$')


class collected_footnote(nodes.footnote):
    """Footnotes that are collected are assigned this class."""


class UnsupportedError(SphinxError):
    category = 'Markup is unsupported in LaTeX'


class LaTeXWriter(writers.Writer):

    supported = ('sphinxlatex',)

    settings_spec = ('LaTeX writer options', '', (
        ('Document name', ['--docname'], {'default': ''}),
        ('Document class', ['--docclass'], {'default': 'manual'}),
        ('Author', ['--author'], {'default': ''}),
    ))
    settings_defaults = {}  # type: Dict

    output = None

    def __init__(self, builder: "LaTeXBuilder") -> None:
        super().__init__()
        self.builder = builder
        self.theme = None  # type: Theme

    def translate(self) -> None:
        try:
            visitor = self.builder.create_translator(self.document, self.builder, self.theme)
        except TypeError:
            warnings.warn('LaTeXTranslator now takes 3rd argument; "theme".',
                          RemovedInSphinx50Warning, stacklevel=2)
            visitor = self.builder.create_translator(self.document, self.builder)

        self.document.walkabout(visitor)
        self.output = cast(LaTeXTranslator, visitor).astext()


# Helper classes

class Table:
    """A table data"""

    def __init__(self, node: Element) -> None:
        self.header = []                        # type: List[str]
        self.body = []                          # type: List[str]
        self.align = node.get('align')
        self.colcount = 0
        self.colspec = None                     # type: str
        self.colwidths = []                     # type: List[int]
        self.has_problematic = False
        self.has_oldproblematic = False
        self.has_verbatim = False
        self.caption = None                     # type: List[str]
        self.stubs = []                         # type: List[int]

        # current position
        self.col = 0
        self.row = 0

        # for internal use
        self.classes = node.get('classes', [])  # type: List[str]
        self.cells = defaultdict(int)           # type: Dict[Tuple[int, int], int]
                                                # it maps table location to cell_id
                                                # (cell = rectangular area)
        self.cell_id = 0                        # last assigned cell_id

    def is_longtable(self) -> bool:
        """True if and only if table uses longtable environment."""
        return self.row > 30 or 'longtable' in self.classes

    def get_table_type(self) -> str:
        """Returns the LaTeX environment name for the table.

        The class currently supports:

        * longtable
        * tabular
        * tabulary
        """
        if self.is_longtable():
            return 'longtable'
        elif self.has_verbatim:
            return 'tabular'
        elif self.colspec:
            return 'tabulary'
        elif self.has_problematic or (self.colwidths and 'colwidths-given' in self.classes):
            return 'tabular'
        else:
            return 'tabulary'

    def get_colspec(self) -> str:
        """Returns a column spec of table.

        This is what LaTeX calls the 'preamble argument' of the used table environment.

        .. note:: the ``\\X`` and ``T`` column type specifiers are defined in ``sphinx.sty``.
        """
        if self.colspec:
            return self.colspec
        elif self.colwidths and 'colwidths-given' in self.classes:
            total = sum(self.colwidths)
            colspecs = ['\\X{%d}{%d}' % (width, total) for width in self.colwidths]
            return '{|%s|}\n' % '|'.join(colspecs)
        elif self.has_problematic:
            return '{|*{%d}{\\X{1}{%d}|}}\n' % (self.colcount, self.colcount)
        elif self.get_table_type() == 'tabulary':
            # sphinx.sty sets T to be J by default.
            return '{|' + ('T|' * self.colcount) + '}\n'
        elif self.has_oldproblematic:
            return '{|*{%d}{\\X{1}{%d}|}}\n' % (self.colcount, self.colcount)
        else:
            return '{|' + ('l|' * self.colcount) + '}\n'

    def add_cell(self, height: int, width: int) -> None:
        """Adds a new cell to a table.

        It will be located at current position: (``self.row``, ``self.col``).
        """
        self.cell_id += 1
        for col in range(width):
            for row in range(height):
                assert self.cells[(self.row + row, self.col + col)] == 0
                self.cells[(self.row + row, self.col + col)] = self.cell_id

    def cell(self, row: int = None, col: int = None) -> "TableCell":
        """Returns a cell object (i.e. rectangular area) containing given position.

        If no option arguments: ``row`` or ``col`` are given, the current position;
        ``self.row`` and ``self.col`` are used to get a cell object by default.
        """
        try:
            if row is None:
                row = self.row
            if col is None:
                col = self.col
            return TableCell(self, row, col)
        except IndexError:
            return None


class TableCell:
    """A cell data of tables."""

    def __init__(self, table: Table, row: int, col: int) -> None:
        if table.cells[(row, col)] == 0:
            raise IndexError

        self.table = table
        self.cell_id = table.cells[(row, col)]
        self.row = row
        self.col = col

        # adjust position for multirow/multicol cell
        while table.cells[(self.row - 1, self.col)] == self.cell_id:
            self.row -= 1
        while table.cells[(self.row, self.col - 1)] == self.cell_id:
            self.col -= 1

    @property
    def width(self) -> int:
        """Returns the cell width."""
        width = 0
        while self.table.cells[(self.row, self.col + width)] == self.cell_id:
            width += 1
        return width

    @property
    def height(self) -> int:
        """Returns the cell height."""
        height = 0
        while self.table.cells[(self.row + height, self.col)] == self.cell_id:
            height += 1
        return height


def escape_abbr(text: str) -> str:
    """Adjust spacing after abbreviations."""
    return re.sub(r'\.(?=\s|$)', r'.\@', text)


def rstdim_to_latexdim(width_str: str, scale: int = 100) -> str:
    """Convert `width_str` with rst length to LaTeX length."""
    match = re.match(r'^(\d*\.?\d*)\s*(\S*)$', width_str)
    if not match:
        raise ValueError
    res = width_str
    amount, unit = match.groups()[:2]
    if scale == 100:
        float(amount)  # validate amount is float
        if unit in ('', "px"):
            res = "%s\\sphinxpxdimen" % amount
        elif unit == 'pt':
            res = '%sbp' % amount  # convert to 'bp'
        elif unit == "%":
            res = "%.3f\\linewidth" % (float(amount) / 100.0)
    else:
        amount_float = float(amount) * scale / 100.0
        if unit in ('', "px"):
            res = "%.5f\\sphinxpxdimen" % amount_float
        elif unit == 'pt':
            res = '%.5fbp' % amount_float
        elif unit == "%":
            res = "%.5f\\linewidth" % (amount_float / 100.0)
        else:
            res = "%.5f%s" % (amount_float, unit)
    return res


class LaTeXTranslator(SphinxTranslator):
    builder = None  # type: LaTeXBuilder

    secnumdepth = 2  # legacy sphinxhowto.cls uses this, whereas article.cls
    # default is originally 3. For book/report, 2 is already LaTeX default.
    ignore_missing_images = False

    # sphinx specific document classes
    docclasses = ('howto', 'manual')

    def __init__(self, document: nodes.document, builder: "LaTeXBuilder",
                 theme: "Theme" = None) -> None:
        super().__init__(document, builder)
        self.body = []  # type: List[str]
        self.theme = theme

        if theme is None:
            warnings.warn('LaTeXTranslator now takes 3rd argument; "theme".',
                          RemovedInSphinx50Warning, stacklevel=2)

        # flags
        self.in_title = 0
        self.in_production_list = 0
        self.in_footnote = 0
        self.in_caption = 0
        self.in_term = 0
        self.needs_linetrimming = 0
        self.in_minipage = 0
        self.no_latex_floats = 0
        self.first_document = 1
        self.this_is_the_title = 1
        self.literal_whitespace = 0
        self.in_parsed_literal = 0
        self.compact_list = 0
        self.first_param = 0

        sphinxpkgoptions = []

        # sort out some elements
        self.elements = self.builder.context.copy()

        # initial section names
        self.sectionnames = LATEXSECTIONNAMES[:]

        if self.theme:
            # new style: control sectioning via theme's setting
            #
            # .. note:: template variables(elements) are already assigned in builder
            docclass = self.theme.docclass
            if self.theme.toplevel_sectioning == 'section':
                self.sectionnames.remove('chapter')
        else:
            # old style: sectioning control is hard-coded
            # but some have other interface in config file
            self.elements['wrapperclass'] = self.format_docclass(self.settings.docclass)

            # we assume LaTeX class provides \chapter command except in case
            # of non-Japanese 'howto' case
            if document.get('docclass') == 'howto':
                docclass = self.config.latex_docclass.get('howto', 'article')
                if docclass[0] == 'j':  # Japanese class...
                    pass
                else:
                    self.sectionnames.remove('chapter')
            else:
                docclass = self.config.latex_docclass.get('manual', 'report')
            self.elements['docclass'] = docclass

        # determine top section level
        self.top_sectionlevel = 1
        if self.config.latex_toplevel_sectioning:
            try:
                self.top_sectionlevel = \
                    self.sectionnames.index(self.config.latex_toplevel_sectioning)
            except ValueError:
                logger.warning(__('unknown %r toplevel_sectioning for class %r') %
                               (self.config.latex_toplevel_sectioning, docclass))

        if self.config.numfig:
            self.numfig_secnum_depth = self.config.numfig_secnum_depth
            if self.numfig_secnum_depth > 0:  # default is 1
                # numfig_secnum_depth as passed to sphinx.sty indices same names as in
                # LATEXSECTIONNAMES but with -1 for part, 0 for chapter, 1 for section...
                if len(self.sectionnames) < len(LATEXSECTIONNAMES) and \
                   self.top_sectionlevel > 0:
                    self.numfig_secnum_depth += self.top_sectionlevel
                else:
                    self.numfig_secnum_depth += self.top_sectionlevel - 1
                # this (minus one) will serve as minimum to LaTeX's secnumdepth
                self.numfig_secnum_depth = min(self.numfig_secnum_depth,
                                               len(LATEXSECTIONNAMES) - 1)
                # if passed key value is < 1 LaTeX will act as if 0; see sphinx.sty
                sphinxpkgoptions.append('numfigreset=%s' % self.numfig_secnum_depth)
            else:
                sphinxpkgoptions.append('nonumfigreset')

        if self.config.numfig and self.config.math_numfig:
            sphinxpkgoptions.append('mathnumfig')

        if (self.config.language not in {None, 'en', 'ja'} and
                'fncychap' not in self.config.latex_elements):
            # use Sonny style if any language specified (except English)
            self.elements['fncychap'] = ('\\usepackage[Sonny]{fncychap}\n'
                                         '\\ChNameVar{\\Large\\normalfont'
                                         '\\sffamily}\n\\ChTitleVar{\\Large'
                                         '\\normalfont\\sffamily}')

        self.babel = self.builder.babel
        if self.config.language and not self.babel.is_supported_language():
            # emit warning if specified language is invalid
            # (only emitting, nothing changed to processing)
            logger.warning(__('no Babel option known for language %r'),
                           self.config.language)

        minsecnumdepth = self.secnumdepth  # 2 from legacy sphinx manual/howto
        if self.document.get('tocdepth'):
            # reduce tocdepth if `part` or `chapter` is used for top_sectionlevel
            #   tocdepth = -1: show only parts
            #   tocdepth =  0: show parts and chapters
            #   tocdepth =  1: show parts, chapters and sections
            #   tocdepth =  2: show parts, chapters, sections and subsections
            #   ...
            tocdepth = self.document.get('tocdepth', 999) + self.top_sectionlevel - 2
            if len(self.sectionnames) < len(LATEXSECTIONNAMES) and \
               self.top_sectionlevel > 0:
                tocdepth += 1  # because top_sectionlevel is shifted by -1
            if tocdepth > len(LATEXSECTIONNAMES) - 2:  # default is 5 <-> subparagraph
                logger.warning(__('too large :maxdepth:, ignored.'))
                tocdepth = len(LATEXSECTIONNAMES) - 2

            self.elements['tocdepth'] = '\\setcounter{tocdepth}{%d}' % tocdepth
            minsecnumdepth = max(minsecnumdepth, tocdepth)

        if self.config.numfig and (self.config.numfig_secnum_depth > 0):
            minsecnumdepth = max(minsecnumdepth, self.numfig_secnum_depth - 1)

        if minsecnumdepth > self.secnumdepth:
            self.elements['secnumdepth'] = '\\setcounter{secnumdepth}{%d}' %\
                                           minsecnumdepth

        contentsname = document.get('contentsname')
        if contentsname:
            self.elements['contentsname'] = self.babel_renewcommand('\\contentsname',
                                                                    contentsname)

        if self.elements['maxlistdepth']:
            sphinxpkgoptions.append('maxlistdepth=%s' % self.elements['maxlistdepth'])
        if sphinxpkgoptions:
            self.elements['sphinxpkgoptions'] = '[,%s]' % ','.join(sphinxpkgoptions)
        if self.elements['sphinxsetup']:
            self.elements['sphinxsetup'] = ('\\sphinxsetup{%s}' %
                                            self.elements['sphinxsetup'])
        if self.elements['extraclassoptions']:
            self.elements['classoptions'] += ',' + \
                                             self.elements['extraclassoptions']

        self.highlighter = highlighting.PygmentsBridge('latex', self.config.pygments_style,
                                                       latex_engine=self.config.latex_engine)
        self.context = []                   # type: List[Any]
        self.descstack = []                 # type: List[str]
        self.tables = []                    # type: List[Table]
        self.next_table_colspec = None      # type: str
        self.bodystack = []                 # type: List[List[str]]
        self.footnote_restricted = None     # type: nodes.Element
        self.pending_footnotes = []         # type: List[nodes.footnote_reference]
        self.curfilestack = []              # type: List[str]
        self.handled_abbrs = set()          # type: Set[str]

    def pushbody(self, newbody: List[str]) -> None:
        self.bodystack.append(self.body)
        self.body = newbody

    def popbody(self) -> List[str]:
        body = self.body
        self.body = self.bodystack.pop()
        return body

    def format_docclass(self, docclass: str) -> str:
        """ prepends prefix to sphinx document classes
        """
        warnings.warn('LaTeXWriter.format_docclass() is deprecated.',
                      RemovedInSphinx50Warning, stacklevel=2)
        if docclass in self.docclasses:
            docclass = 'sphinx' + docclass
        return docclass

    def astext(self) -> str:
        self.elements.update({
            'body': ''.join(self.body),
            'indices': self.generate_indices()
        })
        return self.render('latex.tex_t', self.elements)

    def hypertarget(self, id: str, withdoc: bool = True, anchor: bool = True) -> str:
        if withdoc:
            id = self.curfilestack[-1] + ':' + id
        return ('\\phantomsection' if anchor else '') + \
            '\\label{%s}' % self.idescape(id)

    def hypertarget_to(self, node: Element, anchor: bool = False) -> str:
        labels = ''.join(self.hypertarget(node_id, anchor=False) for node_id in node['ids'])
        if anchor:
            return r'\phantomsection' + labels
        else:
            return labels

    def hyperlink(self, id: str) -> str:
        return '{\\hyperref[%s]{' % self.idescape(id)

    def hyperpageref(self, id: str) -> str:
        return '\\autopageref*{%s}' % self.idescape(id)

    def escape(self, s: str) -> str:
        return texescape.escape(s, self.config.latex_engine)

    def idescape(self, id: str) -> str:
        return '\\detokenize{%s}' % str(id).translate(tex_replace_map).\
            encode('ascii', 'backslashreplace').decode('ascii').\
            replace('\\', '_')

    def babel_renewcommand(self, command: str, definition: str) -> str:
        if self.elements['multilingual']:
            prefix = '\\addto\\captions%s{' % self.babel.get_language()
            suffix = '}'
        else:  # babel is disabled (mainly for Japanese environment)
            prefix = ''
            suffix = ''

        return ('%s\\renewcommand{%s}{%s}%s\n' % (prefix, command, definition, suffix))

    def generate_indices(self) -> str:
        def generate(content: List[Tuple[str, List[IndexEntry]]], collapsed: bool) -> None:
            ret.append('\\begin{sphinxtheindex}\n')
            ret.append('\\let\\bigletter\\sphinxstyleindexlettergroup\n')
            for i, (letter, entries) in enumerate(content):
                if i > 0:
                    ret.append('\\indexspace\n')
                ret.append('\\bigletter{%s}\n' % self.escape(letter))
                for entry in entries:
                    if not entry[3]:
                        continue
                    ret.append('\\item\\relax\\sphinxstyleindexentry{%s}' %
                               self.encode(entry[0]))
                    if entry[4]:
                        # add "extra" info
                        ret.append('\\sphinxstyleindexextra{%s}' % self.encode(entry[4]))
                    ret.append('\\sphinxstyleindexpageref{%s:%s}\n' %
                               (entry[2], self.idescape(entry[3])))
            ret.append('\\end{sphinxtheindex}\n')

        ret = []
        # latex_domain_indices can be False/True or a list of index names
        indices_config = self.builder.config.latex_domain_indices
        if indices_config:
            for domain in self.builder.env.domains.values():
                for indexcls in domain.indices:
                    indexname = '%s-%s' % (domain.name, indexcls.name)
                    if isinstance(indices_config, list):
                        if indexname not in indices_config:
                            continue
                    content, collapsed = indexcls(domain).generate(
                        self.builder.docnames)
                    if not content:
                        continue
                    ret.append('\\renewcommand{\\indexname}{%s}\n' %
                               indexcls.localname)
                    generate(content, collapsed)

        return ''.join(ret)

    def render(self, template_name: str, variables: Dict) -> str:
        renderer = LaTeXRenderer(latex_engine=self.config.latex_engine)
        for template_dir in self.builder.config.templates_path:
            template = path.join(self.builder.confdir, template_dir,
                                 template_name)
            if path.exists(template):
                return renderer.render(template, variables)

        return renderer.render(template_name, variables)

    @property
    def table(self) -> Table:
        """Get current table."""
        if self.tables:
            return self.tables[-1]
        else:
            return None

    def visit_document(self, node: Element) -> None:
        self.curfilestack.append(node.get('docname', ''))
        if self.first_document == 1:
            # the first document is all the regular content ...
            self.first_document = 0
        elif self.first_document == 0:
            # ... and all others are the appendices
            self.body.append('\n\\appendix\n')
            self.first_document = -1
        if 'docname' in node:
            self.body.append(self.hypertarget(':doc'))
        # "- 1" because the level is increased before the title is visited
        self.sectionlevel = self.top_sectionlevel - 1

    def depart_document(self, node: Element) -> None:
        pass

    def visit_start_of_file(self, node: Element) -> None:
        self.curfilestack.append(node['docname'])

    def depart_start_of_file(self, node: Element) -> None:
        self.curfilestack.pop()

    def visit_section(self, node: Element) -> None:
        if not self.this_is_the_title:
            self.sectionlevel += 1
        self.body.append('\n\n')

    def depart_section(self, node: Element) -> None:
        self.sectionlevel = max(self.sectionlevel - 1,
                                self.top_sectionlevel - 1)

    def visit_problematic(self, node: Element) -> None:
        self.body.append(r'{\color{red}\bfseries{}')

    def depart_problematic(self, node: Element) -> None:
        self.body.append('}')

    def visit_topic(self, node: Element) -> None:
        self.in_minipage = 1
        self.body.append('\n\\begin{sphinxShadowBox}\n')

    def depart_topic(self, node: Element) -> None:
        self.in_minipage = 0
        self.body.append('\\end{sphinxShadowBox}\n')
    visit_sidebar = visit_topic
    depart_sidebar = depart_topic

    def visit_glossary(self, node: Element) -> None:
        pass

    def depart_glossary(self, node: Element) -> None:
        pass

    def visit_productionlist(self, node: Element) -> None:
        self.body.append('\n\n\\begin{productionlist}\n')
        self.in_production_list = 1

    def depart_productionlist(self, node: Element) -> None:
        self.body.append('\\end{productionlist}\n\n')
        self.in_production_list = 0

    def visit_production(self, node: Element) -> None:
        if node['tokenname']:
            tn = node['tokenname']
            self.body.append(self.hypertarget('grammar-token-' + tn))
            self.body.append('\\production{%s}{' % self.encode(tn))
        else:
            self.body.append('\\productioncont{')

    def depart_production(self, node: Element) -> None:
        self.body.append('}\n')

    def visit_transition(self, node: Element) -> None:
        self.body.append(self.elements['transition'])

    def depart_transition(self, node: Element) -> None:
        pass

    def visit_title(self, node: Element) -> None:
        parent = node.parent
        if isinstance(parent, addnodes.seealso):
            # the environment already handles this
            raise nodes.SkipNode
        elif isinstance(parent, nodes.section):
            if self.this_is_the_title:
                if len(node.children) != 1 and not isinstance(node.children[0],
                                                              nodes.Text):
                    logger.warning(__('document title is not a single Text node'),
                                   location=(self.curfilestack[-1], node.line))
                if not self.elements['title']:
                    # text needs to be escaped since it is inserted into
                    # the output literally
                    self.elements['title'] = self.escape(node.astext())
                self.this_is_the_title = 0
                raise nodes.SkipNode
            else:
                short = ''
                if node.traverse(nodes.image):
                    short = ('[%s]' % self.escape(' '.join(clean_astext(node).split())))

                try:
                    self.body.append(r'\%s%s{' % (self.sectionnames[self.sectionlevel], short))
                except IndexError:
                    # just use "subparagraph", it's not numbered anyway
                    self.body.append(r'\%s%s{' % (self.sectionnames[-1], short))
                self.context.append('}\n' + self.hypertarget_to(node.parent))
        elif isinstance(parent, nodes.topic):
            self.body.append(r'\sphinxstyletopictitle{')
            self.context.append('}\n')
        elif isinstance(parent, nodes.sidebar):
            self.body.append(r'\sphinxstylesidebartitle{')
            self.context.append('}\n')
        elif isinstance(parent, nodes.Admonition):
            self.body.append('{')
            self.context.append('}\n')
        elif isinstance(parent, nodes.table):
            # Redirect body output until title is finished.
            self.pushbody([])
        else:
            logger.warning(__('encountered title node not in section, topic, table, '
                              'admonition or sidebar'),
                           location=(self.curfilestack[-1], node.line or ''))
            self.body.append('\\sphinxstyleothertitle{')
            self.context.append('}\n')
        self.in_title = 1

    def depart_title(self, node: Element) -> None:
        self.in_title = 0
        if isinstance(node.parent, nodes.table):
            self.table.caption = self.popbody()
        else:
            self.body.append(self.context.pop())

    def visit_subtitle(self, node: Element) -> None:
        if isinstance(node.parent, nodes.sidebar):
            self.body.append('\\sphinxstylesidebarsubtitle{')
            self.context.append('}\n')
        else:
            self.context.append('')

    def depart_subtitle(self, node: Element) -> None:
        self.body.append(self.context.pop())

    def visit_desc(self, node: Element) -> None:
        self.body.append('\n\n\\begin{fulllineitems}\n')
        if self.table:
            self.table.has_problematic = True

    def depart_desc(self, node: Element) -> None:
        self.body.append('\n\\end{fulllineitems}\n\n')

    def _visit_signature_line(self, node: Element) -> None:
        for child in node:
            if isinstance(child, addnodes.desc_parameterlist):
                self.body.append(r'\pysiglinewithargsret{')
                break
        else:
            self.body.append(r'\pysigline{')

    def _depart_signature_line(self, node: Element) -> None:
        self.body.append('}')

    def visit_desc_signature(self, node: Element) -> None:
        if node.parent['objtype'] != 'describe' and node['ids']:
            hyper = self.hypertarget(node['ids'][0])
        else:
            hyper = ''
        self.body.append(hyper)
        if not node.get('is_multiline'):
            self._visit_signature_line(node)
        else:
            self.body.append('%\n\\pysigstartmultiline\n')

    def depart_desc_signature(self, node: Element) -> None:
        if not node.get('is_multiline'):
            self._depart_signature_line(node)
        else:
            self.body.append('%\n\\pysigstopmultiline')

    def visit_desc_signature_line(self, node: Element) -> None:
        self._visit_signature_line(node)

    def depart_desc_signature_line(self, node: Element) -> None:
        self._depart_signature_line(node)

    def visit_desc_addname(self, node: Element) -> None:
        self.body.append(r'\sphinxcode{\sphinxupquote{')
        self.literal_whitespace += 1

    def depart_desc_addname(self, node: Element) -> None:
        self.body.append('}}')
        self.literal_whitespace -= 1

    def visit_desc_type(self, node: Element) -> None:
        pass

    def depart_desc_type(self, node: Element) -> None:
        pass

    def visit_desc_returns(self, node: Element) -> None:
        self.body.append(r'{ $\rightarrow$ ')

    def depart_desc_returns(self, node: Element) -> None:
        self.body.append(r'}')

    def visit_desc_name(self, node: Element) -> None:
        self.body.append(r'\sphinxbfcode{\sphinxupquote{')
        self.literal_whitespace += 1

    def depart_desc_name(self, node: Element) -> None:
        self.body.append('}}')
        self.literal_whitespace -= 1

    def visit_desc_parameterlist(self, node: Element) -> None:
        # close name, open parameterlist
        self.body.append('}{')
        self.first_param = 1

    def depart_desc_parameterlist(self, node: Element) -> None:
        # close parameterlist, open return annotation
        self.body.append('}{')

    def visit_desc_parameter(self, node: Element) -> None:
        if not self.first_param:
            self.body.append(', ')
        else:
            self.first_param = 0
        if not node.hasattr('noemph'):
            self.body.append(r'\emph{')

    def depart_desc_parameter(self, node: Element) -> None:
        if not node.hasattr('noemph'):
            self.body.append('}')

    def visit_desc_optional(self, node: Element) -> None:
        self.body.append(r'\sphinxoptional{')

    def depart_desc_optional(self, node: Element) -> None:
        self.body.append('}')

    def visit_desc_annotation(self, node: Element) -> None:
        self.body.append(r'\sphinxbfcode{\sphinxupquote{')

    def depart_desc_annotation(self, node: Element) -> None:
        self.body.append('}}')

    def visit_desc_content(self, node: Element) -> None:
        if node.children and not isinstance(node.children[0], nodes.paragraph):
            # avoid empty desc environment which causes a formatting bug
            self.body.append('~')

    def depart_desc_content(self, node: Element) -> None:
        pass

    def visit_seealso(self, node: Element) -> None:
        self.body.append('\n\n\\sphinxstrong{%s:}\n\n' % admonitionlabels['seealso'])

    def depart_seealso(self, node: Element) -> None:
        self.body.append("\n\n")

    def visit_rubric(self, node: Element) -> None:
        if len(node) == 1 and node.astext() in ('Footnotes', _('Footnotes')):
            raise nodes.SkipNode
        self.body.append('\\subsubsection*{')
        self.context.append('}\n')
        self.in_title = 1

    def depart_rubric(self, node: Element) -> None:
        self.in_title = 0
        self.body.append(self.context.pop())

    def visit_footnote(self, node: Element) -> None:
        self.in_footnote += 1
        label = cast(nodes.label, node[0])
        if self.in_parsed_literal:
            self.body.append('\\begin{footnote}[%s]' % label.astext())
        else:
            self.body.append('%%\n\\begin{footnote}[%s]' % label.astext())
        self.body.append('\\sphinxAtStartFootnote\n')

    def depart_footnote(self, node: Element) -> None:
        if self.in_parsed_literal:
            self.body.append('\\end{footnote}')
        else:
            self.body.append('%\n\\end{footnote}')
        self.in_footnote -= 1

    def visit_label(self, node: Element) -> None:
        raise nodes.SkipNode

    def visit_tabular_col_spec(self, node: Element) -> None:
        self.next_table_colspec = node['spec']
        raise nodes.SkipNode

    def visit_table(self, node: Element) -> None:
        if len(self.tables) == 1:
            if self.table.get_table_type() == 'longtable':
                raise UnsupportedError(
                    '%s:%s: longtable does not support nesting a table.' %
                    (self.curfilestack[-1], node.line or ''))
            else:
                # change type of parent table to tabular
                # see https://groups.google.com/d/msg/sphinx-users/7m3NeOBixeo/9LKP2B4WBQAJ
                self.table.has_problematic = True
        elif len(self.tables) > 2:
            raise UnsupportedError(
                '%s:%s: deeply nested tables are not implemented.' %
                (self.curfilestack[-1], node.line or ''))

        self.tables.append(Table(node))
        if self.next_table_colspec:
            self.table.colspec = '{%s}\n' % self.next_table_colspec
            if 'colwidths-given' in node.get('classes', []):
                logger.info(__('both tabularcolumns and :widths: option are given. '
                               ':widths: is ignored.'), location=node)
        self.next_table_colspec = None

    def depart_table(self, node: Element) -> None:
        labels = self.hypertarget_to(node)
        table_type = self.table.get_table_type()
        table = self.render(table_type + '.tex_t',
                            dict(table=self.table, labels=labels))
        self.body.append("\n\n")
        self.body.append(table)
        self.body.append("\n")

        self.tables.pop()

    def visit_colspec(self, node: Element) -> None:
        self.table.colcount += 1
        if 'colwidth' in node:
            self.table.colwidths.append(node['colwidth'])
        if 'stub' in node:
            self.table.stubs.append(self.table.colcount - 1)

    def depart_colspec(self, node: Element) -> None:
        pass

    def visit_tgroup(self, node: Element) -> None:
        pass

    def depart_tgroup(self, node: Element) -> None:
        pass

    def visit_thead(self, node: Element) -> None:
        # Redirect head output until header is finished.
        self.pushbody(self.table.header)

    def depart_thead(self, node: Element) -> None:
        self.popbody()

    def visit_tbody(self, node: Element) -> None:
        # Redirect body output until table is finished.
        self.pushbody(self.table.body)

    def depart_tbody(self, node: Element) -> None:
        self.popbody()

    def visit_row(self, node: Element) -> None:
        self.table.col = 0

        # fill columns if the row starts with the bottom of multirow cell
        while True:
            cell = self.table.cell(self.table.row, self.table.col)
            if cell is None:  # not a bottom of multirow cell
                break
            else:  # a bottom of multirow cell
                self.table.col += cell.width
                if cell.col:
                    self.body.append('&')
                if cell.width == 1:
                    # insert suitable strut for equalizing row heights in given multirow
                    self.body.append('\\sphinxtablestrut{%d}' % cell.cell_id)
                else:  # use \multicolumn for wide multirow cell
                    self.body.append('\\multicolumn{%d}{|l|}'
                                     '{\\sphinxtablestrut{%d}}' %
                                     (cell.width, cell.cell_id))

    def depart_row(self, node: Element) -> None:
        self.body.append('\\\\\n')
        cells = [self.table.cell(self.table.row, i) for i in range(self.table.colcount)]
        underlined = [cell.row + cell.height == self.table.row + 1 for cell in cells]
        if all(underlined):
            self.body.append('\\hline')
        else:
            i = 0
            underlined.extend([False])  # sentinel
            while i < len(underlined):
                if underlined[i] is True:
                    j = underlined[i:].index(False)
                    self.body.append('\\cline{%d-%d}' % (i + 1, i + j))
                    i += j
                i += 1
        self.table.row += 1

    def visit_entry(self, node: Element) -> None:
        if self.table.col > 0:
            self.body.append('&')
        self.table.add_cell(node.get('morerows', 0) + 1, node.get('morecols', 0) + 1)
        cell = self.table.cell()
        context = ''
        if cell.width > 1:
            if self.builder.config.latex_use_latex_multicolumn:
                if self.table.col == 0:
                    self.body.append('\\multicolumn{%d}{|l|}{%%\n' % cell.width)
                else:
                    self.body.append('\\multicolumn{%d}{l|}{%%\n' % cell.width)
                context = '}%\n'
            else:
                self.body.append('\\sphinxstartmulticolumn{%d}%%\n' % cell.width)
                context = '\\sphinxstopmulticolumn\n'
        if cell.height > 1:
            # \sphinxmultirow 2nd arg "cell_id" will serve as id for LaTeX macros as well
            self.body.append('\\sphinxmultirow{%d}{%d}{%%\n' % (cell.height, cell.cell_id))
            context = '}%\n' + context
        if cell.width > 1 or cell.height > 1:
            self.body.append('\\begin{varwidth}[t]{\\sphinxcolwidth{%d}{%d}}\n'
                             % (cell.width, self.table.colcount))
            context = ('\\par\n\\vskip-\\baselineskip'
                       '\\vbox{\\hbox{\\strut}}\\end{varwidth}%\n') + context
            self.needs_linetrimming = 1
        if len(node.traverse(nodes.paragraph)) >= 2:
            self.table.has_oldproblematic = True
        if isinstance(node.parent.parent, nodes.thead) or (cell.col in self.table.stubs):
            if len(node) == 1 and isinstance(node[0], nodes.paragraph) and node.astext() == '':
                pass
            else:
                self.body.append('\\sphinxstyletheadfamily ')
        if self.needs_linetrimming:
            self.pushbody([])
        self.context.append(context)

    def depart_entry(self, node: Element) -> None:
        if self.needs_linetrimming:
            self.needs_linetrimming = 0
            body = self.popbody()

            # Remove empty lines from top of merged cell
            while body and body[0] == "\n":
                body.pop(0)
            self.body.extend(body)

        self.body.append(self.context.pop())

        cell = self.table.cell()
        self.table.col += cell.width

        # fill columns if next ones are a bottom of wide-multirow cell
        while True:
            nextcell = self.table.cell()
            if nextcell is None:  # not a bottom of multirow cell
                break
            else:  # a bottom part of multirow cell
                self.table.col += nextcell.width
                self.body.append('&')
                if nextcell.width == 1:
                    # insert suitable strut for equalizing row heights in multirow
                    # they also serve to clear colour panels which would hide the text
                    self.body.append('\\sphinxtablestrut{%d}' % nextcell.cell_id)
                else:
                    # use \multicolumn for wide multirow cell
                    self.body.append('\\multicolumn{%d}{l|}'
                                     '{\\sphinxtablestrut{%d}}' %
                                     (nextcell.width, nextcell.cell_id))

    def visit_acks(self, node: Element) -> None:
        # this is a list in the source, but should be rendered as a
        # comma-separated list here
        bullet_list = cast(nodes.bullet_list, node[0])
        list_items = cast(Iterable[nodes.list_item], bullet_list)
        self.body.append('\n\n')
        self.body.append(', '.join(n.astext() for n in list_items) + '.')
        self.body.append('\n\n')
        raise nodes.SkipNode

    def visit_bullet_list(self, node: Element) -> None:
        if not self.compact_list:
            self.body.append('\\begin{itemize}\n')
        if self.table:
            self.table.has_problematic = True

    def depart_bullet_list(self, node: Element) -> None:
        if not self.compact_list:
            self.body.append('\\end{itemize}\n')

    def visit_enumerated_list(self, node: Element) -> None:
        def get_enumtype(node: Element) -> str:
            enumtype = node.get('enumtype', 'arabic')
            if 'alpha' in enumtype and 26 < node.get('start', 0) + len(node):
                # fallback to arabic if alphabet counter overflows
                enumtype = 'arabic'

            return enumtype

        def get_nested_level(node: Element) -> int:
            if node is None:
                return 0
            elif isinstance(node, nodes.enumerated_list):
                return get_nested_level(node.parent) + 1
            else:
                return get_nested_level(node.parent)

        enum = "enum%s" % toRoman(get_nested_level(node)).lower()
        enumnext = "enum%s" % toRoman(get_nested_level(node) + 1).lower()
        style = ENUMERATE_LIST_STYLE.get(get_enumtype(node))
        prefix = node.get('prefix', '')
        suffix = node.get('suffix', '.')

        self.body.append('\\begin{enumerate}\n')
        self.body.append('\\sphinxsetlistlabels{%s}{%s}{%s}{%s}{%s}%%\n' %
                         (style, enum, enumnext, prefix, suffix))
        if 'start' in node:
            self.body.append('\\setcounter{%s}{%d}\n' % (enum, node['start'] - 1))
        if self.table:
            self.table.has_problematic = True

    def depart_enumerated_list(self, node: Element) -> None:
        self.body.append('\\end{enumerate}\n')

    def visit_list_item(self, node: Element) -> None:
        # Append "{}" in case the next character is "[", which would break
        # LaTeX's list environment (no numbering and the "[" is not printed).
        self.body.append(r'\item {} ')

    def depart_list_item(self, node: Element) -> None:
        self.body.append('\n')

    def visit_definition_list(self, node: Element) -> None:
        self.body.append('\\begin{description}\n')
        if self.table:
            self.table.has_problematic = True

    def depart_definition_list(self, node: Element) -> None:
        self.body.append('\\end{description}\n')

    def visit_definition_list_item(self, node: Element) -> None:
        pass

    def depart_definition_list_item(self, node: Element) -> None:
        pass

    def visit_term(self, node: Element) -> None:
        self.in_term += 1
        ctx = ''
        if node.get('ids'):
            ctx = '\\phantomsection'
            for node_id in node['ids']:
                ctx += self.hypertarget(node_id, anchor=False)
        ctx += '}] \\leavevmode'
        self.body.append('\\item[{')
        self.context.append(ctx)

    def depart_term(self, node: Element) -> None:
        self.body.append(self.context.pop())
        self.in_term -= 1

    def visit_classifier(self, node: Element) -> None:
        self.body.append('{[}')

    def depart_classifier(self, node: Element) -> None:
        self.body.append('{]}')

    def visit_definition(self, node: Element) -> None:
        pass

    def depart_definition(self, node: Element) -> None:
        self.body.append('\n')

    def visit_field_list(self, node: Element) -> None:
        self.body.append('\\begin{quote}\\begin{description}\n')
        if self.table:
            self.table.has_problematic = True

    def depart_field_list(self, node: Element) -> None:
        self.body.append('\\end{description}\\end{quote}\n')

    def visit_field(self, node: Element) -> None:
        pass

    def depart_field(self, node: Element) -> None:
        pass

    visit_field_name = visit_term
    depart_field_name = depart_term

    visit_field_body = visit_definition
    depart_field_body = depart_definition

    def visit_paragraph(self, node: Element) -> None:
        index = node.parent.index(node)
        if (index > 0 and isinstance(node.parent, nodes.compound) and
                not isinstance(node.parent[index - 1], nodes.paragraph) and
                not isinstance(node.parent[index - 1], nodes.compound)):
            # insert blank line, if the paragraph follows a non-paragraph node in a compound
            self.body.append('\\noindent\n')
        elif index == 1 and isinstance(node.parent, (nodes.footnote, footnotetext)):
            # don't insert blank line, if the paragraph is second child of a footnote
            # (first one is label node)
            pass
        else:
            self.body.append('\n')

    def depart_paragraph(self, node: Element) -> None:
        self.body.append('\n')

    def visit_centered(self, node: Element) -> None:
        self.body.append('\n\\begin{center}')
        if self.table:
            self.table.has_problematic = True

    def depart_centered(self, node: Element) -> None:
        self.body.append('\n\\end{center}')

    def visit_hlist(self, node: Element) -> None:
        # for now, we don't support a more compact list format
        # don't add individual itemize environments, but one for all columns
        self.compact_list += 1
        self.body.append('\\begin{itemize}\\setlength{\\itemsep}{0pt}'
                         '\\setlength{\\parskip}{0pt}\n')
        if self.table:
            self.table.has_problematic = True

    def depart_hlist(self, node: Element) -> None:
        self.compact_list -= 1
        self.body.append('\\end{itemize}\n')

    def visit_hlistcol(self, node: Element) -> None:
        pass

    def depart_hlistcol(self, node: Element) -> None:
        pass

    def latex_image_length(self, width_str: str, scale: int = 100) -> str:
        try:
            return rstdim_to_latexdim(width_str, scale)
        except ValueError:
            logger.warning(__('dimension unit %s is invalid. Ignored.'), width_str)
            return None

    def is_inline(self, node: Element) -> bool:
        """Check whether a node represents an inline element."""
        return isinstance(node.parent, nodes.TextElement)

    def visit_image(self, node: Element) -> None:
        attrs = node.attributes
        pre = []    # type: List[str]
                    # in reverse order
        post = []   # type: List[str]
        include_graphics_options = []
        has_hyperlink = isinstance(node.parent, nodes.reference)
        if has_hyperlink:
            is_inline = self.is_inline(node.parent)
        else:
            is_inline = self.is_inline(node)
        if 'width' in attrs:
            if 'scale' in attrs:
                w = self.latex_image_length(attrs['width'], attrs['scale'])
            else:
                w = self.latex_image_length(attrs['width'])
            if w:
                include_graphics_options.append('width=%s' % w)
        if 'height' in attrs:
            if 'scale' in attrs:
                h = self.latex_image_length(attrs['height'], attrs['scale'])
            else:
                h = self.latex_image_length(attrs['height'])
            if h:
                include_graphics_options.append('height=%s' % h)
        if 'scale' in attrs:
            if not include_graphics_options:
                # if no "width" nor "height", \sphinxincludegraphics will fit
                # to the available text width if oversized after rescaling.
                include_graphics_options.append('scale=%s'
                                                % (float(attrs['scale']) / 100.0))
        if 'align' in attrs:
            align_prepost = {
                # By default latex aligns the top of an image.
                (1, 'top'): ('', ''),
                (1, 'middle'): ('\\raisebox{-0.5\\height}{', '}'),
                (1, 'bottom'): ('\\raisebox{-\\height}{', '}'),
                (0, 'center'): ('{\\hspace*{\\fill}', '\\hspace*{\\fill}}'),
                (0, 'default'): ('{\\hspace*{\\fill}', '\\hspace*{\\fill}}'),
                # These 2 don't exactly do the right thing.  The image should
                # be floated alongside the paragraph.  See
                # https://www.w3.org/TR/html4/struct/objects.html#adef-align-IMG
                (0, 'left'): ('{', '\\hspace*{\\fill}}'),
                (0, 'right'): ('{\\hspace*{\\fill}', '}'),
            }
            try:
                pre.append(align_prepost[is_inline, attrs['align']][0])
                post.append(align_prepost[is_inline, attrs['align']][1])
            except KeyError:
                pass
        if self.in_parsed_literal:
            pre.append('{\\sphinxunactivateextrasandspace ')
            post.append('}')
        if not is_inline and not has_hyperlink:
            pre.append('\n\\noindent')
            post.append('\n')
        pre.reverse()
        if node['uri'] in self.builder.images:
            uri = self.builder.images[node['uri']]
        else:
            # missing image!
            if self.ignore_missing_images:
                return
            uri = node['uri']
        if uri.find('://') != -1:
            # ignore remote images
            return
        self.body.extend(pre)
        options = ''
        if include_graphics_options:
            options = '[%s]' % ','.join(include_graphics_options)
        base, ext = path.splitext(uri)
        if self.in_title and base:
            # Lowercase tokens forcely because some fncychap themes capitalize
            # the options of \sphinxincludegraphics unexpectly (ex. WIDTH=...).
            self.body.append('\\lowercase{\\sphinxincludegraphics%s}{{%s}%s}' %
                             (options, base, ext))
        else:
            self.body.append('\\sphinxincludegraphics%s{{%s}%s}' %
                             (options, base, ext))
        self.body.extend(post)

    def depart_image(self, node: Element) -> None:
        pass

    def visit_figure(self, node: Element) -> None:
        align = self.elements['figure_align']
        if self.no_latex_floats:
            align = "H"
        if self.table:
            # TODO: support align option
            if 'width' in node:
                length = self.latex_image_length(node['width'])
                if length:
                    self.body.append('\\begin{sphinxfigure-in-table}[%s]\n'
                                     '\\centering\n' % length)
            else:
                self.body.append('\\begin{sphinxfigure-in-table}\n\\centering\n')
            if any(isinstance(child, nodes.caption) for child in node):
                self.body.append('\\capstart')
            self.context.append('\\end{sphinxfigure-in-table}\\relax\n')
        elif node.get('align', '') in ('left', 'right'):
            length = None
            if 'width' in node:
                length = self.latex_image_length(node['width'])
            elif isinstance(node[0], nodes.image) and 'width' in node[0]:
                length = self.latex_image_length(node[0]['width'])
            self.body.append('\n\n')    # Insert a blank line to prevent infinite loop
                                        # https://github.com/sphinx-doc/sphinx/issues/7059
            self.body.append('\\begin{wrapfigure}{%s}{%s}\n\\centering' %
                             ('r' if node['align'] == 'right' else 'l', length or '0pt'))
            self.context.append('\\end{wrapfigure}\n')
        elif self.in_minipage:
            self.body.append('\n\\begin{center}')
            self.context.append('\\end{center}\n')
        else:
            self.body.append('\n\\begin{figure}[%s]\n\\centering\n' % align)
            if any(isinstance(child, nodes.caption) for child in node):
                self.body.append('\\capstart\n')
            self.context.append('\\end{figure}\n')

    def depart_figure(self, node: Element) -> None:
        self.body.append(self.context.pop())

    def visit_caption(self, node: Element) -> None:
        self.in_caption += 1
        if isinstance(node.parent, captioned_literal_block):
            self.body.append('\\sphinxSetupCaptionForVerbatim{')
        elif self.in_minipage and isinstance(node.parent, nodes.figure):
            self.body.append('\\captionof{figure}{')
        elif self.table and node.parent.tagname == 'figure':
            self.body.append('\\sphinxfigcaption{')
        else:
            self.body.append('\\caption{')

    def depart_caption(self, node: Element) -> None:
        self.body.append('}')
        if isinstance(node.parent, nodes.figure):
            labels = self.hypertarget_to(node.parent)
            self.body.append(labels)
        self.in_caption -= 1

    def visit_legend(self, node: Element) -> None:
        self.body.append('\n\\begin{sphinxlegend}')

    def depart_legend(self, node: Element) -> None:
        self.body.append('\\end{sphinxlegend}\n')

    def visit_admonition(self, node: Element) -> None:
        self.body.append('\n\\begin{sphinxadmonition}{note}')
        self.no_latex_floats += 1

    def depart_admonition(self, node: Element) -> None:
        self.body.append('\\end{sphinxadmonition}\n')
        self.no_latex_floats -= 1

    def _visit_named_admonition(self, node: Element) -> None:
        label = admonitionlabels[node.tagname]
        self.body.append('\n\\begin{sphinxadmonition}{%s}{%s:}' %
                         (node.tagname, label))
        self.no_latex_floats += 1

    def _depart_named_admonition(self, node: Element) -> None:
        self.body.append('\\end{sphinxadmonition}\n')
        self.no_latex_floats -= 1

    visit_attention = _visit_named_admonition
    depart_attention = _depart_named_admonition
    visit_caution = _visit_named_admonition
    depart_caution = _depart_named_admonition
    visit_danger = _visit_named_admonition
    depart_danger = _depart_named_admonition
    visit_error = _visit_named_admonition
    depart_error = _depart_named_admonition
    visit_hint = _visit_named_admonition
    depart_hint = _depart_named_admonition
    visit_important = _visit_named_admonition
    depart_important = _depart_named_admonition
    visit_note = _visit_named_admonition
    depart_note = _depart_named_admonition
    visit_tip = _visit_named_admonition
    depart_tip = _depart_named_admonition
    visit_warning = _visit_named_admonition
    depart_warning = _depart_named_admonition

    def visit_versionmodified(self, node: Element) -> None:
        pass

    def depart_versionmodified(self, node: Element) -> None:
        pass

    def visit_target(self, node: Element) -> None:
        def add_target(id: str) -> None:
            # indexing uses standard LaTeX index markup, so the targets
            # will be generated differently
            if id.startswith('index-'):
                return

            # equations also need no extra blank line nor hypertarget
            # TODO: fix this dependency on mathbase extension internals
            if id.startswith('equation-'):
                return

            # insert blank line, if the target follows a paragraph node
            index = node.parent.index(node)
            if index > 0 and isinstance(node.parent[index - 1], nodes.paragraph):
                self.body.append('\n')

            # do not generate \phantomsection in \section{}
            anchor = not self.in_title
            self.body.append(self.hypertarget(id, anchor=anchor))

        # skip if visitor for next node supports hyperlink
        next_node = node  # type: nodes.Node
        while isinstance(next_node, nodes.target):
            next_node = next_node.next_node(ascend=True)

        domain = cast(StandardDomain, self.builder.env.get_domain('std'))
        if isinstance(next_node, HYPERLINK_SUPPORT_NODES):
            return
        elif domain.get_enumerable_node_type(next_node) and domain.get_numfig_title(next_node):
            return

        if 'refuri' in node:
            return
        if node.get('refid'):
            prev_node = get_prev_node(node)
            if isinstance(prev_node, nodes.reference) and node['refid'] == prev_node['refid']:
                # a target for a hyperlink reference having alias
                pass
            else:
                add_target(node['refid'])
        for id in node['ids']:
            add_target(id)

    def depart_target(self, node: Element) -> None:
        pass

    def visit_attribution(self, node: Element) -> None:
        self.body.append('\n\\begin{flushright}\n')
        self.body.append('---')

    def depart_attribution(self, node: Element) -> None:
        self.body.append('\n\\end{flushright}\n')

    def visit_index(self, node: Element) -> None:
        def escape(value: str) -> str:
            value = self.encode(value)
            value = value.replace(r'\{', r'\sphinxleftcurlybrace{}')
            value = value.replace(r'\}', r'\sphinxrightcurlybrace{}')
            value = value.replace('"', '""')
            value = value.replace('@', '"@')
            value = value.replace('!', '"!')
            value = value.replace('|', r'\textbar{}')
            return value

        def style(string: str) -> str:
            match = EXTRA_RE.match(string)
            if match:
                return match.expand(r'\\spxentry{\1}\\spxextra{\2}')
            else:
                return '\\spxentry{%s}' % string

        if not node.get('inline', True):
            self.body.append('\n')
        entries = node['entries']
        for type, string, tid, ismain, key_ in entries:
            m = ''
            if ismain:
                m = '|spxpagem'
            try:
                if type == 'single':
                    try:
                        p1, p2 = [escape(x) for x in split_into(2, 'single', string)]
                        P1, P2 = style(p1), style(p2)
                        self.body.append(r'\index{%s@%s!%s@%s%s}' % (p1, P1, p2, P2, m))
                    except ValueError:
                        p = escape(split_into(1, 'single', string)[0])
                        P = style(p)
                        self.body.append(r'\index{%s@%s%s}' % (p, P, m))
                elif type == 'pair':
                    p1, p2 = [escape(x) for x in split_into(2, 'pair', string)]
                    P1, P2 = style(p1), style(p2)
                    self.body.append(r'\index{%s@%s!%s@%s%s}\index{%s@%s!%s@%s%s}' %
                                     (p1, P1, p2, P2, m, p2, P2, p1, P1, m))
                elif type == 'triple':
                    p1, p2, p3 = [escape(x) for x in split_into(3, 'triple', string)]
                    P1, P2, P3 = style(p1), style(p2), style(p3)
                    self.body.append(
                        r'\index{%s@%s!%s %s@%s %s%s}'
                        r'\index{%s@%s!%s, %s@%s, %s%s}'
                        r'\index{%s@%s!%s %s@%s %s%s}' %
                        (p1, P1, p2, p3, P2, P3, m,
                         p2, P2, p3, p1, P3, P1, m,
                         p3, P3, p1, p2, P1, P2, m))
                elif type == 'see':
                    p1, p2 = [escape(x) for x in split_into(2, 'see', string)]
                    P1 = style(p1)
                    self.body.append(r'\index{%s@%s|see{%s}}' % (p1, P1, p2))
                elif type == 'seealso':
                    p1, p2 = [escape(x) for x in split_into(2, 'seealso', string)]
                    P1 = style(p1)
                    self.body.append(r'\index{%s@%s|see{%s}}' % (p1, P1, p2))
                else:
                    logger.warning(__('unknown index entry type %s found'), type)
            except ValueError as err:
                logger.warning(str(err))
        if not node.get('inline', True):
            self.body.append('\\ignorespaces ')
        raise nodes.SkipNode

    def visit_raw(self, node: Element) -> None:
        if not self.is_inline(node):
            self.body.append('\n')
        if 'latex' in node.get('format', '').split():
            self.body.append(node.astext())
        if not self.is_inline(node):
            self.body.append('\n')
        raise nodes.SkipNode

    def visit_reference(self, node: Element) -> None:
        if not self.in_title:
            for id in node.get('ids'):
                anchor = not self.in_caption
                self.body += self.hypertarget(id, anchor=anchor)
        if not self.is_inline(node):
            self.body.append('\n')
        uri = node.get('refuri', '')
        if not uri and node.get('refid'):
            uri = '%' + self.curfilestack[-1] + '#' + node['refid']
        if self.in_title or not uri:
            self.context.append('')
        elif uri.startswith('#'):
            # references to labels in the same document
            id = self.curfilestack[-1] + ':' + uri[1:]
            self.body.append(self.hyperlink(id))
            self.body.append(r'\emph{')
            if self.builder.config.latex_show_pagerefs and not \
                    self.in_production_list:
                self.context.append('}}} (%s)' % self.hyperpageref(id))
            else:
                self.context.append('}}}')
        elif uri.startswith('%'):
            # references to documents or labels inside documents
            hashindex = uri.find('#')
            if hashindex == -1:
                # reference to the document
                id = uri[1:] + '::doc'
            else:
                # reference to a label
                id = uri[1:].replace('#', ':')
            self.body.append(self.hyperlink(id))
            if (len(node) and
                    isinstance(node[0], nodes.Element) and
                    'std-term' in node[0].get('classes', [])):
                # don't add a pageref for glossary terms
                self.context.append('}}}')
                # mark up as termreference
                self.body.append(r'\sphinxtermref{')
            else:
                self.body.append(r'\sphinxcrossref{')
                if self.builder.config.latex_show_pagerefs and not \
                   self.in_production_list:
                    self.context.append('}}} (%s)' % self.hyperpageref(id))
                else:
                    self.context.append('}}}')
        else:
            if len(node) == 1 and uri == node[0]:
                if node.get('nolinkurl'):
                    self.body.append('\\sphinxnolinkurl{%s}' % self.encode_uri(uri))
                else:
                    self.body.append('\\sphinxurl{%s}' % self.encode_uri(uri))
                raise nodes.SkipNode
            else:
                self.body.append('\\sphinxhref{%s}{' % self.encode_uri(uri))
                self.context.append('}')

    def depart_reference(self, node: Element) -> None:
        self.body.append(self.context.pop())
        if not self.is_inline(node):
            self.body.append('\n')

    def visit_number_reference(self, node: Element) -> None:
        if node.get('refid'):
            id = self.curfilestack[-1] + ':' + node['refid']
        else:
            id = node.get('refuri', '')[1:].replace('#', ':')

        title = self.escape(node.get('title', '%s')).replace('\\%s', '%s')
        if '\\{name\\}' in title or '\\{number\\}' in title:
            # new style format (cf. "Fig.%{number}")
            title = title.replace('\\{name\\}', '{name}').replace('\\{number\\}', '{number}')
            text = escape_abbr(title).format(name='\\nameref{%s}' % self.idescape(id),
                                             number='\\ref{%s}' % self.idescape(id))
        else:
            # old style format (cf. "Fig.%{number}")
            text = escape_abbr(title) % ('\\ref{%s}' % self.idescape(id))
        hyperref = '\\hyperref[%s]{%s}' % (self.idescape(id), text)
        self.body.append(hyperref)

        raise nodes.SkipNode

    def visit_download_reference(self, node: Element) -> None:
        pass

    def depart_download_reference(self, node: Element) -> None:
        pass

    def visit_pending_xref(self, node: Element) -> None:
        pass

    def depart_pending_xref(self, node: Element) -> None:
        pass

    def visit_emphasis(self, node: Element) -> None:
        self.body.append(r'\sphinxstyleemphasis{')

    def depart_emphasis(self, node: Element) -> None:
        self.body.append('}')

    def visit_literal_emphasis(self, node: Element) -> None:
        self.body.append(r'\sphinxstyleliteralemphasis{\sphinxupquote{')

    def depart_literal_emphasis(self, node: Element) -> None:
        self.body.append('}}')

    def visit_strong(self, node: Element) -> None:
        self.body.append(r'\sphinxstylestrong{')

    def depart_strong(self, node: Element) -> None:
        self.body.append('}')

    def visit_literal_strong(self, node: Element) -> None:
        self.body.append(r'\sphinxstyleliteralstrong{\sphinxupquote{')

    def depart_literal_strong(self, node: Element) -> None:
        self.body.append('}}')

    def visit_abbreviation(self, node: Element) -> None:
        abbr = node.astext()
        self.body.append(r'\sphinxstyleabbreviation{')
        # spell out the explanation once
        if node.hasattr('explanation') and abbr not in self.handled_abbrs:
            self.context.append('} (%s)' % self.encode(node['explanation']))
            self.handled_abbrs.add(abbr)
        else:
            self.context.append('}')

    def depart_abbreviation(self, node: Element) -> None:
        self.body.append(self.context.pop())

    def visit_manpage(self, node: Element) -> None:
        return self.visit_literal_emphasis(node)

    def depart_manpage(self, node: Element) -> None:
        return self.depart_literal_emphasis(node)

    def visit_title_reference(self, node: Element) -> None:
        self.body.append(r'\sphinxtitleref{')

    def depart_title_reference(self, node: Element) -> None:
        self.body.append('}')

    def visit_thebibliography(self, node: Element) -> None:
        citations = cast(Iterable[nodes.citation], node)
        labels = (cast(nodes.label, citation[0]) for citation in citations)
        longest_label = max((label.astext() for label in labels), key=len)
        if len(longest_label) > MAX_CITATION_LABEL_LENGTH:
            # adjust max width of citation labels not to break the layout
            longest_label = longest_label[:MAX_CITATION_LABEL_LENGTH]

        self.body.append('\n\\begin{sphinxthebibliography}{%s}\n' %
                         self.encode(longest_label))

    def depart_thebibliography(self, node: Element) -> None:
        self.body.append('\\end{sphinxthebibliography}\n')

    def visit_citation(self, node: Element) -> None:
        label = cast(nodes.label, node[0])
        self.body.append('\\bibitem[%s]{%s:%s}' % (self.encode(label.astext()),
                                                   node['docname'], node['ids'][0]))

    def depart_citation(self, node: Element) -> None:
        pass

    def visit_citation_reference(self, node: Element) -> None:
        if self.in_title:
            pass
        else:
            self.body.append('\\sphinxcite{%s:%s}' % (node['docname'], node['refname']))
            raise nodes.SkipNode

    def depart_citation_reference(self, node: Element) -> None:
        pass

    def visit_literal(self, node: Element) -> None:
        if self.in_title:
            self.body.append(r'\sphinxstyleliteralintitle{\sphinxupquote{')
        elif 'kbd' in node['classes']:
            self.body.append(r'\sphinxkeyboard{\sphinxupquote{')
        else:
            self.body.append(r'\sphinxcode{\sphinxupquote{')

    def depart_literal(self, node: Element) -> None:
        self.body.append('}}')

    def visit_footnote_reference(self, node: Element) -> None:
        raise nodes.SkipNode

    def visit_footnotemark(self, node: Element) -> None:
        self.body.append('\\sphinxfootnotemark[')

    def depart_footnotemark(self, node: Element) -> None:
        self.body.append(']')

    def visit_footnotetext(self, node: Element) -> None:
        label = cast(nodes.label, node[0])
        self.body.append('%%\n\\begin{footnotetext}[%s]'
                         '\\sphinxAtStartFootnote\n' % label.astext())

    def depart_footnotetext(self, node: Element) -> None:
        # the \ignorespaces in particular for after table header use
        self.body.append('%\n\\end{footnotetext}\\ignorespaces ')

    def visit_captioned_literal_block(self, node: Element) -> None:
        pass

    def depart_captioned_literal_block(self, node: Element) -> None:
        pass

    def visit_literal_block(self, node: Element) -> None:
        if node.rawsource != node.astext():
            # most probably a parsed-literal block -- don't highlight
            self.in_parsed_literal += 1
            self.body.append('\\begin{sphinxalltt}\n')
        else:
            labels = self.hypertarget_to(node)
            if isinstance(node.parent, captioned_literal_block):
                labels += self.hypertarget_to(node.parent)
            if labels and not self.in_footnote:
                self.body.append('\n\\def\\sphinxLiteralBlockLabel{' + labels + '}')

            lang = node.get('language', 'default')
            linenos = node.get('linenos', False)
            highlight_args = node.get('highlight_args', {})
            highlight_args['force'] = node.get('force', False)
            if lang is self.builder.config.highlight_language:
                # only pass highlighter options for original language
                opts = self.builder.config.highlight_options
            else:
                opts = {}

            hlcode = self.highlighter.highlight_block(
                node.rawsource, lang, opts=opts, linenos=linenos,
                location=(self.curfilestack[-1], node.line), **highlight_args
            )
            if self.in_footnote:
                self.body.append('\n\\sphinxSetupCodeBlockInFootnote')
                hlcode = hlcode.replace('\\begin{Verbatim}',
                                        '\\begin{sphinxVerbatim}')
            # if in table raise verbatim flag to avoid "tabulary" environment
            # and opt for sphinxVerbatimintable to handle caption & long lines
            elif self.table:
                self.table.has_problematic = True
                self.table.has_verbatim = True
                hlcode = hlcode.replace('\\begin{Verbatim}',
                                        '\\begin{sphinxVerbatimintable}')
            else:
                hlcode = hlcode.replace('\\begin{Verbatim}',
                                        '\\begin{sphinxVerbatim}')
            # get consistent trailer
            hlcode = hlcode.rstrip()[:-14]  # strip \end{Verbatim}
            if self.table and not self.in_footnote:
                hlcode += '\\end{sphinxVerbatimintable}'
            else:
                hlcode += '\\end{sphinxVerbatim}'

            hllines = str(highlight_args.get('hl_lines', []))[1:-1]
            if hllines:
                self.body.append('\n\\fvset{hllines={, %s,}}%%' % hllines)
            self.body.append('\n' + hlcode + '\n')
            if hllines:
                self.body.append('\\sphinxresetverbatimhllines\n')
            raise nodes.SkipNode

    def depart_literal_block(self, node: Element) -> None:
        self.body.append('\n\\end{sphinxalltt}\n')
        self.in_parsed_literal -= 1
    visit_doctest_block = visit_literal_block
    depart_doctest_block = depart_literal_block

    def visit_line(self, node: Element) -> None:
        self.body.append('\\item[] ')

    def depart_line(self, node: Element) -> None:
        self.body.append('\n')

    def visit_line_block(self, node: Element) -> None:
        if isinstance(node.parent, nodes.line_block):
            self.body.append('\\item[]\n'
                             '\\begin{DUlineblock}{\\DUlineblockindent}\n')
        else:
            self.body.append('\n\\begin{DUlineblock}{0em}\n')
        if self.table:
            self.table.has_problematic = True

    def depart_line_block(self, node: Element) -> None:
        self.body.append('\\end{DUlineblock}\n')

    def visit_block_quote(self, node: Element) -> None:
        # If the block quote contains a single object and that object
        # is a list, then generate a list not a block quote.
        # This lets us indent lists.
        done = 0
        if len(node.children) == 1:
            child = node.children[0]
            if isinstance(child, nodes.bullet_list) or \
                    isinstance(child, nodes.enumerated_list):
                done = 1
        if not done:
            self.body.append('\\begin{quote}\n')
            if self.table:
                self.table.has_problematic = True

    def depart_block_quote(self, node: Element) -> None:
        done = 0
        if len(node.children) == 1:
            child = node.children[0]
            if isinstance(child, nodes.bullet_list) or \
                    isinstance(child, nodes.enumerated_list):
                done = 1
        if not done:
            self.body.append('\\end{quote}\n')

    # option node handling copied from docutils' latex writer

    def visit_option(self, node: Element) -> None:
        if self.context[-1]:
            # this is not the first option
            self.body.append(', ')

    def depart_option(self, node: Element) -> None:
        # flag that the first option is done.
        self.context[-1] += 1

    def visit_option_argument(self, node: Element) -> None:
        """The delimiter betweeen an option and its argument."""
        self.body.append(node.get('delimiter', ' '))

    def depart_option_argument(self, node: Element) -> None:
        pass

    def visit_option_group(self, node: Element) -> None:
        self.body.append('\\item [')
        # flag for first option
        self.context.append(0)

    def depart_option_group(self, node: Element) -> None:
        self.context.pop()  # the flag
        self.body.append('] ')

    def visit_option_list(self, node: Element) -> None:
        self.body.append('\\begin{optionlist}{3cm}\n')
        if self.table:
            self.table.has_problematic = True

    def depart_option_list(self, node: Element) -> None:
        self.body.append('\\end{optionlist}\n')

    def visit_option_list_item(self, node: Element) -> None:
        pass

    def depart_option_list_item(self, node: Element) -> None:
        pass

    def visit_option_string(self, node: Element) -> None:
        ostring = node.astext()
        self.body.append(self.encode(ostring))
        raise nodes.SkipNode

    def visit_description(self, node: Element) -> None:
        self.body.append(' ')

    def depart_description(self, node: Element) -> None:
        pass

    def visit_superscript(self, node: Element) -> None:
        self.body.append('$^{\\text{')

    def depart_superscript(self, node: Element) -> None:
        self.body.append('}}$')

    def visit_subscript(self, node: Element) -> None:
        self.body.append('$_{\\text{')

    def depart_subscript(self, node: Element) -> None:
        self.body.append('}}$')

    def visit_inline(self, node: Element) -> None:
        classes = node.get('classes', [])
        if classes in [['menuselection']]:
            self.body.append(r'\sphinxmenuselection{')
            self.context.append('}')
        elif classes in [['guilabel']]:
            self.body.append(r'\sphinxguilabel{')
            self.context.append('}')
        elif classes in [['accelerator']]:
            self.body.append(r'\sphinxaccelerator{')
            self.context.append('}')
        elif classes and not self.in_title:
            self.body.append(r'\DUrole{%s}{' % ','.join(classes))
            self.context.append('}')
        else:
            self.context.append('')

    def depart_inline(self, node: Element) -> None:
        self.body.append(self.context.pop())

    def visit_generated(self, node: Element) -> None:
        pass

    def depart_generated(self, node: Element) -> None:
        pass

    def visit_compound(self, node: Element) -> None:
        pass

    def depart_compound(self, node: Element) -> None:
        pass

    def visit_container(self, node: Element) -> None:
        pass

    def depart_container(self, node: Element) -> None:
        pass

    def visit_decoration(self, node: Element) -> None:
        pass

    def depart_decoration(self, node: Element) -> None:
        pass

    # docutils-generated elements that we don't support

    def visit_header(self, node: Element) -> None:
        raise nodes.SkipNode

    def visit_footer(self, node: Element) -> None:
        raise nodes.SkipNode

    def visit_docinfo(self, node: Element) -> None:
        raise nodes.SkipNode

    # text handling

    def encode(self, text: str) -> str:
        text = self.escape(text)
        if self.literal_whitespace:
            # Insert a blank before the newline, to avoid
            # ! LaTeX Error: There's no line here to end.
            text = text.replace('\n', '~\\\\\n').replace(' ', '~')
        return text

    def encode_uri(self, text: str) -> str:
        # TODO: it is probably wrong that this uses texescape.escape()
        #       this must be checked against hyperref package exact dealings
        #       mainly, %, #, {, } and \ need escaping via a \ escape
        # in \href, the tilde is allowed and must be represented literally
        return self.encode(text).replace('\\textasciitilde{}', '~').\
            replace('\\sphinxhyphen{}', '-')

    def visit_Text(self, node: Text) -> None:
        text = self.encode(node.astext())
        self.body.append(text)

    def depart_Text(self, node: Text) -> None:
        pass

    def visit_comment(self, node: Element) -> None:
        raise nodes.SkipNode

    def visit_meta(self, node: Element) -> None:
        # only valid for HTML
        raise nodes.SkipNode

    def visit_system_message(self, node: Element) -> None:
        pass

    def depart_system_message(self, node: Element) -> None:
        self.body.append('\n')

    def visit_math(self, node: Element) -> None:
        if self.in_title:
            self.body.append(r'\protect\(%s\protect\)' % node.astext())
        else:
            self.body.append(r'\(%s\)' % node.astext())
        raise nodes.SkipNode

    def visit_math_block(self, node: Element) -> None:
        if node.get('label'):
            label = "equation:%s:%s" % (node['docname'], node['label'])
        else:
            label = None

        if node.get('nowrap'):
            if label:
                self.body.append(r'\label{%s}' % label)
            self.body.append(node.astext())
        else:
            from sphinx.util.math import wrap_displaymath
            self.body.append(wrap_displaymath(node.astext(), label,
                                              self.builder.config.math_number_all))
        raise nodes.SkipNode

    def visit_math_reference(self, node: Element) -> None:
        label = "equation:%s:%s" % (node['docname'], node['target'])
        eqref_format = self.builder.config.math_eqref_format
        if eqref_format:
            try:
                ref = r'\ref{%s}' % label
                self.body.append(eqref_format.format(number=ref))
            except KeyError as exc:
                logger.warning(__('Invalid math_eqref_format: %r'), exc,
                               location=node)
                self.body.append(r'\eqref{%s}' % label)
        else:
            self.body.append(r'\eqref{%s}' % label)

    def depart_math_reference(self, node: Element) -> None:
        pass

    def unknown_visit(self, node: Node) -> None:
        raise NotImplementedError('Unknown node: ' + node.__class__.__name__)

<<<<<<< HEAD
=======
    # --------- METHODS FOR COMPATIBILITY --------------------------------------

    def collect_footnotes(self, node: Element) -> Dict[str, List[Union["collected_footnote", bool]]]:  # NOQA
        def footnotes_under(n: Element) -> Iterator[nodes.footnote]:
            if isinstance(n, nodes.footnote):
                yield n
            else:
                for c in n.children:
                    if isinstance(c, addnodes.start_of_file):
                        continue
                    elif isinstance(c, nodes.Element):
                        yield from footnotes_under(c)

        warnings.warn('LaTeXWriter.collected_footnote() is deprecated.',
                      RemovedInSphinx40Warning, stacklevel=2)

        fnotes = {}  # type: Dict[str, List[Union[collected_footnote, bool]]]
        for fn in footnotes_under(node):
            label = cast(nodes.label, fn[0])
            num = label.astext().strip()
            newnode = collected_footnote('', *fn.children, number=num)
            fnotes[num] = [newnode, False]
        return fnotes

    @property
    def no_contractions(self) -> int:
        warnings.warn('LaTeXTranslator.no_contractions is deprecated.',
                      RemovedInSphinx40Warning, stacklevel=2)
        return 0

    def babel_defmacro(self, name: str, definition: str) -> str:
        warnings.warn('babel_defmacro() is deprecated.',
                      RemovedInSphinx40Warning, stacklevel=2)

        if self.elements['babel']:
            prefix = '\\addto\\extras%s{' % self.babel.get_language()
            suffix = '}'
        else:  # babel is disabled (mainly for Japanese environment)
            prefix = ''
            suffix = ''

        return ('%s\\def%s{%s}%s\n' % (prefix, name, definition, suffix))

    def generate_numfig_format(self, builder: "LaTeXBuilder") -> str:
        warnings.warn('generate_numfig_format() is deprecated.',
                      RemovedInSphinx40Warning, stacklevel=2)
        ret = []  # type: List[str]
        figure = self.builder.config.numfig_format['figure'].split('%s', 1)
        if len(figure) == 1:
            ret.append('\\def\\fnum@figure{%s}\n' % self.escape(figure[0]).strip())
        else:
            definition = escape_abbr(self.escape(figure[0]))
            ret.append(self.babel_renewcommand('\\figurename', definition))
            ret.append('\\makeatletter\n')
            ret.append('\\def\\fnum@figure{\\figurename\\thefigure{}%s}\n' %
                       self.escape(figure[1]))
            ret.append('\\makeatother\n')

        table = self.builder.config.numfig_format['table'].split('%s', 1)
        if len(table) == 1:
            ret.append('\\def\\fnum@table{%s}\n' % self.escape(table[0]).strip())
        else:
            definition = escape_abbr(self.escape(table[0]))
            ret.append(self.babel_renewcommand('\\tablename', definition))
            ret.append('\\makeatletter\n')
            ret.append('\\def\\fnum@table{\\tablename\\thetable{}%s}\n' %
                       self.escape(table[1]))
            ret.append('\\makeatother\n')

        codeblock = self.builder.config.numfig_format['code-block'].split('%s', 1)
        if len(codeblock) == 1:
            pass  # FIXME
        else:
            definition = self.escape(codeblock[0]).strip()
            ret.append(self.babel_renewcommand('\\literalblockname', definition))
            if codeblock[1]:
                pass  # FIXME

        return ''.join(ret)


# Import old modules here for compatibility
from sphinx.builders.latex import constants  # NOQA
from sphinx.builders.latex.util import ExtBabel  # NOQA


deprecated_alias('sphinx.writers.latex',
                 {
                     'ADDITIONAL_SETTINGS': constants.ADDITIONAL_SETTINGS,
                     'DEFAULT_SETTINGS': constants.DEFAULT_SETTINGS,
                     'LUALATEX_DEFAULT_FONTPKG': constants.LUALATEX_DEFAULT_FONTPKG,
                     'PDFLATEX_DEFAULT_FONTPKG': constants.PDFLATEX_DEFAULT_FONTPKG,
                     'SHORTHANDOFF': constants.SHORTHANDOFF,
                     'XELATEX_DEFAULT_FONTPKG': constants.XELATEX_DEFAULT_FONTPKG,
                     'XELATEX_GREEK_DEFAULT_FONTPKG': constants.XELATEX_GREEK_DEFAULT_FONTPKG,
                     'ExtBabel': ExtBabel,
                 },
                 RemovedInSphinx40Warning)
>>>>>>> 787fda8e

# FIXME: Workaround to avoid circular import
# refs: https://github.com/sphinx-doc/sphinx/issues/5433
from sphinx.builders.latex.nodes import HYPERLINK_SUPPORT_NODES, captioned_literal_block, footnotetext  # NOQA<|MERGE_RESOLUTION|>--- conflicted
+++ resolved
@@ -2037,107 +2037,6 @@
     def unknown_visit(self, node: Node) -> None:
         raise NotImplementedError('Unknown node: ' + node.__class__.__name__)
 
-<<<<<<< HEAD
-=======
-    # --------- METHODS FOR COMPATIBILITY --------------------------------------
-
-    def collect_footnotes(self, node: Element) -> Dict[str, List[Union["collected_footnote", bool]]]:  # NOQA
-        def footnotes_under(n: Element) -> Iterator[nodes.footnote]:
-            if isinstance(n, nodes.footnote):
-                yield n
-            else:
-                for c in n.children:
-                    if isinstance(c, addnodes.start_of_file):
-                        continue
-                    elif isinstance(c, nodes.Element):
-                        yield from footnotes_under(c)
-
-        warnings.warn('LaTeXWriter.collected_footnote() is deprecated.',
-                      RemovedInSphinx40Warning, stacklevel=2)
-
-        fnotes = {}  # type: Dict[str, List[Union[collected_footnote, bool]]]
-        for fn in footnotes_under(node):
-            label = cast(nodes.label, fn[0])
-            num = label.astext().strip()
-            newnode = collected_footnote('', *fn.children, number=num)
-            fnotes[num] = [newnode, False]
-        return fnotes
-
-    @property
-    def no_contractions(self) -> int:
-        warnings.warn('LaTeXTranslator.no_contractions is deprecated.',
-                      RemovedInSphinx40Warning, stacklevel=2)
-        return 0
-
-    def babel_defmacro(self, name: str, definition: str) -> str:
-        warnings.warn('babel_defmacro() is deprecated.',
-                      RemovedInSphinx40Warning, stacklevel=2)
-
-        if self.elements['babel']:
-            prefix = '\\addto\\extras%s{' % self.babel.get_language()
-            suffix = '}'
-        else:  # babel is disabled (mainly for Japanese environment)
-            prefix = ''
-            suffix = ''
-
-        return ('%s\\def%s{%s}%s\n' % (prefix, name, definition, suffix))
-
-    def generate_numfig_format(self, builder: "LaTeXBuilder") -> str:
-        warnings.warn('generate_numfig_format() is deprecated.',
-                      RemovedInSphinx40Warning, stacklevel=2)
-        ret = []  # type: List[str]
-        figure = self.builder.config.numfig_format['figure'].split('%s', 1)
-        if len(figure) == 1:
-            ret.append('\\def\\fnum@figure{%s}\n' % self.escape(figure[0]).strip())
-        else:
-            definition = escape_abbr(self.escape(figure[0]))
-            ret.append(self.babel_renewcommand('\\figurename', definition))
-            ret.append('\\makeatletter\n')
-            ret.append('\\def\\fnum@figure{\\figurename\\thefigure{}%s}\n' %
-                       self.escape(figure[1]))
-            ret.append('\\makeatother\n')
-
-        table = self.builder.config.numfig_format['table'].split('%s', 1)
-        if len(table) == 1:
-            ret.append('\\def\\fnum@table{%s}\n' % self.escape(table[0]).strip())
-        else:
-            definition = escape_abbr(self.escape(table[0]))
-            ret.append(self.babel_renewcommand('\\tablename', definition))
-            ret.append('\\makeatletter\n')
-            ret.append('\\def\\fnum@table{\\tablename\\thetable{}%s}\n' %
-                       self.escape(table[1]))
-            ret.append('\\makeatother\n')
-
-        codeblock = self.builder.config.numfig_format['code-block'].split('%s', 1)
-        if len(codeblock) == 1:
-            pass  # FIXME
-        else:
-            definition = self.escape(codeblock[0]).strip()
-            ret.append(self.babel_renewcommand('\\literalblockname', definition))
-            if codeblock[1]:
-                pass  # FIXME
-
-        return ''.join(ret)
-
-
-# Import old modules here for compatibility
-from sphinx.builders.latex import constants  # NOQA
-from sphinx.builders.latex.util import ExtBabel  # NOQA
-
-
-deprecated_alias('sphinx.writers.latex',
-                 {
-                     'ADDITIONAL_SETTINGS': constants.ADDITIONAL_SETTINGS,
-                     'DEFAULT_SETTINGS': constants.DEFAULT_SETTINGS,
-                     'LUALATEX_DEFAULT_FONTPKG': constants.LUALATEX_DEFAULT_FONTPKG,
-                     'PDFLATEX_DEFAULT_FONTPKG': constants.PDFLATEX_DEFAULT_FONTPKG,
-                     'SHORTHANDOFF': constants.SHORTHANDOFF,
-                     'XELATEX_DEFAULT_FONTPKG': constants.XELATEX_DEFAULT_FONTPKG,
-                     'XELATEX_GREEK_DEFAULT_FONTPKG': constants.XELATEX_GREEK_DEFAULT_FONTPKG,
-                     'ExtBabel': ExtBabel,
-                 },
-                 RemovedInSphinx40Warning)
->>>>>>> 787fda8e
 
 # FIXME: Workaround to avoid circular import
 # refs: https://github.com/sphinx-doc/sphinx/issues/5433
