--- conflicted
+++ resolved
@@ -219,20 +219,10 @@
 
     def get_shorthandoff(self):
         # type: () -> unicode
-<<<<<<< HEAD
-        shorthand = self.shorthands.get(self.language)
-        if shorthand:
-            return r'\ifnum\catcode`\%s=\active\shorthandoff{%s}\fi' % (shorthand, shorthand)
-        elif self.language == 'turkish':
-            # memo: if ever Sphinx starts supporting 'Latin', do as for Turkish
-            return r'\ifnum\catcode`\=\string=\active\shorthandoff{=}\fi'
-        return ''
-=======
         return ('\\ifdefined\\shorthandoff\n'
                 '  \\ifnum\\catcode`\\=\\string=\\active\\shorthandoff{=}\\fi\n'
                 '  \\ifnum\\catcode`\\"=\\active\\shorthandoff{"}\\fi\n'
                 '\\fi')
->>>>>>> 44465a82
 
     def uses_cyrillic(self):
         # type: () -> bool
