"""Helpers for inspecting Python modules."""

from __future__ import annotations

import ast
import builtins
import contextlib
import enum
import inspect
import re
import sys
import types
import typing
from collections.abc import Mapping
from functools import cached_property, partial, partialmethod, singledispatchmethod
from importlib import import_module
from inspect import Parameter, Signature
from io import StringIO
from types import ClassMethodDescriptorType, MethodDescriptorType, WrapperDescriptorType
from typing import TYPE_CHECKING, Any

from sphinx.pycode.ast import unparse as ast_unparse
from sphinx.util import logging
from sphinx.util.typing import ForwardRef, stringify_annotation

if TYPE_CHECKING:
    from collections.abc import Callable, Sequence
<<<<<<< HEAD
    from enum import Enum
=======
    from inspect import _ParameterKind
>>>>>>> 0230c71b
    from types import MethodType, ModuleType
    from typing import Protocol, Union

    from typing_extensions import TypeGuard

    class _SupportsGet(Protocol):
        def __get__(self, __instance: Any, __owner: type | None = ...) -> Any: ...  # NoQA: E704

    class _SupportsSet(Protocol):
        # instance and value are contravariants but we do not need that precision
        def __set__(self, __instance: Any, __value: Any) -> None: ...  # NoQA: E704

    class _SupportsDelete(Protocol):
        # instance is contravariant but we do not need that precision
        def __delete__(self, __instance: Any) -> None: ...  # NoQA: E704

    _RoutineType = Union[
        types.FunctionType,
        types.LambdaType,
        types.MethodType,
        types.BuiltinFunctionType,
        types.BuiltinMethodType,
        types.WrapperDescriptorType,
        types.MethodDescriptorType,
        types.ClassMethodDescriptorType,
    ]

logger = logging.getLogger(__name__)

memory_address_re = re.compile(r' at 0x[0-9a-f]{8,16}(?=>)', re.IGNORECASE)

# re-export as is
isasyncgenfunction = inspect.isasyncgenfunction
ismethod = inspect.ismethod
ismethoddescriptor = inspect.ismethoddescriptor
isclass = inspect.isclass
ismodule = inspect.ismodule


def unwrap(obj: Any) -> Any:
    """Get an original object from wrapped object (wrapped functions).

    Mocked objects are returned as is.
    """
    if hasattr(obj, '__sphinx_mock__'):
        # Skip unwrapping mock object to avoid RecursionError
        return obj

    try:
        return inspect.unwrap(obj)
    except ValueError:
        # might be a mock object
        return obj


def unwrap_all(obj: Any, *, stop: Callable[[Any], bool] | None = None) -> Any:
    """Get an original object from wrapped object.

    Unlike :func:`unwrap`, this unwraps partial functions, wrapped functions,
    class methods and static methods.

    When specified, *stop* is a predicate indicating whether an object should
    be unwrapped or not.
    """
    if callable(stop):
        while not stop(obj):
            if ispartial(obj):
                obj = obj.func
            elif inspect.isroutine(obj) and hasattr(obj, '__wrapped__'):
                obj = obj.__wrapped__
            elif isclassmethod(obj) or isstaticmethod(obj):
                obj = obj.__func__
            else:
                return obj
        return obj  # in case the while loop never starts

    while True:
        if ispartial(obj):
            obj = obj.func
        elif inspect.isroutine(obj) and hasattr(obj, '__wrapped__'):
            obj = obj.__wrapped__
        elif isclassmethod(obj) or isstaticmethod(obj):
            obj = obj.__func__
        else:
            return obj


def getall(obj: Any) -> Sequence[str] | None:
    """Get the ``__all__`` attribute of an module as sequence.

    This returns ``None`` if the given ``obj.__all__`` does not exist and
    raises :exc:`ValueError` if ``obj.__all__`` is not a list or tuple of
    strings.
    """
    __all__ = safe_getattr(obj, '__all__', None)
    if __all__ is None:
        return None
    if isinstance(__all__, (list, tuple)) and all(isinstance(e, str) for e in __all__):
        return __all__
    raise ValueError(__all__)


def getannotations(obj: Any) -> Mapping[str, Any]:
    """Safely get the ``__annotations__`` attribute of an object."""
    if sys.version_info >= (3, 10, 0) or not isinstance(obj, type):
        __annotations__ = safe_getattr(obj, '__annotations__', None)
    else:
        # Workaround for bugfix not available until python 3.10 as recommended by docs
        # https://docs.python.org/3.10/howto/annotations.html#accessing-the-annotations-dict-of-an-object-in-python-3-9-and-older
        __dict__ = safe_getattr(obj, '__dict__', {})
        __annotations__ = __dict__.get('__annotations__', None)
    if isinstance(__annotations__, Mapping):
        return __annotations__
    return {}


def getglobals(obj: Any) -> Mapping[str, Any]:
    """Safely get :attr:`obj.__globals__ <function.__globals__>`."""
    __globals__ = safe_getattr(obj, '__globals__', None)
    if isinstance(__globals__, Mapping):
        return __globals__
    return {}


def getmro(obj: Any) -> tuple[type, ...]:
    """Safely get :attr:`obj.__mro__ <class.__mro__>`."""
    __mro__ = safe_getattr(obj, '__mro__', None)
    if isinstance(__mro__, tuple):
        return __mro__
    return ()


def getorigbases(obj: Any) -> tuple[Any, ...] | None:
    """Safely get ``obj.__orig_bases__``.

    This returns ``None`` if the object is not a class or if ``__orig_bases__``
    is not well-defined (e.g., a non-tuple object or an empty sequence).
    """
    if not isclass(obj):
        return None

    # Get __orig_bases__ from obj.__dict__ to avoid accessing the parent's __orig_bases__.
    # refs: https://github.com/sphinx-doc/sphinx/issues/9607
    __dict__ = safe_getattr(obj, '__dict__', {})
    __orig_bases__ = __dict__.get('__orig_bases__')
    if isinstance(__orig_bases__, tuple) and len(__orig_bases__) > 0:
        return __orig_bases__
    return None


def getslots(obj: Any) -> dict[str, Any] | dict[str, None] | None:
    """Safely get :term:`obj.__slots__ <__slots__>` as a dictionary if any.

    - This returns ``None`` if ``obj.__slots__`` does not exist.
    - This raises a :exc:`TypeError` if *obj* is not a class.
    - This raises a :exc:`ValueError` if ``obj.__slots__`` is invalid.
    """
    if not isclass(obj):
        raise TypeError

    __slots__ = safe_getattr(obj, '__slots__', None)
    if __slots__ is None:
        return None
    elif isinstance(__slots__, dict):
        return __slots__
    elif isinstance(__slots__, str):
        return {__slots__: None}
    elif isinstance(__slots__, (list, tuple)):
        return dict.fromkeys(__slots__)
    else:
        raise ValueError


def isNewType(obj: Any) -> bool:
    """Check the if object is a kind of :class:`~typing.NewType`."""
    if sys.version_info[:2] >= (3, 10):
        return isinstance(obj, typing.NewType)
    __module__ = safe_getattr(obj, '__module__', None)
    __qualname__ = safe_getattr(obj, '__qualname__', None)
    return __module__ == 'typing' and __qualname__ == 'NewType.<locals>.new_type'


<<<<<<< HEAD
def isenumclass(x: Any) -> TypeGuard[type[Enum]]:
    """Check if the object is subclass of enum."""
    return inspect.isclass(x) and issubclass(x, enum.Enum)


def isenumattribute(x: Any) -> TypeGuard[Enum]:
    """Check if the object is attribute of enum."""
=======
def isenumclass(x: Any) -> bool:
    """Check if the object is an :class:`enumeration class <enum.Enum>`."""
    return isclass(x) and issubclass(x, enum.Enum)


def isenumattribute(x: Any) -> bool:
    """Check if the object is an enumeration attribute."""
>>>>>>> 0230c71b
    return isinstance(x, enum.Enum)


def unpartial(obj: Any) -> Any:
    """Get an original object from a partial-like object.

    If *obj* is not a partial object, it is returned as is.

    .. seealso:: :func:`ispartial`
    """
    while ispartial(obj):
        obj = obj.func
    return obj


<<<<<<< HEAD
def ispartial(obj: Any) -> TypeGuard[partial | partialmethod]:
    """Check if the object is partial."""
=======
def ispartial(obj: Any) -> bool:
    """Check if the object is a partial function or method."""
>>>>>>> 0230c71b
    return isinstance(obj, (partial, partialmethod))


def isclassmethod(obj: Any, cls: Any = None, name: str | None = None) -> bool:
    """Check if the object is a :class:`classmethod`."""
    if isinstance(obj, classmethod):
        return True
    if ismethod(obj) and obj.__self__ is not None and isclass(obj.__self__):
        return True
    if cls and name:
        # trace __mro__ if the method is defined in parent class
        sentinel = object()
        for basecls in getmro(cls):
            meth = basecls.__dict__.get(name, sentinel)
            if meth is not sentinel:
                return isclassmethod(meth)
    return False


def isstaticmethod(obj: Any, cls: Any = None, name: str | None = None) -> bool:
    """Check if the object is a :class:`staticmethod`."""
    if isinstance(obj, staticmethod):
        return True
    if cls and name:
        # trace __mro__ if the method is defined in parent class
        sentinel = object()
        for basecls in getattr(cls, '__mro__', [cls]):
            meth = basecls.__dict__.get(name, sentinel)
            if meth is not sentinel:
                return isinstance(meth, staticmethod)
    return False


<<<<<<< HEAD
def isdescriptor(x: Any) -> TypeGuard[_SupportsGet | _SupportsSet | _SupportsDelete]:
    """Check if the object is some kind of descriptor."""
=======
def isdescriptor(x: Any) -> bool:
    """Check if the object is a :external+python:term:`descriptor`."""
>>>>>>> 0230c71b
    return any(
        callable(safe_getattr(x, item, None)) for item in ('__get__', '__set__', '__delete__')
    )


def isabstractmethod(obj: Any) -> bool:
    """Check if the object is an :func:`abstractmethod`."""
    return safe_getattr(obj, '__isabstractmethod__', False) is True


def isboundmethod(method: MethodType) -> bool:
    """Check if the method is a bound method."""
    return safe_getattr(method, '__self__', None) is not None


def is_cython_function_or_method(obj: Any) -> bool:
    """Check if the object is a function or method in cython."""
    try:
        return obj.__class__.__name__ == 'cython_function_or_method'
    except AttributeError:
        return False


def isattributedescriptor(obj: Any) -> bool:
    """Check if the object is an attribute-like descriptor."""
    if inspect.isdatadescriptor(obj):
        # data descriptor is kind of attribute
        return True
    if isdescriptor(obj):
        # non data descriptor
        unwrapped = unwrap(obj)
        if isfunction(unwrapped) or isbuiltin(unwrapped) or ismethod(unwrapped):
            # attribute must not be either function, builtin and method
            return False
        if is_cython_function_or_method(unwrapped):
            # attribute must not be either function and method (for cython)
            return False
        if isclass(unwrapped):
            # attribute must not be a class
            return False
        if isinstance(
            unwrapped, (ClassMethodDescriptorType, MethodDescriptorType, WrapperDescriptorType)
        ):
            # attribute must not be a method descriptor
            return False
        # attribute must not be an instancemethod (C-API)
        return type(unwrapped).__name__ != 'instancemethod'
    return False


def is_singledispatch_function(obj: Any) -> bool:
    """Check if the object is a :func:`~functools.singledispatch` function."""
    return (
        inspect.isfunction(obj)
        and hasattr(obj, 'dispatch')
        and hasattr(obj, 'register')
        and obj.dispatch.__module__ == 'functools'
    )


<<<<<<< HEAD
def is_singledispatch_method(obj: Any) -> TypeGuard[singledispatchmethod]:
    """Check if the object is singledispatch method."""
    return isinstance(obj, singledispatchmethod)


def isfunction(obj: Any) -> TypeGuard[types.FunctionType]:
    """Check if the object is function."""
    return inspect.isfunction(unpartial(obj))


def isbuiltin(obj: Any) -> TypeGuard[types.BuiltinFunctionType]:
    """Check if the object is function."""
    return inspect.isbuiltin(unpartial(obj))


def isroutine(obj: Any) -> TypeGuard[_RoutineType]:
    """Check is any kind of function or method."""
=======
def is_singledispatch_method(obj: Any) -> bool:
    """Check if the object is a :class:`~functools.singledispatchmethod`."""
    return isinstance(obj, singledispatchmethod)


def isfunction(obj: Any) -> bool:
    """Check if the object is a user-defined function.

    Partial objects are unwrapped before checking them.

    .. seealso:: :external+python:func:`inspect.isfunction`
    """
    return inspect.isfunction(unpartial(obj))


def isbuiltin(obj: Any) -> bool:
    """Check if the object is a built-in function or method.

    Partial objects are unwrapped before checking them.

    .. seealso:: :external+python:func:`inspect.isbuiltin`
    """
    return inspect.isbuiltin(unpartial(obj))


def isroutine(obj: Any) -> bool:
    """Check if the object is a kind of function or method.

    Partial objects are unwrapped before checking them.

    .. seealso:: :external+python:func:`inspect.isroutine`
    """
>>>>>>> 0230c71b
    return inspect.isroutine(unpartial(obj))


def iscoroutinefunction(obj: Any) -> bool:
    """Check if the object is a :external+python:term:`coroutine` function."""

    def iswrappedcoroutine(obj: Any) -> bool:
        """Check if the object is wrapped coroutine-function."""
        if isstaticmethod(obj) or isclassmethod(obj) or ispartial(obj):
            # staticmethod, classmethod and partial method are not a wrapped coroutine-function
            # Note: Since 3.10, staticmethod and classmethod becomes a kind of wrappers
            return False
        return hasattr(obj, '__wrapped__')

    obj = unwrap_all(obj, stop=iswrappedcoroutine)
    return inspect.iscoroutinefunction(obj)


<<<<<<< HEAD
def isproperty(obj: Any) -> TypeGuard[property | cached_property]:
    """Check if the object is property."""
=======
def isproperty(obj: Any) -> bool:
    """Check if the object is property (possibly cached)."""
>>>>>>> 0230c71b
    return isinstance(obj, (property, cached_property))


def isgenericalias(obj: Any) -> bool:
    """Check if the object is a generic alias."""
    return isinstance(obj, (types.GenericAlias, typing._BaseGenericAlias))  # type: ignore[attr-defined]


def safe_getattr(obj: Any, name: str, *defargs: Any) -> Any:
    """A getattr() that turns all exceptions into AttributeErrors."""
    try:
        return getattr(obj, name, *defargs)
    except Exception as exc:
        # sometimes accessing a property raises an exception (e.g.
        # NotImplementedError), so let's try to read the attribute directly
        try:
            # In case the object does weird things with attribute access
            # such that accessing `obj.__dict__` may raise an exception
            return obj.__dict__[name]
        except Exception:
            pass

        # this is a catch-all for all the weird things that some modules do
        # with attribute access
        if defargs:
            return defargs[0]

        raise AttributeError(name) from exc


def object_description(obj: Any, *, _seen: frozenset[int] = frozenset()) -> str:
    """A repr() implementation that returns text safe to use in reST context.

    Maintains a set of 'seen' object IDs to detect and avoid infinite recursion.
    """
    seen = _seen
    if isinstance(obj, dict):
        if id(obj) in seen:
            return 'dict(...)'
        seen |= {id(obj)}
        try:
            sorted_keys = sorted(obj)
        except TypeError:
            # Cannot sort dict keys, fall back to using descriptions as a sort key
            sorted_keys = sorted(obj, key=lambda k: object_description(k, _seen=seen))

        items = (
            (object_description(key, _seen=seen), object_description(obj[key], _seen=seen))
            for key in sorted_keys
        )
        return '{%s}' % ', '.join(f'{key}: {value}' for (key, value) in items)
    elif isinstance(obj, set):
        if id(obj) in seen:
            return 'set(...)'
        seen |= {id(obj)}
        try:
            sorted_values = sorted(obj)
        except TypeError:
            # Cannot sort set values, fall back to using descriptions as a sort key
            sorted_values = sorted(obj, key=lambda x: object_description(x, _seen=seen))
        return '{%s}' % ', '.join(object_description(x, _seen=seen) for x in sorted_values)
    elif isinstance(obj, frozenset):
        if id(obj) in seen:
            return 'frozenset(...)'
        seen |= {id(obj)}
        try:
            sorted_values = sorted(obj)
        except TypeError:
            # Cannot sort frozenset values, fall back to using descriptions as a sort key
            sorted_values = sorted(obj, key=lambda x: object_description(x, _seen=seen))
        return 'frozenset({%s})' % ', '.join(
            object_description(x, _seen=seen) for x in sorted_values
        )
    elif isinstance(obj, enum.Enum):
        if obj.__repr__.__func__ is not enum.Enum.__repr__:  # type: ignore[attr-defined]
            return repr(obj)
        return f'{obj.__class__.__name__}.{obj.name}'
    elif isinstance(obj, tuple):
        if id(obj) in seen:
            return 'tuple(...)'
        seen |= frozenset([id(obj)])
        return '({}{})'.format(
            ', '.join(object_description(x, _seen=seen) for x in obj),
            ',' * (len(obj) == 1),
        )
    elif isinstance(obj, list):
        if id(obj) in seen:
            return 'list(...)'
        seen |= {id(obj)}
        return '[%s]' % ', '.join(object_description(x, _seen=seen) for x in obj)

    try:
        s = repr(obj)
    except Exception as exc:
        raise ValueError from exc
    # Strip non-deterministic memory addresses such as
    # ``<__main__.A at 0x7f68cb685710>``
    s = memory_address_re.sub('', s)
    return s.replace('\n', ' ')


def is_builtin_class_method(obj: Any, attr_name: str) -> bool:
    """Check whether *attr_name* is implemented on a builtin class.

        >>> is_builtin_class_method(int, '__init__')
        True


    This function is needed since CPython implements ``int.__init__`` via
    descriptors, but PyPy implementation is written in pure Python code.
    """
    mro = getmro(obj)

    try:
        cls = next(c for c in mro if attr_name in safe_getattr(c, '__dict__', {}))
    except StopIteration:
        return False

    try:
        name = safe_getattr(cls, '__name__')
    except AttributeError:
        return False

    return getattr(builtins, name, None) is cls


class DefaultValue:
    """A simple wrapper for default value of the parameters of overload functions."""

    def __init__(self, value: str) -> None:
        self.value = value

    def __eq__(self, other: object) -> bool:
        return self.value == other

    def __repr__(self) -> str:
        return self.value


class TypeAliasForwardRef:
    """Pseudo typing class for :confval:`autodoc_type_aliases`.

    This avoids the error on evaluating the type inside :func:`typing.get_type_hints()`.
    """

    def __init__(self, name: str) -> None:
        self.name = name

    def __call__(self) -> None:
        # Dummy method to imitate special typing classes
        pass

    def __eq__(self, other: Any) -> bool:
        return self.name == other

    def __hash__(self) -> int:
        return hash(self.name)

    def __repr__(self) -> str:
        return self.name


class TypeAliasModule:
    """Pseudo module class for :confval:`autodoc_type_aliases`."""

    def __init__(self, modname: str, mapping: Mapping[str, str]) -> None:
        self.__modname = modname
        self.__mapping = mapping

        self.__module: ModuleType | None = None

    def __getattr__(self, name: str) -> Any:
        fullname = '.'.join(filter(None, [self.__modname, name]))
        if fullname in self.__mapping:
            # exactly matched
            return TypeAliasForwardRef(self.__mapping[fullname])
        else:
            prefix = fullname + '.'
            nested = {k: v for k, v in self.__mapping.items() if k.startswith(prefix)}
            if nested:
                # sub modules or classes found
                return TypeAliasModule(fullname, nested)
            else:
                # no sub modules or classes found.
                try:
                    # return the real submodule if exists
                    return import_module(fullname)
                except ImportError:
                    # return the real class
                    if self.__module is None:
                        self.__module = import_module(self.__modname)

                    return getattr(self.__module, name)


class TypeAliasNamespace(dict[str, Any]):
    """Pseudo namespace class for :confval:`autodoc_type_aliases`.

    Useful for looking up nested objects via ``namespace.foo.bar.Class``.
    """

    def __init__(self, mapping: Mapping[str, str]) -> None:
        super().__init__()
        self.__mapping = mapping

    def __getitem__(self, key: str) -> Any:
        if key in self.__mapping:
            # exactly matched
            return TypeAliasForwardRef(self.__mapping[key])
        else:
            prefix = key + '.'
            nested = {k: v for k, v in self.__mapping.items() if k.startswith(prefix)}
            if nested:
                # sub modules or classes found
                return TypeAliasModule(key, nested)
            else:
                raise KeyError


def _should_unwrap(subject: Callable[..., Any]) -> bool:
    """Check the function should be unwrapped on getting signature."""
    __globals__ = getglobals(subject)
    # contextmanger should be unwrapped
    return (
        __globals__.get('__name__') == 'contextlib'
        and __globals__.get('__file__') == contextlib.__file__
    )


def signature(
    subject: Callable[..., Any],
    bound_method: bool = False,
    type_aliases: Mapping[str, str] | None = None,
) -> Signature:
    """Return a Signature object for the given *subject*.

    :param bound_method: Specify *subject* is a bound method or not
    """
    if type_aliases is None:
        type_aliases = {}

    try:
        if _should_unwrap(subject):
            signature = inspect.signature(subject)
        else:
            signature = inspect.signature(subject, follow_wrapped=True)
    except ValueError:
        # follow built-in wrappers up (ex. functools.lru_cache)
        signature = inspect.signature(subject)
    parameters = list(signature.parameters.values())
    return_annotation = signature.return_annotation

    try:
        # Resolve annotations using ``get_type_hints()`` and type_aliases.
        localns = TypeAliasNamespace(type_aliases)
        annotations = typing.get_type_hints(subject, None, localns)
        for i, param in enumerate(parameters):
            if param.name in annotations:
                annotation = annotations[param.name]
                if isinstance(annotation, TypeAliasForwardRef):
                    annotation = annotation.name
                parameters[i] = param.replace(annotation=annotation)
        if 'return' in annotations:
            if isinstance(annotations['return'], TypeAliasForwardRef):
                return_annotation = annotations['return'].name
            else:
                return_annotation = annotations['return']
    except Exception:
        # ``get_type_hints()`` does not support some kind of objects like partial,
        # ForwardRef and so on.
        pass

    if bound_method:
        if inspect.ismethod(subject):
            # ``inspect.signature()`` considers the subject is a bound method and removes
            # first argument from signature.  Therefore no skips are needed here.
            pass
        else:
            if len(parameters) > 0:
                parameters.pop(0)

    # To allow to create signature object correctly for pure python functions,
    # pass an internal parameter __validate_parameters__=False to Signature
    #
    # For example, this helps a function having a default value `inspect._empty`.
    # refs: https://github.com/sphinx-doc/sphinx/issues/7935
    return Signature(
        parameters, return_annotation=return_annotation, __validate_parameters__=False
    )


def evaluate_signature(
    sig: Signature,
    globalns: dict[str, Any] | None = None,
    localns: dict[str, Any] | None = None,
) -> Signature:
    """Evaluate unresolved type annotations in a signature object."""

    def evaluate_forwardref(
        ref: ForwardRef,
        globalns: dict[str, Any] | None,
        localns: dict[str, Any] | None,
    ) -> Any:
        """Evaluate a forward reference."""
        return ref._evaluate(globalns, localns, frozenset())

    def evaluate(
        annotation: Any,
        globalns: dict[str, Any],
        localns: dict[str, Any],
    ) -> Any:
        """Evaluate unresolved type annotation."""
        try:
            if isinstance(annotation, str):
                ref = ForwardRef(annotation, True)
                annotation = evaluate_forwardref(ref, globalns, localns)

                if isinstance(annotation, ForwardRef):
                    annotation = evaluate_forwardref(ref, globalns, localns)
                elif isinstance(annotation, str):
                    # might be a ForwardRef'ed annotation in overloaded functions
                    ref = ForwardRef(annotation, True)
                    annotation = evaluate_forwardref(ref, globalns, localns)
        except (NameError, TypeError):
            # failed to evaluate type. skipped.
            pass

        return annotation

    if globalns is None:
        globalns = {}
    if localns is None:
        localns = globalns

    parameters = list(sig.parameters.values())
    for i, param in enumerate(parameters):
        if param.annotation:
            annotation = evaluate(param.annotation, globalns, localns)
            parameters[i] = param.replace(annotation=annotation)

    return_annotation = sig.return_annotation
    if return_annotation:
        return_annotation = evaluate(return_annotation, globalns, localns)

    return sig.replace(parameters=parameters, return_annotation=return_annotation)


def stringify_signature(
    sig: Signature,
    show_annotation: bool = True,
    show_return_annotation: bool = True,
    unqualified_typehints: bool = False,
) -> str:
    """Stringify a :class:`~inspect.Signature` object.

    :param show_annotation: If enabled, show annotations on the signature
    :param show_return_annotation: If enabled, show annotation of the return value
    :param unqualified_typehints: If enabled, show annotations as unqualified
                                  (ex. io.StringIO -> StringIO)
    """
    if unqualified_typehints:
        mode = 'smart'
    else:
        mode = 'fully-qualified'

    EMPTY = Parameter.empty

    args = []
    last_kind = None
    for param in sig.parameters.values():
        if param.kind != Parameter.POSITIONAL_ONLY and last_kind == Parameter.POSITIONAL_ONLY:
            # PEP-570: Separator for Positional Only Parameter: /
            args.append('/')
        if param.kind == Parameter.KEYWORD_ONLY and last_kind in (
            Parameter.POSITIONAL_OR_KEYWORD,
            Parameter.POSITIONAL_ONLY,
            None,
        ):
            # PEP-3102: Separator for Keyword Only Parameter: *
            args.append('*')

        arg = StringIO()
        if param.kind is Parameter.VAR_POSITIONAL:
            arg.write('*' + param.name)
        elif param.kind is Parameter.VAR_KEYWORD:
            arg.write('**' + param.name)
        else:
            arg.write(param.name)

        if show_annotation and param.annotation is not EMPTY:
            arg.write(': ')
            arg.write(stringify_annotation(param.annotation, mode))
        if param.default is not EMPTY:
            if show_annotation and param.annotation is not EMPTY:
                arg.write(' = ')
            else:
                arg.write('=')
            arg.write(object_description(param.default))

        args.append(arg.getvalue())
        last_kind = param.kind

    if last_kind is Parameter.POSITIONAL_ONLY:
        # PEP-570: Separator for Positional Only Parameter: /
        args.append('/')

    concatenated_args = ', '.join(args)
    if sig.return_annotation is EMPTY or not show_annotation or not show_return_annotation:
        return f'({concatenated_args})'
    else:
        retann = stringify_annotation(sig.return_annotation, mode)
        return f'({concatenated_args}) -> {retann}'


def signature_from_str(signature: str) -> Signature:
    """Create a :class:`~inspect.Signature` object from a string."""
    code = 'def func' + signature + ': pass'
    module = ast.parse(code)
    function = typing.cast(ast.FunctionDef, module.body[0])

    return signature_from_ast(function, code)


def signature_from_ast(node: ast.FunctionDef, code: str = '') -> Signature:
    """Create a :class:`~inspect.Signature` object from an AST node."""
    EMPTY = Parameter.empty

    args: ast.arguments = node.args
    defaults: tuple[ast.expr | None, ...] = tuple(args.defaults)
    pos_only_offset = len(args.posonlyargs)
    defaults_offset = pos_only_offset + len(args.args) - len(defaults)
    # The sequence ``D = args.defaults`` contains non-None AST expressions,
    # so we can use ``None`` as a sentinel value for that to indicate that
    # there is no default value for a specific parameter.
    #
    # Let *p* be the number of positional-only and positional-or-keyword
    # arguments. Note that ``0 <= len(D) <= p`` and ``D[0]`` is the default
    # value corresponding to a positional-only *or* a positional-or-keyword
    # argument. Since a non-default argument cannot follow a default argument,
    # the sequence *D* can be completed on the left by adding None sentinels
    # so that ``len(D) == p`` and ``D[i]`` is the *i*-th default argument.
    defaults = (None,) * defaults_offset + defaults

    # construct the parameters list
    params: list[Parameter] = []

    def define(kind: _ParameterKind, arg: ast.arg, *, defexpr: ast.expr | None) -> None:
        default: Any = EMPTY if defexpr is None else DefaultValue(ast_unparse(defexpr, code))
        annotation = ast_unparse(arg.annotation, code) or EMPTY
        params.append(Parameter(arg.arg, kind, default=default, annotation=annotation))

    # positional-only arguments (introduced in Python 3.8)
    for arg, defexpr in zip(args.posonlyargs, defaults):
        define(Parameter.POSITIONAL_ONLY, arg, defexpr=defexpr)

    # normal arguments
    for arg, defexpr in zip(args.args, defaults[pos_only_offset:]):
        define(Parameter.POSITIONAL_OR_KEYWORD, arg, defexpr=defexpr)

    # variadic positional argument (no possible default expression)
    if args.vararg:
        define(Parameter.VAR_POSITIONAL, args.vararg, defexpr=None)

    # keyword-only arguments
    for arg, defexpr in zip(args.kwonlyargs, args.kw_defaults):
        define(Parameter.KEYWORD_ONLY, arg, defexpr=defexpr)

    # variadic keyword argument (no possible default expression)
    if args.kwarg:
        define(Parameter.VAR_KEYWORD, args.kwarg, defexpr=None)

    return_annotation = ast_unparse(node.returns, code) or EMPTY
    return Signature(params, return_annotation=return_annotation)


def getdoc(
    obj: Any,
    attrgetter: Callable = safe_getattr,
    allow_inherited: bool = False,
    cls: Any = None,
    name: str | None = None,
) -> str | None:
    """Get the docstring for the object.

    This tries to obtain the docstring for some kind of objects additionally:

    * partial functions
    * inherited docstring
    * inherited decorated methods
    """

    def getdoc_internal(
        obj: Any, attrgetter: Callable[[Any, str, Any], Any] = safe_getattr
    ) -> str | None:
        doc = attrgetter(obj, '__doc__', None)
        if isinstance(doc, str):
            return doc
        return None

    if cls and name and isclassmethod(obj, cls, name):
        for basecls in getmro(cls):
            meth = basecls.__dict__.get(name)
            if meth and hasattr(meth, '__func__'):
                doc: str | None = getdoc(meth.__func__)
                if doc is not None or not allow_inherited:
                    return doc

    doc = getdoc_internal(obj)
    if ispartial(obj) and doc == obj.__class__.__doc__:
        return getdoc(obj.func)
    elif doc is None and allow_inherited:
        if cls and name:
            # Check a docstring of the attribute or method from super classes.
            for basecls in getmro(cls):
                meth = safe_getattr(basecls, name, None)
                if meth is not None:
                    doc = getdoc_internal(meth)
                    if doc is not None:
                        break

            if doc is None:
                # retry using `inspect.getdoc()`
                for basecls in getmro(cls):
                    meth = safe_getattr(basecls, name, None)
                    if meth is not None:
                        doc = inspect.getdoc(meth)
                        if doc is not None:
                            break

        if doc is None:
            doc = inspect.getdoc(obj)

    return doc<|MERGE_RESOLUTION|>--- conflicted
+++ resolved
@@ -25,11 +25,8 @@
 
 if TYPE_CHECKING:
     from collections.abc import Callable, Sequence
-<<<<<<< HEAD
     from enum import Enum
-=======
     from inspect import _ParameterKind
->>>>>>> 0230c71b
     from types import MethodType, ModuleType
     from typing import Protocol, Union
 
@@ -212,23 +209,13 @@
     return __module__ == 'typing' and __qualname__ == 'NewType.<locals>.new_type'
 
 
-<<<<<<< HEAD
 def isenumclass(x: Any) -> TypeGuard[type[Enum]]:
-    """Check if the object is subclass of enum."""
+    """Check if the object is an :class:`enumeration class <enum.Enum>`."""
     return inspect.isclass(x) and issubclass(x, enum.Enum)
 
 
 def isenumattribute(x: Any) -> TypeGuard[Enum]:
-    """Check if the object is attribute of enum."""
-=======
-def isenumclass(x: Any) -> bool:
-    """Check if the object is an :class:`enumeration class <enum.Enum>`."""
-    return isclass(x) and issubclass(x, enum.Enum)
-
-
-def isenumattribute(x: Any) -> bool:
     """Check if the object is an enumeration attribute."""
->>>>>>> 0230c71b
     return isinstance(x, enum.Enum)
 
 
@@ -244,13 +231,8 @@
     return obj
 
 
-<<<<<<< HEAD
 def ispartial(obj: Any) -> TypeGuard[partial | partialmethod]:
-    """Check if the object is partial."""
-=======
-def ispartial(obj: Any) -> bool:
     """Check if the object is a partial function or method."""
->>>>>>> 0230c71b
     return isinstance(obj, (partial, partialmethod))
 
 
@@ -284,13 +266,8 @@
     return False
 
 
-<<<<<<< HEAD
 def isdescriptor(x: Any) -> TypeGuard[_SupportsGet | _SupportsSet | _SupportsDelete]:
-    """Check if the object is some kind of descriptor."""
-=======
-def isdescriptor(x: Any) -> bool:
     """Check if the object is a :external+python:term:`descriptor`."""
->>>>>>> 0230c71b
     return any(
         callable(safe_getattr(x, item, None)) for item in ('__get__', '__set__', '__delete__')
     )
@@ -351,31 +328,12 @@
     )
 
 
-<<<<<<< HEAD
 def is_singledispatch_method(obj: Any) -> TypeGuard[singledispatchmethod]:
-    """Check if the object is singledispatch method."""
-    return isinstance(obj, singledispatchmethod)
-
-
-def isfunction(obj: Any) -> TypeGuard[types.FunctionType]:
-    """Check if the object is function."""
-    return inspect.isfunction(unpartial(obj))
-
-
-def isbuiltin(obj: Any) -> TypeGuard[types.BuiltinFunctionType]:
-    """Check if the object is function."""
-    return inspect.isbuiltin(unpartial(obj))
-
-
-def isroutine(obj: Any) -> TypeGuard[_RoutineType]:
-    """Check is any kind of function or method."""
-=======
-def is_singledispatch_method(obj: Any) -> bool:
     """Check if the object is a :class:`~functools.singledispatchmethod`."""
     return isinstance(obj, singledispatchmethod)
 
 
-def isfunction(obj: Any) -> bool:
+def isfunction(obj: Any) -> TypeGuard[types.FunctionType]:
     """Check if the object is a user-defined function.
 
     Partial objects are unwrapped before checking them.
@@ -385,7 +343,7 @@
     return inspect.isfunction(unpartial(obj))
 
 
-def isbuiltin(obj: Any) -> bool:
+def isbuiltin(obj: Any) -> TypeGuard[types.BuiltinFunctionType]:
     """Check if the object is a built-in function or method.
 
     Partial objects are unwrapped before checking them.
@@ -395,14 +353,13 @@
     return inspect.isbuiltin(unpartial(obj))
 
 
-def isroutine(obj: Any) -> bool:
+def isroutine(obj: Any) -> TypeGuard[_RoutineType]:
     """Check if the object is a kind of function or method.
 
     Partial objects are unwrapped before checking them.
 
     .. seealso:: :external+python:func:`inspect.isroutine`
     """
->>>>>>> 0230c71b
     return inspect.isroutine(unpartial(obj))
 
 
@@ -421,13 +378,8 @@
     return inspect.iscoroutinefunction(obj)
 
 
-<<<<<<< HEAD
 def isproperty(obj: Any) -> TypeGuard[property | cached_property]:
-    """Check if the object is property."""
-=======
-def isproperty(obj: Any) -> bool:
     """Check if the object is property (possibly cached)."""
->>>>>>> 0230c71b
     return isinstance(obj, (property, cached_property))
 
 
