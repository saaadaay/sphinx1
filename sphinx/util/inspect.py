--- conflicted
+++ resolved
@@ -21,10 +21,7 @@
 from io import StringIO
 from typing import Any, Callable, Mapping, List, Tuple
 
-<<<<<<< HEAD
-=======
-from sphinx.deprecation import RemovedInSphinx30Warning, RemovedInSphinx40Warning
->>>>>>> 8e1cbd24
+from sphinx.deprecation import RemovedInSphinx40Warning
 from sphinx.util import logging
 from sphinx.util.typing import stringify as stringify_annotation
 
