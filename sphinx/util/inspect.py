"""Helpers for inspecting Python modules."""

from __future__ import annotations

import ast
import builtins
import contextlib
import enum
import inspect
import re
import sys
import types
import typing
from collections.abc import Mapping
from functools import cached_property, partial, partialmethod, singledispatchmethod
from importlib import import_module
from inspect import Parameter, isclass
from io import StringIO
from types import ClassMethodDescriptorType, MethodDescriptorType, WrapperDescriptorType
<<<<<<< HEAD
from typing import Any, cast
=======
from typing import TYPE_CHECKING, Any
>>>>>>> d0a2906a

from sphinx.pycode.ast import unparse as ast_unparse
from sphinx.util import logging
from sphinx.util.typing import ForwardRef, stringify_annotation

<<<<<<< HEAD
if typing.TYPE_CHECKING:
    from collections.abc import Sequence
    from enum import Enum
    from types import MethodType, ModuleType
    from typing import Callable, Protocol, Union

    from typing_extensions import TypeGuard

    class _SupportsGet(Protocol):
        def __get__(self, __instance: Any, __owner: type | None = ...) -> Any: ...  # NoQA: E704

    class _SupportsSet(Protocol):
        # instance and value are contravariants but we do not need that precision
        def __set__(self, __instance: Any, __value: Any) -> None: ...  # NoQA: E704

    class _SupportsDelete(Protocol):
        # instance is contravariant but we do not need that precision
        def __delete__(self, __instance: Any) -> None: ...  # NoQA: E704

    _RoutineType = Union[
        types.FunctionType,
        types.LambdaType,
        types.MethodType,
        types.BuiltinFunctionType,
        types.BuiltinMethodType,
        types.WrapperDescriptorType,
        types.MethodDescriptorType,
        types.ClassMethodDescriptorType,
    ]
=======
if TYPE_CHECKING:
    from collections.abc import Callable, Sequence
    from types import MethodType, ModuleType
>>>>>>> d0a2906a

logger = logging.getLogger(__name__)

memory_address_re = re.compile(r' at 0x[0-9a-f]{8,16}(?=>)', re.IGNORECASE)

# re-export
isasyncgenfunction = inspect.isasyncgenfunction
ismethod = inspect.ismethod
ismethoddescriptor = inspect.ismethoddescriptor
isclass = inspect.isclass  # NoQA: F811
ismodule = inspect.ismodule


def unwrap(obj: Any) -> Any:
    """Get an original object from wrapped object (wrapped functions)."""
    if hasattr(obj, '__sphinx_mock__'):
        # Skip unwrapping mock object to avoid RecursionError
        return obj

    try:
        return inspect.unwrap(obj)
    except ValueError:
        # might be a mock object
        return obj


def unwrap_all(obj: Any, *, stop: Callable[[Any], bool] | None = None) -> Any:
    """
    Get an original object from wrapped object (unwrapping partials, wrapped
    functions, and other decorators).
    """
    while True:
        if stop and stop(obj):
            return obj

        if ispartial(obj):
            obj = obj.func
        elif inspect.isroutine(obj) and hasattr(obj, '__wrapped__'):
            obj = obj.__wrapped__
        elif isclassmethod(obj) or isstaticmethod(obj):
            obj = obj.__func__
        else:
            return obj


def getall(obj: Any) -> Sequence[str] | None:
    """Get __all__ attribute of the module as dict.

    Return None if given *obj* does not have __all__.
    Raises ValueError if given *obj* have invalid __all__.
    """
    __all__ = safe_getattr(obj, '__all__', None)
    if __all__ is None:
        return None
    if isinstance(__all__, (list, tuple)) and all(isinstance(e, str) for e in __all__):
        return __all__
    raise ValueError(__all__)


def getannotations(obj: Any) -> Mapping[str, Any]:
    """Get __annotations__ from given *obj* safely."""
    if sys.version_info >= (3, 10, 0) or not isinstance(obj, type):
        __annotations__ = safe_getattr(obj, '__annotations__', None)
    else:
        # Workaround for bugfix not available until python 3.10 as recommended by docs
        # https://docs.python.org/3.10/howto/annotations.html#accessing-the-annotations-dict-of-an-object-in-python-3-9-and-older
        __dict__ = safe_getattr(obj, '__dict__', {})
        __annotations__ = __dict__.get('__annotations__', None)
    if isinstance(__annotations__, Mapping):
        return __annotations__
    return {}


def getglobals(obj: Any) -> Mapping[str, Any]:
    """Get __globals__ from given *obj* safely."""
    __globals__ = safe_getattr(obj, '__globals__', None)
    if isinstance(__globals__, Mapping):
        return __globals__
    return {}


def getmro(obj: Any) -> tuple[type, ...]:
    """Get __mro__ from given *obj* safely."""
    __mro__ = safe_getattr(obj, '__mro__', None)
    if isinstance(__mro__, tuple):
        return __mro__
    return ()


def getorigbases(obj: Any) -> tuple[Any, ...] | None:
    """Get __orig_bases__ from *obj* safely."""
    if not inspect.isclass(obj):
        return None

    # Get __orig_bases__ from obj.__dict__ to avoid accessing the parent's __orig_bases__.
    # refs: https://github.com/sphinx-doc/sphinx/issues/9607
    __dict__ = safe_getattr(obj, '__dict__', {})
    __orig_bases__ = __dict__.get('__orig_bases__')
    if isinstance(__orig_bases__, tuple) and len(__orig_bases__) > 0:
        return __orig_bases__
    return None


def getslots(obj: Any) -> dict[str, Any] | None:
    """Get __slots__ attribute of the class as dict.

    Return None if gienv *obj* does not have __slots__.
    Raises TypeError if given *obj* is not a class.
    Raises ValueError if given *obj* have invalid __slots__.
    """
    if not inspect.isclass(obj):
        raise TypeError

    __slots__ = safe_getattr(obj, '__slots__', None)
    if __slots__ is None:
        return None
    elif isinstance(__slots__, dict):
        return __slots__
    elif isinstance(__slots__, str):
        return {__slots__: None}
    elif isinstance(__slots__, (list, tuple)):
        return dict.fromkeys(__slots__)
    else:
        raise ValueError


def isNewType(obj: Any) -> bool:
    """Check the if object is a kind of NewType."""
    if sys.version_info[:2] >= (3, 10):
        return isinstance(obj, typing.NewType)
    __module__ = safe_getattr(obj, '__module__', None)
    __qualname__ = safe_getattr(obj, '__qualname__', None)
    return __module__ == 'typing' and __qualname__ == 'NewType.<locals>.new_type'


def isenumclass(x: Any) -> TypeGuard[type[Enum]]:
    """Check if the object is subclass of enum."""
    return inspect.isclass(x) and issubclass(x, enum.Enum)


def isenumattribute(x: Any) -> TypeGuard[Enum]:
    """Check if the object is attribute of enum."""
    return isinstance(x, enum.Enum)


def unpartial(obj: Any) -> Any:
    """Get an original object from partial object.

    This returns given object itself if not partial.
    """
    while ispartial(obj):
        obj = obj.func
    return obj


def ispartial(obj: Any) -> TypeGuard[partial | partialmethod]:
    """Check if the object is partial."""
    return isinstance(obj, (partial, partialmethod))


def isclassmethod(obj: Any, cls: Any = None, name: str | None = None) -> bool:
    """Check if the object is classmethod."""
    if isinstance(obj, classmethod):
        return True
    if inspect.ismethod(obj) and obj.__self__ is not None and isclass(obj.__self__):
        return True
    if cls and name:
        # trace __mro__ if the method is defined in parent class
        sentinel = object()
        for basecls in getmro(cls):
            meth = basecls.__dict__.get(name, sentinel)
            if meth is not sentinel:
                return isclassmethod(meth)
    return False


def isstaticmethod(obj: Any, cls: Any = None, name: str | None = None) -> bool:
    """Check if the object is staticmethod."""
    if isinstance(obj, staticmethod):
        return True
    if cls and name:
        # trace __mro__ if the method is defined in parent class
        sentinel = object()
        for basecls in getattr(cls, '__mro__', [cls]):
            meth = basecls.__dict__.get(name, sentinel)
            if meth is not sentinel:
                return isinstance(meth, staticmethod)
    return False


def isdescriptor(x: Any) -> TypeGuard[_SupportsGet | _SupportsSet | _SupportsDelete]:
    """Check if the object is some kind of descriptor."""
    return any(
        callable(safe_getattr(x, item, None)) for item in ('__get__', '__set__', '__delete__')
    )


def isabstractmethod(obj: Any) -> bool:
    """Check if the object is an abstractmethod."""
    return safe_getattr(obj, '__isabstractmethod__', False) is True


def isboundmethod(method: MethodType) -> bool:
    """Check if the method is a bound method."""
    return safe_getattr(method, '__self__', None) is not None


def is_cython_function_or_method(obj: Any) -> bool:
    """Check if the object is a function or method in cython."""
    try:
        return obj.__class__.__name__ == 'cython_function_or_method'
    except AttributeError:
        return False


def isattributedescriptor(obj: Any) -> bool:
    """Check if the object is an attribute like descriptor."""
    if inspect.isdatadescriptor(obj):
        # data descriptor is kind of attribute
        return True
    if isdescriptor(obj):
        # non data descriptor
        unwrapped = unwrap(obj)
        if isfunction(unwrapped) or isbuiltin(unwrapped) or inspect.ismethod(unwrapped):
            # attribute must not be either function, builtin and method
            return False
        if is_cython_function_or_method(unwrapped):
            # attribute must not be either function and method (for cython)
            return False
        if inspect.isclass(unwrapped):
            # attribute must not be a class
            return False
        if isinstance(
            unwrapped, (ClassMethodDescriptorType, MethodDescriptorType, WrapperDescriptorType)
        ):
            # attribute must not be a method descriptor
            return False
        # attribute must not be an instancemethod (C-API)
        return type(unwrapped).__name__ != 'instancemethod'
    return False


def is_singledispatch_function(obj: Any) -> bool:
    """Check if the object is singledispatch function."""
    return (
        inspect.isfunction(obj)
        and hasattr(obj, 'dispatch')
        and hasattr(obj, 'register')
        and obj.dispatch.__module__ == 'functools'
    )


def is_singledispatch_method(obj: Any) -> TypeGuard[singledispatchmethod]:
    """Check if the object is singledispatch method."""
    return isinstance(obj, singledispatchmethod)


def isfunction(obj: Any) -> TypeGuard[types.FunctionType]:
    """Check if the object is function."""
    return inspect.isfunction(unpartial(obj))


def isbuiltin(obj: Any) -> TypeGuard[types.BuiltinFunctionType]:
    """Check if the object is function."""
    return inspect.isbuiltin(unpartial(obj))


def isroutine(obj: Any) -> TypeGuard[_RoutineType]:
    """Check is any kind of function or method."""
    return inspect.isroutine(unpartial(obj))


def iscoroutinefunction(obj: Any) -> bool:
    """Check if the object is coroutine-function."""

    def iswrappedcoroutine(obj: Any) -> bool:
        """Check if the object is wrapped coroutine-function."""
        if isstaticmethod(obj) or isclassmethod(obj) or ispartial(obj):
            # staticmethod, classmethod and partial method are not a wrapped coroutine-function
            # Note: Since 3.10, staticmethod and classmethod becomes a kind of wrappers
            return False
        return hasattr(obj, '__wrapped__')

    obj = unwrap_all(obj, stop=iswrappedcoroutine)
    return inspect.iscoroutinefunction(obj)


def isproperty(obj: Any) -> TypeGuard[property | cached_property]:
    """Check if the object is property."""
    return isinstance(obj, (property, cached_property))


def isgenericalias(obj: Any) -> bool:
    """Check if the object is GenericAlias."""
    return isinstance(obj, (types.GenericAlias, typing._BaseGenericAlias))  # type: ignore[attr-defined]


def safe_getattr(obj: Any, name: str, *defargs: Any) -> Any:
    """A getattr() that turns all exceptions into AttributeErrors."""
    try:
        return getattr(obj, name, *defargs)
    except Exception as exc:
        # sometimes accessing a property raises an exception (e.g.
        # NotImplementedError), so let's try to read the attribute directly
        try:
            # In case the object does weird things with attribute access
            # such that accessing `obj.__dict__` may raise an exception
            return obj.__dict__[name]
        except Exception:
            pass

        # this is a catch-all for all the weird things that some modules do
        # with attribute access
        if defargs:
            return defargs[0]

        raise AttributeError(name) from exc


def object_description(obj: Any, *, _seen: frozenset[int] = frozenset()) -> str:
    """A repr() implementation that returns text safe to use in reST context.

    Maintains a set of 'seen' object IDs to detect and avoid infinite recursion.
    """
    seen = _seen
    if isinstance(obj, dict):
        if id(obj) in seen:
            return 'dict(...)'
        seen |= {id(obj)}
        try:
            sorted_keys = sorted(obj)
        except TypeError:
            # Cannot sort dict keys, fall back to using descriptions as a sort key
            sorted_keys = sorted(obj, key=lambda k: object_description(k, _seen=seen))

        items = (
            (object_description(key, _seen=seen), object_description(obj[key], _seen=seen))
            for key in sorted_keys
        )
        return '{%s}' % ', '.join(f'{key}: {value}' for (key, value) in items)
    elif isinstance(obj, set):
        if id(obj) in seen:
            return 'set(...)'
        seen |= {id(obj)}
        try:
            sorted_values = sorted(obj)
        except TypeError:
            # Cannot sort set values, fall back to using descriptions as a sort key
            sorted_values = sorted(obj, key=lambda x: object_description(x, _seen=seen))
        return '{%s}' % ', '.join(object_description(x, _seen=seen) for x in sorted_values)
    elif isinstance(obj, frozenset):
        if id(obj) in seen:
            return 'frozenset(...)'
        seen |= {id(obj)}
        try:
            sorted_values = sorted(obj)
        except TypeError:
            # Cannot sort frozenset values, fall back to using descriptions as a sort key
            sorted_values = sorted(obj, key=lambda x: object_description(x, _seen=seen))
        return 'frozenset({%s})' % ', '.join(
            object_description(x, _seen=seen) for x in sorted_values
        )
    elif isinstance(obj, enum.Enum):
        if obj.__repr__.__func__ is not enum.Enum.__repr__:  # type: ignore[attr-defined]
            return repr(obj)
        return f'{obj.__class__.__name__}.{obj.name}'
    elif isinstance(obj, tuple):
        if id(obj) in seen:
            return 'tuple(...)'
        seen |= frozenset([id(obj)])
        return '({}{})'.format(
            ', '.join(object_description(x, _seen=seen) for x in obj),
            ',' * (len(obj) == 1),
        )
    elif isinstance(obj, list):
        if id(obj) in seen:
            return 'list(...)'
        seen |= {id(obj)}
        return '[%s]' % ', '.join(object_description(x, _seen=seen) for x in obj)

    try:
        s = repr(obj)
    except Exception as exc:
        raise ValueError from exc
    # Strip non-deterministic memory addresses such as
    # ``<__main__.A at 0x7f68cb685710>``
    s = memory_address_re.sub('', s)
    return s.replace('\n', ' ')


def is_builtin_class_method(obj: Any, attr_name: str) -> bool:
    """attr_name is implemented at builtin class, return True.

        >>> is_builtin_class_method(int, '__init__')
        True

    Why this function needed? CPython implements int.__init__ by Descriptor
    but PyPy implements it by pure Python code.
    """
    mro = getmro(obj)

    try:
        cls = next(c for c in mro if attr_name in safe_getattr(c, '__dict__', {}))
    except StopIteration:
        return False

    try:
        name = safe_getattr(cls, '__name__')
    except AttributeError:
        return False

    return getattr(builtins, name, None) is cls


class DefaultValue:
    """A simple wrapper for default value of the parameters of overload functions."""

    def __init__(self, value: str) -> None:
        self.value = value

    def __eq__(self, other: object) -> bool:
        return self.value == other

    def __repr__(self) -> str:
        return self.value


class TypeAliasForwardRef:
    """Pseudo typing class for autodoc_type_aliases.

    This avoids the error on evaluating the type inside `get_type_hints()`.
    """

    def __init__(self, name: str) -> None:
        self.name = name

    def __call__(self) -> None:
        # Dummy method to imitate special typing classes
        pass

    def __eq__(self, other: Any) -> bool:
        return self.name == other

    def __hash__(self) -> int:
        return hash(self.name)

    def __repr__(self) -> str:
        return self.name


class TypeAliasModule:
    """Pseudo module class for autodoc_type_aliases."""

    def __init__(self, modname: str, mapping: dict[str, str]) -> None:
        self.__modname = modname
        self.__mapping = mapping

        self.__module: ModuleType | None = None

    def __getattr__(self, name: str) -> Any:
        fullname = '.'.join(filter(None, [self.__modname, name]))
        if fullname in self.__mapping:
            # exactly matched
            return TypeAliasForwardRef(self.__mapping[fullname])
        else:
            prefix = fullname + '.'
            nested = {k: v for k, v in self.__mapping.items() if k.startswith(prefix)}
            if nested:
                # sub modules or classes found
                return TypeAliasModule(fullname, nested)
            else:
                # no sub modules or classes found.
                try:
                    # return the real submodule if exists
                    return import_module(fullname)
                except ImportError:
                    # return the real class
                    if self.__module is None:
                        self.__module = import_module(self.__modname)

                    return getattr(self.__module, name)


class TypeAliasNamespace(dict[str, Any]):
    """Pseudo namespace class for autodoc_type_aliases.

    This enables to look up nested modules and classes like `mod1.mod2.Class`.
    """

<<<<<<< HEAD
    def __init__(self, mapping: dict[str, str]) -> None:
=======
    def __init__(self, mapping: Mapping[str, str]) -> None:
>>>>>>> d0a2906a
        super().__init__()
        self.__mapping = mapping

    def __getitem__(self, key: str) -> Any:
        if key in self.__mapping:
            # exactly matched
            return TypeAliasForwardRef(self.__mapping[key])
        else:
            prefix = key + '.'
            nested = {k: v for k, v in self.__mapping.items() if k.startswith(prefix)}
            if nested:
                # sub modules or classes found
                return TypeAliasModule(key, nested)
            else:
                raise KeyError


def _should_unwrap(subject: Callable) -> bool:
    """Check the function should be unwrapped on getting signature."""
    __globals__ = getglobals(subject)
    # contextmanger should be unwrapped
    return (
        __globals__.get('__name__') == 'contextlib'
        and __globals__.get('__file__') == contextlib.__file__
    )


def signature(
    subject: Callable,
    bound_method: bool = False,
<<<<<<< HEAD
    type_aliases: dict[str, str] | None = None,
=======
    type_aliases: Mapping[str, str] | None = None,
>>>>>>> d0a2906a
) -> inspect.Signature:
    """Return a Signature object for the given *subject*.

    :param bound_method: Specify *subject* is a bound method or not
    """
    if type_aliases is None:
        type_aliases = {}

    try:
        if _should_unwrap(subject):
            signature = inspect.signature(subject)
        else:
            signature = inspect.signature(subject, follow_wrapped=True)
    except ValueError:
        # follow built-in wrappers up (ex. functools.lru_cache)
        signature = inspect.signature(subject)
    parameters = list(signature.parameters.values())
    return_annotation = signature.return_annotation

    try:
        # Resolve annotations using ``get_type_hints()`` and type_aliases.
        localns = TypeAliasNamespace(type_aliases)
        annotations = typing.get_type_hints(subject, None, localns)
        for i, param in enumerate(parameters):
            if param.name in annotations:
                annotation = annotations[param.name]
                if isinstance(annotation, TypeAliasForwardRef):
                    annotation = annotation.name
                parameters[i] = param.replace(annotation=annotation)
        if 'return' in annotations:
            if isinstance(annotations['return'], TypeAliasForwardRef):
                return_annotation = annotations['return'].name
            else:
                return_annotation = annotations['return']
    except Exception:
        # ``get_type_hints()`` does not support some kind of objects like partial,
        # ForwardRef and so on.
        pass

    if bound_method:
        if inspect.ismethod(subject):
            # ``inspect.signature()`` considers the subject is a bound method and removes
            # first argument from signature.  Therefore no skips are needed here.
            pass
        else:
            if len(parameters) > 0:
                parameters.pop(0)

    # To allow to create signature object correctly for pure python functions,
    # pass an internal parameter __validate_parameters__=False to Signature
    #
    # For example, this helps a function having a default value `inspect._empty`.
    # refs: https://github.com/sphinx-doc/sphinx/issues/7935
    return inspect.Signature(
        parameters, return_annotation=return_annotation, __validate_parameters__=False
    )


def evaluate_signature(
    sig: inspect.Signature,
    globalns: dict[str, Any] | None = None,
    localns: dict[str, Any] | None = None,
) -> inspect.Signature:
    """Evaluate unresolved type annotations in a signature object."""

    def evaluate_forwardref(
        ref: ForwardRef,
        globalns: dict[str, Any] | None,
        localns: dict[str, Any] | None,
    ) -> Any:
        """Evaluate a forward reference."""
        return ref._evaluate(globalns, localns, frozenset())

    def evaluate(
        annotation: Any,
        globalns: dict[str, Any],
        localns: dict[str, Any],
    ) -> Any:
        """Evaluate unresolved type annotation."""
        try:
            if isinstance(annotation, str):
                ref = ForwardRef(annotation, True)
                annotation = evaluate_forwardref(ref, globalns, localns)

                if isinstance(annotation, ForwardRef):
                    annotation = evaluate_forwardref(ref, globalns, localns)
                elif isinstance(annotation, str):
                    # might be a ForwardRef'ed annotation in overloaded functions
                    ref = ForwardRef(annotation, True)
                    annotation = evaluate_forwardref(ref, globalns, localns)
        except (NameError, TypeError):
            # failed to evaluate type. skipped.
            pass

        return annotation

    if globalns is None:
        globalns = {}
    if localns is None:
        localns = globalns

    parameters = list(sig.parameters.values())
    for i, param in enumerate(parameters):
        if param.annotation:
            annotation = evaluate(param.annotation, globalns, localns)
            parameters[i] = param.replace(annotation=annotation)

    return_annotation = sig.return_annotation
    if return_annotation:
        return_annotation = evaluate(return_annotation, globalns, localns)

    return sig.replace(parameters=parameters, return_annotation=return_annotation)


def stringify_signature(
    sig: inspect.Signature,
    show_annotation: bool = True,
    show_return_annotation: bool = True,
    unqualified_typehints: bool = False,
) -> str:
    """Stringify a Signature object.

    :param show_annotation: If enabled, show annotations on the signature
    :param show_return_annotation: If enabled, show annotation of the return value
    :param unqualified_typehints: If enabled, show annotations as unqualified
                                  (ex. io.StringIO -> StringIO)
    """
    if unqualified_typehints:
        mode = 'smart'
    else:
        mode = 'fully-qualified'

    EMPTY = Parameter.empty

    args = []
    last_kind = None
    for param in sig.parameters.values():
        if param.kind != Parameter.POSITIONAL_ONLY and last_kind == Parameter.POSITIONAL_ONLY:
            # PEP-570: Separator for Positional Only Parameter: /
            args.append('/')
<<<<<<< HEAD
        if param.kind == param.KEYWORD_ONLY and last_kind in (
            param.POSITIONAL_OR_KEYWORD,
            param.POSITIONAL_ONLY,
=======
        if param.kind == Parameter.KEYWORD_ONLY and last_kind in (
            Parameter.POSITIONAL_OR_KEYWORD,
            Parameter.POSITIONAL_ONLY,
>>>>>>> d0a2906a
            None,
        ):
            # PEP-3102: Separator for Keyword Only Parameter: *
            args.append('*')

        arg = StringIO()
        if param.kind is Parameter.VAR_POSITIONAL:
            arg.write('*' + param.name)
        elif param.kind is Parameter.VAR_KEYWORD:
            arg.write('**' + param.name)
        else:
            arg.write(param.name)

        if show_annotation and param.annotation is not EMPTY:
            arg.write(': ')
            arg.write(stringify_annotation(param.annotation, mode))
        if param.default is not EMPTY:
            if show_annotation and param.annotation is not EMPTY:
                arg.write(' = ')
            else:
                arg.write('=')
            arg.write(object_description(param.default))

        args.append(arg.getvalue())
        last_kind = param.kind

    if last_kind is Parameter.POSITIONAL_ONLY:
        # PEP-570: Separator for Positional Only Parameter: /
        args.append('/')

    concatenated_args = ', '.join(args)
<<<<<<< HEAD
    if (
        sig.return_annotation is Parameter.empty
        or show_annotation is False
        or show_return_annotation is False
    ):
=======
    if sig.return_annotation is EMPTY or not show_annotation or not show_return_annotation:
>>>>>>> d0a2906a
        return f'({concatenated_args})'
    else:
        annotation = stringify_annotation(sig.return_annotation, mode)
        return f'({concatenated_args}) -> {annotation}'


def signature_from_str(signature: str) -> inspect.Signature:
    """Create a Signature object from string."""
    code = 'def func' + signature + ': pass'
    module = ast.parse(code)
    function = typing.cast(ast.FunctionDef, module.body[0])

    return signature_from_ast(function, code)


def signature_from_ast(node: ast.FunctionDef, code: str = '') -> inspect.Signature:
    """Create a Signature object from AST *node*."""
<<<<<<< HEAD
    args = node.args
    defaults = list(args.defaults)
    params = []
    if hasattr(args, 'posonlyargs'):
        posonlyargs = len(args.posonlyargs)
        positionals = posonlyargs + len(args.args)
    else:
        posonlyargs = 0
        positionals = len(args.args)

    for _ in range(len(defaults), positionals):
        defaults.insert(0, Parameter.empty)  # type: ignore[arg-type]

    if hasattr(args, 'posonlyargs'):
        for i, arg in enumerate(args.posonlyargs):
            if defaults[i] is Parameter.empty:
                default = Parameter.empty
            else:
                default = DefaultValue(ast_unparse(defaults[i], code))  # type: ignore[assignment]

            annotation = ast_unparse(arg.annotation, code) or Parameter.empty
            params.append(
                Parameter(
                    arg.arg, Parameter.POSITIONAL_ONLY, default=default, annotation=annotation
                )
            )

    for i, arg in enumerate(args.args):
        if defaults[i + posonlyargs] is Parameter.empty:
            default = Parameter.empty
        else:
            default = DefaultValue(
                ast_unparse(defaults[i + posonlyargs], code),  # type: ignore[assignment]
            )

        annotation = ast_unparse(arg.annotation, code) or Parameter.empty
        params.append(
            Parameter(
                arg.arg,
                Parameter.POSITIONAL_OR_KEYWORD,
                default=default,
                annotation=annotation,
            )
        )

    if args.vararg:
        annotation = ast_unparse(args.vararg.annotation, code) or Parameter.empty
        params.append(
            Parameter(args.vararg.arg, Parameter.VAR_POSITIONAL, annotation=annotation)
        )

    for i, arg in enumerate(args.kwonlyargs):
        if args.kw_defaults[i] is None:
            default = Parameter.empty
        else:
            default = DefaultValue(ast_unparse(args.kw_defaults[i], code))  # type: ignore[arg-type,assignment]
        annotation = ast_unparse(arg.annotation, code) or Parameter.empty
        params.append(
            Parameter(arg.arg, Parameter.KEYWORD_ONLY, default=default, annotation=annotation)
        )
=======
    EMPTY: type[Any] = Parameter.empty

    args: ast.arguments = node.args
    default_expressions: tuple[ast.expr | None, ...] = tuple(args.defaults)
    pos_only_offset = len(args.posonlyargs)
    defaults_offset = pos_only_offset + len(args.args) - len(args.defaults)
    # The sequence ``D = args.defaults`` contains non-None AST expressions,
    # so we can use ``None`` as a sentinel value for that to indicate that
    # there is no default value for a specific parameter.
    #
    # Let *p* be the number of positional-only and positional-or-keyword
    # arguments. Note that ``0 <= len(D) <= p`` and ``D[0]`` is the default
    # value corresponding to a positional-only *or* a positional-or-keyword
    # argument. Since a non-default argument cannot follow a default argument,
    # the sequence *D* can be completed on the left by adding None sentinels
    # so that ``len(D) == p`` and ``D[i]`` is the *i*-th default argument.
    default_expressions = (None,) * defaults_offset + default_expressions

    # construct the parameters list
    params: list[Parameter] = []

    # The real type of a parameter's kind is ``inspect._ParameterKind``
    # but this (integral) enumeration is not part of the public API.
    def process_arg(kind: Any, arg: ast.arg, *, defexpr: ast.expr | None = None) -> None:
        default: Any = EMPTY if defexpr is None else DefaultValue(ast_unparse(defexpr, code))
        annotation = ast_unparse(arg.annotation, code) or EMPTY
        params.append(Parameter(arg.arg, kind, default=default, annotation=annotation))

    # positional-only arguments (introduced in Python 3.8)
    for arg, defexpr in zip(args.posonlyargs, default_expressions):
        process_arg(Parameter.POSITIONAL_ONLY, arg, defexpr=defexpr)

    # normal arguments
    for arg, defexpr in zip(args.args, default_expressions[pos_only_offset:]):
        process_arg(Parameter.POSITIONAL_OR_KEYWORD, arg, defexpr=defexpr)

    # variadic positional argument (no possible default expression)
    if args.vararg:
        process_arg(Parameter.VAR_POSITIONAL, args.vararg, defexpr=None)

    # keyword-only arguments
    for arg, defexpr in zip(args.kwonlyargs, args.kw_defaults):
        process_arg(Parameter.KEYWORD_ONLY, arg, defexpr=defexpr)
>>>>>>> d0a2906a

    # variadic keyword argument (no possible default expression)
    if args.kwarg:
<<<<<<< HEAD
        annotation = ast_unparse(args.kwarg.annotation, code) or Parameter.empty
        params.append(Parameter(args.kwarg.arg, Parameter.VAR_KEYWORD, annotation=annotation))
=======
        process_arg(Parameter.VAR_KEYWORD, args.kwarg, defexpr=None)
>>>>>>> d0a2906a

    return_annotation = ast_unparse(node.returns, code) or EMPTY

    return inspect.Signature(params, return_annotation=return_annotation)


def getdoc(
    obj: Any,
    attrgetter: Callable = safe_getattr,
    allow_inherited: bool = False,
    cls: Any = None,
    name: str | None = None,
) -> str | None:
    """Get the docstring for the object.

    This tries to obtain the docstring for some kind of objects additionally:

    * partial functions
    * inherited docstring
    * inherited decorated methods
    """

    def getdoc_internal(
<<<<<<< HEAD
        obj: Any,
        attrgetter: Callable[[Any, str, Any], Any] = safe_getattr,
=======
        obj: Any, attrgetter: Callable[[Any, str, Any], Any] = safe_getattr
>>>>>>> d0a2906a
    ) -> str | None:
        doc = attrgetter(obj, '__doc__', None)
        if isinstance(doc, str):
            return doc
        return None

    if cls and name and isclassmethod(obj, cls, name):
        for basecls in getmro(cls):
            meth = basecls.__dict__.get(name)
            if meth and hasattr(meth, '__func__'):
                doc: str | None = getdoc(meth.__func__)
                if doc is not None or not allow_inherited:
                    return doc

    doc = getdoc_internal(obj)
    if ispartial(obj) and doc == obj.__class__.__doc__:
        return getdoc(obj.func)
    elif doc is None and allow_inherited:
        if cls and name:
            # Check a docstring of the attribute or method from super classes.
            for basecls in getmro(cls):
                meth = safe_getattr(basecls, name, None)
                if meth is not None:
                    doc = getdoc_internal(meth)
                    if doc is not None:
                        break

            if doc is None:
                # retry using `inspect.getdoc()`
                for basecls in getmro(cls):
                    meth = safe_getattr(basecls, name, None)
                    if meth is not None:
                        doc = inspect.getdoc(meth)
                        if doc is not None:
                            break

        if doc is None:
            doc = inspect.getdoc(obj)

    return doc<|MERGE_RESOLUTION|>--- conflicted
+++ resolved
@@ -17,19 +17,14 @@
 from inspect import Parameter, isclass
 from io import StringIO
 from types import ClassMethodDescriptorType, MethodDescriptorType, WrapperDescriptorType
-<<<<<<< HEAD
-from typing import Any, cast
-=======
 from typing import TYPE_CHECKING, Any
->>>>>>> d0a2906a
 
 from sphinx.pycode.ast import unparse as ast_unparse
 from sphinx.util import logging
 from sphinx.util.typing import ForwardRef, stringify_annotation
 
-<<<<<<< HEAD
-if typing.TYPE_CHECKING:
-    from collections.abc import Sequence
+if TYPE_CHECKING:
+    from collections.abc import Callable, Sequence
     from enum import Enum
     from types import MethodType, ModuleType
     from typing import Callable, Protocol, Union
@@ -57,11 +52,6 @@
         types.MethodDescriptorType,
         types.ClassMethodDescriptorType,
     ]
-=======
-if TYPE_CHECKING:
-    from collections.abc import Callable, Sequence
-    from types import MethodType, ModuleType
->>>>>>> d0a2906a
 
 logger = logging.getLogger(__name__)
 
@@ -453,7 +443,7 @@
 
 
 def is_builtin_class_method(obj: Any, attr_name: str) -> bool:
-    """attr_name is implemented at builtin class, return True.
+    """If attr_name is implemented at builtin class, return True.
 
         >>> is_builtin_class_method(int, '__init__')
         True
@@ -551,11 +541,7 @@
     This enables to look up nested modules and classes like `mod1.mod2.Class`.
     """
 
-<<<<<<< HEAD
-    def __init__(self, mapping: dict[str, str]) -> None:
-=======
     def __init__(self, mapping: Mapping[str, str]) -> None:
->>>>>>> d0a2906a
         super().__init__()
         self.__mapping = mapping
 
@@ -586,11 +572,7 @@
 def signature(
     subject: Callable,
     bound_method: bool = False,
-<<<<<<< HEAD
-    type_aliases: dict[str, str] | None = None,
-=======
     type_aliases: Mapping[str, str] | None = None,
->>>>>>> d0a2906a
 ) -> inspect.Signature:
     """Return a Signature object for the given *subject*.
 
@@ -731,15 +713,9 @@
         if param.kind != Parameter.POSITIONAL_ONLY and last_kind == Parameter.POSITIONAL_ONLY:
             # PEP-570: Separator for Positional Only Parameter: /
             args.append('/')
-<<<<<<< HEAD
-        if param.kind == param.KEYWORD_ONLY and last_kind in (
-            param.POSITIONAL_OR_KEYWORD,
-            param.POSITIONAL_ONLY,
-=======
         if param.kind == Parameter.KEYWORD_ONLY and last_kind in (
             Parameter.POSITIONAL_OR_KEYWORD,
             Parameter.POSITIONAL_ONLY,
->>>>>>> d0a2906a
             None,
         ):
             # PEP-3102: Separator for Keyword Only Parameter: *
@@ -771,15 +747,7 @@
         args.append('/')
 
     concatenated_args = ', '.join(args)
-<<<<<<< HEAD
-    if (
-        sig.return_annotation is Parameter.empty
-        or show_annotation is False
-        or show_return_annotation is False
-    ):
-=======
     if sig.return_annotation is EMPTY or not show_annotation or not show_return_annotation:
->>>>>>> d0a2906a
         return f'({concatenated_args})'
     else:
         annotation = stringify_annotation(sig.return_annotation, mode)
@@ -797,68 +765,6 @@
 
 def signature_from_ast(node: ast.FunctionDef, code: str = '') -> inspect.Signature:
     """Create a Signature object from AST *node*."""
-<<<<<<< HEAD
-    args = node.args
-    defaults = list(args.defaults)
-    params = []
-    if hasattr(args, 'posonlyargs'):
-        posonlyargs = len(args.posonlyargs)
-        positionals = posonlyargs + len(args.args)
-    else:
-        posonlyargs = 0
-        positionals = len(args.args)
-
-    for _ in range(len(defaults), positionals):
-        defaults.insert(0, Parameter.empty)  # type: ignore[arg-type]
-
-    if hasattr(args, 'posonlyargs'):
-        for i, arg in enumerate(args.posonlyargs):
-            if defaults[i] is Parameter.empty:
-                default = Parameter.empty
-            else:
-                default = DefaultValue(ast_unparse(defaults[i], code))  # type: ignore[assignment]
-
-            annotation = ast_unparse(arg.annotation, code) or Parameter.empty
-            params.append(
-                Parameter(
-                    arg.arg, Parameter.POSITIONAL_ONLY, default=default, annotation=annotation
-                )
-            )
-
-    for i, arg in enumerate(args.args):
-        if defaults[i + posonlyargs] is Parameter.empty:
-            default = Parameter.empty
-        else:
-            default = DefaultValue(
-                ast_unparse(defaults[i + posonlyargs], code),  # type: ignore[assignment]
-            )
-
-        annotation = ast_unparse(arg.annotation, code) or Parameter.empty
-        params.append(
-            Parameter(
-                arg.arg,
-                Parameter.POSITIONAL_OR_KEYWORD,
-                default=default,
-                annotation=annotation,
-            )
-        )
-
-    if args.vararg:
-        annotation = ast_unparse(args.vararg.annotation, code) or Parameter.empty
-        params.append(
-            Parameter(args.vararg.arg, Parameter.VAR_POSITIONAL, annotation=annotation)
-        )
-
-    for i, arg in enumerate(args.kwonlyargs):
-        if args.kw_defaults[i] is None:
-            default = Parameter.empty
-        else:
-            default = DefaultValue(ast_unparse(args.kw_defaults[i], code))  # type: ignore[arg-type,assignment]
-        annotation = ast_unparse(arg.annotation, code) or Parameter.empty
-        params.append(
-            Parameter(arg.arg, Parameter.KEYWORD_ONLY, default=default, annotation=annotation)
-        )
-=======
     EMPTY: type[Any] = Parameter.empty
 
     args: ast.arguments = node.args
@@ -902,16 +808,10 @@
     # keyword-only arguments
     for arg, defexpr in zip(args.kwonlyargs, args.kw_defaults):
         process_arg(Parameter.KEYWORD_ONLY, arg, defexpr=defexpr)
->>>>>>> d0a2906a
 
     # variadic keyword argument (no possible default expression)
     if args.kwarg:
-<<<<<<< HEAD
-        annotation = ast_unparse(args.kwarg.annotation, code) or Parameter.empty
-        params.append(Parameter(args.kwarg.arg, Parameter.VAR_KEYWORD, annotation=annotation))
-=======
         process_arg(Parameter.VAR_KEYWORD, args.kwarg, defexpr=None)
->>>>>>> d0a2906a
 
     return_annotation = ast_unparse(node.returns, code) or EMPTY
 
@@ -935,12 +835,7 @@
     """
 
     def getdoc_internal(
-<<<<<<< HEAD
-        obj: Any,
-        attrgetter: Callable[[Any, str, Any], Any] = safe_getattr,
-=======
         obj: Any, attrgetter: Callable[[Any, str, Any], Any] = safe_getattr
->>>>>>> d0a2906a
     ) -> str | None:
         doc = attrgetter(obj, '__doc__', None)
         if isinstance(doc, str):
