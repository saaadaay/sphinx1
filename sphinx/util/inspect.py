--- conflicted
+++ resolved
@@ -20,12 +20,7 @@
 from functools import partial, partialmethod
 from inspect import Parameter, isclass, ismethod, ismethoddescriptor, ismodule  # NOQA
 from io import StringIO
-<<<<<<< HEAD
-from typing import Any, Callable, Dict
-from typing import cast
-=======
-from typing import Any, Callable, Dict, List, Mapping, Optional, Tuple, cast
->>>>>>> 64fb1e56
+from typing import Any, Callable, Dict, cast
 
 from sphinx.deprecation import RemovedInSphinx50Warning
 from sphinx.pycode.ast import ast  # for py36-37
