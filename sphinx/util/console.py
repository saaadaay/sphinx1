--- conflicted
+++ resolved
@@ -14,11 +14,6 @@
     colorama = None
 
 
-<<<<<<< HEAD
-_ansi_re: re.Pattern[str] = re.compile('\x1b\\[(\\d\\d;){0,2}\\d\\dm')
-#: Pattern for matching any ANSI command string.
-_ansi_clean_re: re.Pattern[str] = re.compile('\x1b.*?m')
-=======
 _CSI = re.escape('\x1b[')  # 'ESC [': Control Sequence Introducer
 _ansi_re: re.Pattern[str] = re.compile(
     _CSI + r"""
@@ -28,7 +23,8 @@
       \dK                # ANSI Erase in Line
     )""",
     re.VERBOSE | re.ASCII)
->>>>>>> 04a1ee07
+#: Pattern for matching any ANSI command string.
+_ansi_clean_re: re.Pattern[str] = re.compile('\x1b.*?m')
 codes: dict[str, str] = {}
 
 
