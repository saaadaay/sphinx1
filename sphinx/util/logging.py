"""
    sphinx.util.logging
    ~~~~~~~~~~~~~~~~~~~

    Logging utility functions for Sphinx.

    :copyright: Copyright 2007-2020 by the Sphinx team, see AUTHORS.
    :license: BSD, see LICENSE for details.
"""

import logging
import logging.handlers
from collections import defaultdict
from contextlib import contextmanager
<<<<<<< HEAD
from typing import Any, Dict, Generator, IO, List, Tuple, Type, Union
from typing import TYPE_CHECKING
=======
from typing import IO, Any, Dict, Generator, List, Tuple, Union
>>>>>>> 64fb1e56

from docutils import nodes
from docutils.nodes import Node
from docutils.utils import get_source_line

from sphinx.errors import SphinxWarning
from sphinx.util.console import colorize

<<<<<<< HEAD
if TYPE_CHECKING:
=======
if False:
    # For type annotation
    from typing import Type  # for python3.5.1

>>>>>>> 64fb1e56
    from sphinx.application import Sphinx


NAMESPACE = 'sphinx'
VERBOSE = 15

LEVEL_NAMES = defaultdict(lambda: logging.WARNING)  # type: Dict[str, int]
LEVEL_NAMES.update({
    'CRITICAL': logging.CRITICAL,
    'SEVERE': logging.CRITICAL,
    'ERROR': logging.ERROR,
    'WARNING': logging.WARNING,
    'INFO': logging.INFO,
    'VERBOSE': VERBOSE,
    'DEBUG': logging.DEBUG,
})

VERBOSITY_MAP = defaultdict(lambda: 0)  # type: Dict[int, int]
VERBOSITY_MAP.update({
    0: logging.INFO,
    1: VERBOSE,
    2: logging.DEBUG,
})

COLOR_MAP = defaultdict(lambda: 'blue',
                        {
                            logging.ERROR: 'darkred',
                            logging.WARNING: 'red',
                            logging.DEBUG: 'darkgray'
                        })


def getLogger(name: str) -> "SphinxLoggerAdapter":
    """Get logger wrapped by :class:`sphinx.util.logging.SphinxLoggerAdapter`.

    Sphinx logger always uses ``sphinx.*`` namespace to be independent from
    settings of root logger.  It ensures logging is consistent even if a
    third-party extension or imported application resets logger settings.

    Example usage::

        >>> from sphinx.util import logging
        >>> logger = logging.getLogger(__name__)
        >>> logger.info('Hello, this is an extension!')
        Hello, this is an extension!
    """
    # add sphinx prefix to name forcely
    logger = logging.getLogger(NAMESPACE + '.' + name)
    # Forcely enable logger
    logger.disabled = False
    # wrap logger by SphinxLoggerAdapter
    return SphinxLoggerAdapter(logger, {})


def convert_serializable(records: List[logging.LogRecord]) -> None:
    """Convert LogRecord serializable."""
    for r in records:
        # extract arguments to a message and clear them
        r.msg = r.getMessage()
        r.args = ()

        location = getattr(r, 'location', None)
        if isinstance(location, nodes.Node):
            r.location = get_node_location(location)  # type: ignore


class SphinxLogRecord(logging.LogRecord):
    """Log record class supporting location"""
    prefix = ''
    location = None  # type: Any

    def getMessage(self) -> str:
        message = super().getMessage()
        location = getattr(self, 'location', None)
        if location:
            message = '%s: %s%s' % (location, self.prefix, message)
        elif self.prefix not in message:
            message = self.prefix + message

        return message


class SphinxInfoLogRecord(SphinxLogRecord):
    """Info log record class supporting location"""
    prefix = ''  # do not show any prefix for INFO messages


class SphinxWarningLogRecord(SphinxLogRecord):
    """Warning log record class supporting location"""
    prefix = 'WARNING: '


class SphinxLoggerAdapter(logging.LoggerAdapter):
    """LoggerAdapter allowing ``type`` and ``subtype`` keywords."""
    KEYWORDS = ['type', 'subtype', 'location', 'nonl', 'color', 'once']

    def log(self, level: Union[int, str], msg: str, *args: Any, **kwargs: Any) -> None:
        if isinstance(level, int):
            super().log(level, msg, *args, **kwargs)
        else:
            levelno = LEVEL_NAMES[level]
            super().log(levelno, msg, *args, **kwargs)

    def verbose(self, msg: str, *args: Any, **kwargs: Any) -> None:
        self.log(VERBOSE, msg, *args, **kwargs)

    def process(self, msg: str, kwargs: Dict) -> Tuple[str, Dict]:  # type: ignore
        extra = kwargs.setdefault('extra', {})
        for keyword in self.KEYWORDS:
            if keyword in kwargs:
                extra[keyword] = kwargs.pop(keyword)

        return msg, kwargs

    def handle(self, record: logging.LogRecord) -> None:
        self.logger.handle(record)


class WarningStreamHandler(logging.StreamHandler):
    """StreamHandler for warnings."""
    pass


class NewLineStreamHandler(logging.StreamHandler):
    """StreamHandler which switches line terminator by record.nonl flag."""

    def emit(self, record: logging.LogRecord) -> None:
        try:
            self.acquire()
            if getattr(record, 'nonl', False):
                # skip appending terminator when nonl=True
                self.terminator = ''
            super().emit(record)
        finally:
            self.terminator = '\n'
            self.release()


class MemoryHandler(logging.handlers.BufferingHandler):
    """Handler buffering all logs."""

    def __init__(self) -> None:
        super().__init__(-1)

    def shouldFlush(self, record: logging.LogRecord) -> bool:
        return False  # never flush

    def flushTo(self, logger: logging.Logger) -> None:
        self.acquire()
        try:
            for record in self.buffer:
                logger.handle(record)
            self.buffer = []  # type: List[logging.LogRecord]
        finally:
            self.release()

    def clear(self) -> List[logging.LogRecord]:
        buffer, self.buffer = self.buffer, []
        return buffer


@contextmanager
def pending_warnings() -> Generator[logging.Handler, None, None]:
    """Contextmanager to pend logging warnings temporary.

    Similar to :func:`pending_logging`.
    """
    logger = logging.getLogger(NAMESPACE)
    memhandler = MemoryHandler()
    memhandler.setLevel(logging.WARNING)

    try:
        handlers = []
        for handler in logger.handlers[:]:
            if isinstance(handler, WarningStreamHandler):
                logger.removeHandler(handler)
                handlers.append(handler)

        logger.addHandler(memhandler)
        yield memhandler
    finally:
        logger.removeHandler(memhandler)

        for handler in handlers:
            logger.addHandler(handler)

        memhandler.flushTo(logger)


@contextmanager
def suppress_logging() -> Generator[MemoryHandler, None, None]:
    """Contextmanager to suppress logging all logs temporary.

    For example::

        >>> with suppress_logging():
        >>>     logger.warning('Warning message!')  # suppressed
        >>>     some_long_process()
        >>>
    """
    logger = logging.getLogger(NAMESPACE)
    memhandler = MemoryHandler()

    try:
        handlers = []
        for handler in logger.handlers[:]:
            logger.removeHandler(handler)
            handlers.append(handler)

        logger.addHandler(memhandler)
        yield memhandler
    finally:
        logger.removeHandler(memhandler)

        for handler in handlers:
            logger.addHandler(handler)


@contextmanager
def pending_logging() -> Generator[MemoryHandler, None, None]:
    """Contextmanager to pend logging all logs temporary.

    For example::

        >>> with pending_logging():
        >>>     logger.warning('Warning message!')  # not flushed yet
        >>>     some_long_process()
        >>>
        Warning message!  # the warning is flushed here
    """
    logger = logging.getLogger(NAMESPACE)
    try:
        with suppress_logging() as memhandler:
            yield memhandler
    finally:
        memhandler.flushTo(logger)


@contextmanager
def skip_warningiserror(skip: bool = True) -> Generator[None, None, None]:
    """contextmanager to skip WarningIsErrorFilter for a while."""
    logger = logging.getLogger(NAMESPACE)

    if skip is False:
        yield
    else:
        try:
            disabler = DisableWarningIsErrorFilter()
            for handler in logger.handlers:
                # use internal method; filters.insert() directly to install disabler
                # before WarningIsErrorFilter
                handler.filters.insert(0, disabler)
            yield
        finally:
            for handler in logger.handlers:
                handler.removeFilter(disabler)


@contextmanager
def prefixed_warnings(prefix: str) -> Generator[None, None, None]:
    """Prepend prefix to all records for a while.

    For example::

        >>> with prefixed_warnings("prefix:"):
        >>>     logger.warning('Warning message!')  # => prefix: Warning message!

    .. versionadded:: 2.0
    """
    logger = logging.getLogger(NAMESPACE)
    warning_handler = None
    for handler in logger.handlers:
        if isinstance(handler, WarningStreamHandler):
            warning_handler = handler
            break
    else:
        # warning stream not found
        yield
        return

    prefix_filter = None
    for _filter in warning_handler.filters:
        if isinstance(_filter, MessagePrefixFilter):
            prefix_filter = _filter
            break

    if prefix_filter:
        # already prefixed
        try:
            previous = prefix_filter.prefix
            prefix_filter.prefix = prefix
            yield
        finally:
            prefix_filter.prefix = previous
    else:
        # not prefixed yet
        try:
            prefix_filter = MessagePrefixFilter(prefix)
            warning_handler.addFilter(prefix_filter)
            yield
        finally:
            warning_handler.removeFilter(prefix_filter)


class LogCollector:
    def __init__(self) -> None:
        self.logs = []  # type: List[logging.LogRecord]

    @contextmanager
    def collect(self) -> Generator[None, None, None]:
        with pending_logging() as memhandler:
            yield

            self.logs = memhandler.clear()


class InfoFilter(logging.Filter):
    """Filter error and warning messages."""

    def filter(self, record: logging.LogRecord) -> bool:
        if record.levelno < logging.WARNING:
            return True
        else:
            return False


def is_suppressed_warning(type: str, subtype: str, suppress_warnings: List[str]) -> bool:
    """Check the warning is suppressed or not."""
    if type is None:
        return False

    for warning_type in suppress_warnings:
        if '.' in warning_type:
            target, subtarget = warning_type.split('.', 1)
        else:
            target, subtarget = warning_type, None

        if target == type:
            if (subtype is None or subtarget is None or
               subtarget == subtype or subtarget == '*'):
                return True

    return False


class WarningSuppressor(logging.Filter):
    """Filter logs by `suppress_warnings`."""

    def __init__(self, app: "Sphinx") -> None:
        self.app = app
        super().__init__()

    def filter(self, record: logging.LogRecord) -> bool:
        type = getattr(record, 'type', None)
        subtype = getattr(record, 'subtype', None)

        try:
            suppress_warnings = self.app.config.suppress_warnings
        except AttributeError:
            # config is not initialized yet (ex. in conf.py)
            suppress_warnings = []

        if is_suppressed_warning(type, subtype, suppress_warnings):
            return False
        else:
            self.app._warncount += 1
            return True


class WarningIsErrorFilter(logging.Filter):
    """Raise exception if warning emitted."""

    def __init__(self, app: "Sphinx") -> None:
        self.app = app
        super().__init__()

    def filter(self, record: logging.LogRecord) -> bool:
        if getattr(record, 'skip_warningsiserror', False):
            # disabled by DisableWarningIsErrorFilter
            return True
        elif self.app.warningiserror:
            location = getattr(record, 'location', '')
            try:
                message = record.msg % record.args
            except (TypeError, ValueError):
                message = record.msg  # use record.msg itself

            if location:
                exc = SphinxWarning(location + ":" + str(message))
            else:
                exc = SphinxWarning(message)
            if record.exc_info is not None:
                raise exc from record.exc_info[1]
            else:
                raise exc
        else:
            return True


class DisableWarningIsErrorFilter(logging.Filter):
    """Disable WarningIsErrorFilter if this filter installed."""

    def filter(self, record: logging.LogRecord) -> bool:
        record.skip_warningsiserror = True  # type: ignore
        return True


class MessagePrefixFilter(logging.Filter):
    """Prepend prefix to all records."""

    def __init__(self, prefix: str) -> None:
        self.prefix = prefix
        super().__init__()

    def filter(self, record: logging.LogRecord) -> bool:
        if self.prefix:
            record.msg = self.prefix + ' ' + record.msg
        return True


class OnceFilter(logging.Filter):
    """Show the message only once."""

    def __init__(self, name: str = '') -> None:
        super().__init__(name)
        self.messages = {}  # type: Dict[str, List]

    def filter(self, record: logging.LogRecord) -> bool:
        once = getattr(record, 'once', '')
        if not once:
            return True
        else:
            params = self.messages.setdefault(record.msg, [])
            if record.args in params:
                return False

            params.append(record.args)
            return True


class SphinxLogRecordTranslator(logging.Filter):
    """Converts a log record to one Sphinx expects

    * Make a instance of SphinxLogRecord
    * docname to path if location given
    """
    LogRecordClass = None  # type: Type[logging.LogRecord]

    def __init__(self, app: "Sphinx") -> None:
        self.app = app
        super().__init__()

    def filter(self, record: SphinxWarningLogRecord) -> bool:  # type: ignore
        if isinstance(record, logging.LogRecord):
            # force subclassing to handle location
            record.__class__ = self.LogRecordClass  # type: ignore

        location = getattr(record, 'location', None)
        if isinstance(location, tuple):
            docname, lineno = location
            if docname and lineno:
                record.location = '%s:%s' % (self.app.env.doc2path(docname), lineno)
            elif docname:
                record.location = '%s' % self.app.env.doc2path(docname)
            else:
                record.location = None
        elif isinstance(location, nodes.Node):
            record.location = get_node_location(location)
        elif location and ':' not in location:
            record.location = '%s' % self.app.env.doc2path(location)

        return True


class InfoLogRecordTranslator(SphinxLogRecordTranslator):
    """LogRecordTranslator for INFO level log records."""
    LogRecordClass = SphinxInfoLogRecord


class WarningLogRecordTranslator(SphinxLogRecordTranslator):
    """LogRecordTranslator for WARNING level log records."""
    LogRecordClass = SphinxWarningLogRecord


def get_node_location(node: Node) -> str:
    (source, line) = get_source_line(node)
    if source and line:
        return "%s:%s" % (source, line)
    elif source:
        return "%s:" % source
    elif line:
        return "<unknown>:%s" % line
    else:
        return None


class ColorizeFormatter(logging.Formatter):
    def format(self, record: logging.LogRecord) -> str:
        message = super().format(record)
        color = getattr(record, 'color', None)
        if color is None:
            color = COLOR_MAP.get(record.levelno)

        if color:
            return colorize(color, message)
        else:
            return message


class SafeEncodingWriter:
    """Stream writer which ignores UnicodeEncodeError silently"""
    def __init__(self, stream: IO) -> None:
        self.stream = stream
        self.encoding = getattr(stream, 'encoding', 'ascii') or 'ascii'

    def write(self, data: str) -> None:
        try:
            self.stream.write(data)
        except UnicodeEncodeError:
            # stream accept only str, not bytes.  So, we encode and replace
            # non-encodable characters, then decode them.
            self.stream.write(data.encode(self.encoding, 'replace').decode(self.encoding))

    def flush(self) -> None:
        if hasattr(self.stream, 'flush'):
            self.stream.flush()


class LastMessagesWriter:
    """Stream writer which memories last 10 messages to save trackback"""
    def __init__(self, app: "Sphinx", stream: IO) -> None:
        self.app = app

    def write(self, data: str) -> None:
        self.app.messagelog.append(data)


def setup(app: "Sphinx", status: IO, warning: IO) -> None:
    """Setup root logger for Sphinx"""
    logger = logging.getLogger(NAMESPACE)
    logger.setLevel(logging.DEBUG)
    logger.propagate = False

    # clear all handlers
    for handler in logger.handlers[:]:
        logger.removeHandler(handler)

    info_handler = NewLineStreamHandler(SafeEncodingWriter(status))  # type: ignore
    info_handler.addFilter(InfoFilter())
    info_handler.addFilter(InfoLogRecordTranslator(app))
    info_handler.setLevel(VERBOSITY_MAP[app.verbosity])
    info_handler.setFormatter(ColorizeFormatter())

    warning_handler = WarningStreamHandler(SafeEncodingWriter(warning))  # type: ignore
    warning_handler.addFilter(WarningSuppressor(app))
    warning_handler.addFilter(WarningLogRecordTranslator(app))
    warning_handler.addFilter(WarningIsErrorFilter(app))
    warning_handler.addFilter(OnceFilter())
    warning_handler.setLevel(logging.WARNING)
    warning_handler.setFormatter(ColorizeFormatter())

    messagelog_handler = logging.StreamHandler(LastMessagesWriter(app, status))  # type: ignore
    messagelog_handler.addFilter(InfoFilter())
    messagelog_handler.setLevel(VERBOSITY_MAP[app.verbosity])
    messagelog_handler.setFormatter(ColorizeFormatter())

    logger.addHandler(info_handler)
    logger.addHandler(warning_handler)
    logger.addHandler(messagelog_handler)<|MERGE_RESOLUTION|>--- conflicted
+++ resolved
@@ -12,12 +12,7 @@
 import logging.handlers
 from collections import defaultdict
 from contextlib import contextmanager
-<<<<<<< HEAD
-from typing import Any, Dict, Generator, IO, List, Tuple, Type, Union
-from typing import TYPE_CHECKING
-=======
-from typing import IO, Any, Dict, Generator, List, Tuple, Union
->>>>>>> 64fb1e56
+from typing import IO, TYPE_CHECKING, Any, Dict, Generator, List, Tuple, Type, Union
 
 from docutils import nodes
 from docutils.nodes import Node
@@ -26,14 +21,7 @@
 from sphinx.errors import SphinxWarning
 from sphinx.util.console import colorize
 
-<<<<<<< HEAD
 if TYPE_CHECKING:
-=======
-if False:
-    # For type annotation
-    from typing import Type  # for python3.5.1
-
->>>>>>> 64fb1e56
     from sphinx.application import Sphinx
 
 
