"""Sphinx test fixtures for pytest"""

from __future__ import annotations

import os
import shutil
import subprocess
import sys
import warnings
from collections.abc import Callable
from typing import TYPE_CHECKING, Optional, cast

import pytest

from sphinx.deprecation import RemovedInSphinx90Warning
from sphinx.testing.internal.cache import AppInfo, LegacyModuleCache, ModuleCache
from sphinx.testing.internal.isolation import Isolation
from sphinx.testing.internal.markers import (
    AppLegacyParams,
    AppParams,
    process_isolate,
    process_sphinx,
    process_test_params,
)
from sphinx.testing.internal.pytest_util import (
    TestRootFinder,
    find_context,
    get_mark_parameters,
)
from sphinx.testing.internal.pytest_xdist import is_pytest_xdist_enabled
from sphinx.testing.util import (
    SphinxTestApp,
    SphinxTestAppLazyBuild,
    SphinxTestAppWrapperForSkipBuilding,
    strip_escseq,
)

if TYPE_CHECKING:
    from collections.abc import Generator
    from io import StringIO
    from pathlib import Path
    from typing import Any, Final, Union

<<<<<<< HEAD
    from _pytest.nodes import Node as PytestNode

    from sphinx.testing.internal.isolation import IsolationPolicy
    from sphinx.testing.internal.markers import TestParams

    AnySphinxTestApp = Union[SphinxTestApp, SphinxTestAppWrapperForSkipBuilding]
    AnyAppParams = Union[AppParams, AppLegacyParams]

DEFAULT_ENABLED_MARKERS: Final[list[str]] = [
    (
        'sphinx('
        'buildername="html", *, '
        'testroot="root", srcdir=None, confoverrides=None, '
        'freshenv=None, warningiserror=False, tags=None, '
        'verbosity=0, parallel=0, keep_going=False, '
        'builddir=None, docutils_conf=None, isolate=False'
=======
DEFAULT_ENABLED_MARKERS = [
    # The marker signature differs from the constructor signature
    # since the way it is processed assumes keyword arguments for
    # the 'testroot' and 'srcdir'.
    (
        'sphinx('
        'buildername="html", *, '
        'testroot="root", srcdir=None, '
        'confoverrides=None, freshenv=False, '
        'warningiserror=False, tags=None, verbosity=0, parallel=0, '
        'keep_going=False, builddir=None, docutils_conf=None'
>>>>>>> 16748aef
        '): arguments to initialize the sphinx test application.'
    ),
    'test_params(*, shared_result=None): test configuration.',
    'isolate(policy=None, /): test isolation policy.',
    'sphinx_no_default_xdist(): disable the default xdist-group on tests',
]


###############################################################################
# pytest hooks
#
# *** IMPORTANT ***
#
# The hooks must be compatible with the legacy plugin until Sphinx 9.x.
###############################################################################


def pytest_addhooks(pluginmanager: pytest.PytestPluginManager) -> None:
    if pluginmanager.has_plugin('xdist'):
        from sphinx.testing import _xdist_hooks

        # the legacy plugin does not really care about this plugin
        # since it only depends on 'xdist' and not on sphinx itself
        pluginmanager.register(_xdist_hooks, name='sphinx-xdist-hooks')


def pytest_configure(config: pytest.Config) -> None:
    """Register custom markers."""
    for marker in DEFAULT_ENABLED_MARKERS:
        config.addinivalue_line('markers', marker)


@pytest.hookimpl(hookwrapper=True)
def pytest_runtest_teardown(item: pytest.Item) -> Generator[None, None, None]:
    yield  # execute the fixtures teardowns

    # after tearing down the fixtures, we add some report sections
    # for later; without ``xdist``, we would have printed whatever
    # we wanted during the fixture teardown but since ``xdist`` is
    # not print-friendly, we must use the report sections

    if _APP_INFO_KEY in item.stash:
        info = item.stash[_APP_INFO_KEY]
        del item.stash[_APP_INFO_KEY]

        text = info.render(nodeid=item.nodeid)

        if (
            # do not duplicate the report info when using -rA
            'A' not in item.config.option.reportchars
            and (item.config.option.capture == 'no' or item.config.get_verbosity() >= 2)
            # see: https://pytest-xdist.readthedocs.io/en/stable/known-limitations.html
            and not is_pytest_xdist_enabled(item.config)
        ):
            # use carriage returns to avoid being printed inside the progression bar
            # and additionally show the node ID for visual purposes
            if os.name == 'nt':
                # replace some weird stuff
                text = strip_escseq(text)
                # replace un-encodable characters (don't know why pytest does not like that
                # although it was fine when just using print outside of the report section)
                text = text.encode('ascii', errors='backslashreplace').decode('ascii')
            print('\n\n', text, sep='', end='')  # NoQA: T201

        item.add_report_section(f'teardown [{item.nodeid}]', 'fixture %r' % 'app', text)


###############################################################################
# sphinx fixtures
###############################################################################


@pytest.fixture()
def sphinx_use_legacy_plugin() -> bool:  # xref RemovedInSphinx90Warning
    """If true, use the legacy implementation of fixtures.

    Redefine this fixture in ``conftest.py`` or at the test level to use
    the new plugin implementation (note that the test code might require
    changes). By default, the new implementation is disabled so that no
    breaking changes occur outside of Sphinx itself.
    """
    return True


@pytest.fixture(scope='session')
def sphinx_test_tempdir(tmp_path_factory: pytest.TempPathFactory) -> Path:
    """Fixture for a temporary directory."""
    return tmp_path_factory.getbasetemp()


@pytest.fixture()
def sphinx_builder(request: pytest.FixtureRequest) -> str:
    """Fixture for the default builder name."""
    return getattr(request, 'param', 'html')


@pytest.fixture()
def sphinx_isolation() -> IsolationPolicy:
    """Fixture for the default isolation policy.

    This fixture is ignored when using the legacy plugin.
    """
    return False


@pytest.fixture()
def rootdir() -> str | os.PathLike[str] | None:
    """Fixture for the directory containing the testroot directories."""
    return None


@pytest.fixture()
def testroot_prefix() -> str | None:
    """Fixture for the testroot directories prefix.

    This fixture is ignored when using the legacy plugin.
    """
    return 'test-'


@pytest.fixture()
def default_testroot() -> str | None:
    """Dynamic fixture for the default testroot ID.

    This fixture is ignored when using the legacy plugin.
    """
    return 'root'


@pytest.fixture()
def testroot_finder(
    rootdir: str | os.PathLike[str] | None,
    testroot_prefix: str | None,
    default_testroot: str | None,
) -> TestRootFinder:
    """Fixture for the testroot finder object."""
    return TestRootFinder(rootdir, testroot_prefix, default_testroot)


###############################################################################
# fixture: app_params()
###############################################################################


def _init_sources(src: str | None, dst: Path, isolation: Isolation) -> None:
    if src is None or dst.exists():
        return

    if not os.path.exists(src):
        pytest.fail(f'no sources found at: {src!r}')

    # make a copy of the testroot
    shutil.copytree(src, dst)

    # make the files read-only if isolation is not specified
    # to protect the tests against some side-effects (not all
    # side-effects will be prevented)
    if isolation is Isolation.minimal:
        for dirpath, _, filenames in os.walk(dst):
            for filename in filenames:
                os.chmod(os.path.join(dirpath, filename), 0o444)


def __app_params_fixture(
    request: pytest.FixtureRequest,
    test_params: TestParams,
    module_cache: ModuleCache,
    sphinx_test_tempdir: Path,
    sphinx_builder: str,
    sphinx_isolation: IsolationPolicy,
    testroot_finder: TestRootFinder,
) -> AppParams:
    default_isolation = process_isolate(request.node, sphinx_isolation)
    shared_result_id = test_params['shared_result']
    args, kwargs = process_sphinx(
        request.node,
        session_temp_dir=sphinx_test_tempdir,
        testroot_finder=testroot_finder,
        default_builder=sphinx_builder,
        default_isolation=default_isolation,
        shared_result=shared_result_id,
    )
    assert shared_result_id == kwargs['shared_result']
    # restore the I/O stream values
    if shared_result_id and (frame := module_cache.restore(shared_result_id)):
        if kwargs.setdefault('status', frame['status']) is not frame['status']:
            fmt = 'cannot use %r when %r is explicitly given'
            pytest.fail(fmt % ('shared_result', 'status'))
        if kwargs.setdefault('warning', frame['warning']) is not frame['warning']:
            fmt = 'cannot use %r when %r is explicitly given'
            pytest.fail(fmt % ('shared_result', 'warning'))

    # copy the testroot files to the test sources directory
    _init_sources(kwargs['testroot_path'], kwargs['srcdir'], kwargs['isolate'])
    return AppParams(args, kwargs)


@pytest.fixture()
def app_params(
    request: pytest.FixtureRequest,
    test_params: TestParams,
    module_cache: ModuleCache,
    shared_result: LegacyModuleCache,  # xref RemovedInSphinx90Warning
    sphinx_test_tempdir: Path,
    sphinx_builder: str,
    sphinx_isolation: IsolationPolicy,
    testroot_finder: TestRootFinder,
    sphinx_use_legacy_plugin: bool,  # xref RemovedInSphinx90Warning
) -> AppParams | AppLegacyParams:
    """Parameters that are specified by ``pytest.mark.sphinx``.

    See :class:`sphinx.testing.util.SphinxTestApp` for the allowed parameters.
    """
    if sphinx_use_legacy_plugin:
        msg = ('legacy implementation of sphinx.testing.fixtures is '
               'deprecated; consider redefining sphinx_legacy_plugin() '
               'in conftest.py to return False.')
        warnings.warn(msg, RemovedInSphinx90Warning, stacklevel=2)
        return __app_params_fixture_legacy(
            request, test_params, shared_result,
            sphinx_test_tempdir, testroot_finder.path,
        )

    return __app_params_fixture(
        request, test_params, module_cache,
        sphinx_test_tempdir, sphinx_builder,
        sphinx_isolation, testroot_finder,
    )


###############################################################################
# fixture: test_params()
###############################################################################


@pytest.fixture()
def test_params(request: pytest.FixtureRequest) -> TestParams:
    """Test parameters that are specified by ``pytest.mark.test_params``."""
    return process_test_params(request.node)


###############################################################################
# fixture: app()
###############################################################################


_APP_INFO_KEY: pytest.StashKey[AppInfo] = pytest.StashKey()


def _get_app_info(node: PytestNode, app: SphinxTestApp, app_params: AppParams) -> AppInfo:
    """Create or get the current :class:`_AppInfo` object of the node."""
    if _APP_INFO_KEY not in node.stash:
        node.stash[_APP_INFO_KEY] = AppInfo(
            builder=app.builder.name,
            testroot_path=app_params.kwargs['testroot_path'],
            shared_result=app_params.kwargs['shared_result'],
            srcdir=os.fsdecode(app.srcdir),
            outdir=os.fsdecode(app.outdir),
        )
    return node.stash[_APP_INFO_KEY]


@pytest.fixture()
def app_info_extras(
    request: pytest.FixtureRequest,
    # ``app`` is not used but is marked as a dependency
    app: AnySphinxTestApp,  # xref RemovedInSphinx90Warning: update type
    # ``app_params`` is already a dependency of ``app``
    app_params: AnyAppParams,  # xref RemovedInSphinx90Warning: update type
    sphinx_use_legacy_plugin: bool,
) -> dict[str, Any]:
    """Fixture to update the information to render at the end of a test.

    Use this fixture in a ``conftest.py`` file or in a test file as follows::

        @pytest.fixture(autouse=True)
        def _add_app_info_extras(app, app_info_extras):
            app_info_extras.update(my_extra=1234)
            app_info_extras.update(app_extras=app.extras)

    Note that this fixture is only available if sphinx_use_legacy_plugin()
    is configured to return False (i.e., if the legacy plugin is disabled).
    """
    # xref RemovedInSphinx90Warning: remove the assert
    assert not sphinx_use_legacy_plugin, 'legacy plugin does not support this fixture'
    # xref RemovedInSphinx90Warning: remove the cast
    app = cast(SphinxTestApp, app)
    # xref RemovedInSphinx90Warning: remove the cast
    app_params = cast(AppParams, app_params)
    app_info = _get_app_info(request.node, app, app_params)
    return app_info.extras


def __app_fixture(
    request: pytest.FixtureRequest,
    app_params: AppParams,
    make_app: Callable[..., SphinxTestApp],
    module_cache: ModuleCache,
) -> Generator[SphinxTestApp, None, None]:
    shared_result = app_params.kwargs['shared_result']

    app = make_app(*app_params.args, **app_params.kwargs)
    yield app
    _get_app_info(request.node, app, app_params).update(app)

    if shared_result is not None:
        module_cache.store(shared_result, app)


@pytest.fixture()
def app(
    request: pytest.FixtureRequest,
    app_params: AnyAppParams,  # xref RemovedInSphinx90Warning: update type
    test_params: TestParams,  # xref RemovedInSphinx90Warning
    make_app: Callable[..., AnySphinxTestApp],  # xref RemovedInSphinx90Warning: update type
    module_cache: ModuleCache,
    shared_result: LegacyModuleCache,  # xref RemovedInSphinx90Warning
    sphinx_use_legacy_plugin: bool,  # xref RemovedInSphinx90Warning
) -> Generator[AnySphinxTestApp, None, None]:  # xref RemovedInSphinx90Warning: update type
    """A :class:`sphinx.application.Sphinx` object suitable for testing."""
    if sphinx_use_legacy_plugin:  # xref RemovedInSphinx90Warning
        # a warning will be emitted by the app_params fixture
        app_params = cast(AppLegacyParams, app_params)
        fixt = __app_fixture_legacy(request, app_params, test_params, make_app, shared_result)
    else:
        # xref RemovedInSphinx90Warning: remove the cast
        app_params = cast(AppParams, app_params)
        make_app = cast(Callable[..., SphinxTestApp], make_app)
        fixt = __app_fixture(request, app_params, make_app, module_cache)

    yield from fixt
    return

###############################################################################
# other fixtures
###############################################################################


@pytest.fixture()
def status(app: AnySphinxTestApp) -> StringIO:  # xref RemovedInSphinx90Warning: narrow type
    """Fixture for the :func:`~sphinx.testing.plugin.app` status stream."""
    return app.status


@pytest.fixture()
def warning(app: AnySphinxTestApp) -> StringIO:  # xref RemovedInSphinx90Warning: narrow type
    """Fixture for the :func:`~sphinx.testing.plugin.app` warning stream."""
    return app.warning


@pytest.fixture()
def make_app(
    test_params: TestParams,
    sphinx_use_legacy_plugin: bool,  # xref RemovedInSphinx90Warning
    # xref RemovedInSphinx90Warning: narrow callable return type
) -> Generator[Callable[..., SphinxTestApp | SphinxTestAppWrapperForSkipBuilding], None, None]:
    """Fixture to create :class:`~sphinx.testing.util.SphinxTestApp` objects."""
    stack: list[SphinxTestApp] = []
    allow_rebuild = test_params['shared_result'] is None

    # xref RemovedInSphinx90Warning: narrow return type
    def make(*args: Any, **kwargs: Any) -> SphinxTestApp | SphinxTestAppWrapperForSkipBuilding:
        if allow_rebuild:
            app = SphinxTestApp(*args, **kwargs)
        else:
            if sphinx_use_legacy_plugin:  # xref RemovedInSphinx90Warning
                subject = SphinxTestApp(*args, **kwargs)

                with warnings.catch_warnings():
                    warnings.filterwarnings('ignore', category=RemovedInSphinx90Warning)
                    app = SphinxTestAppWrapperForSkipBuilding(subject)  # type: ignore[assignment]  # NoQA: E501
            else:
                app = SphinxTestAppLazyBuild(*args, **kwargs)
        stack.append(app)
        return app

    syspath = sys.path.copy()
    yield make
    sys.path[:] = syspath

    while stack:
        stack.pop().cleanup()


_MODULE_CACHE_STASH_KEY: pytest.StashKey[ModuleCache] = pytest.StashKey()


@pytest.fixture()
def module_cache(request: pytest.FixtureRequest) -> ModuleCache:
    """A :class:`ModuleStorage` object."""
    module = find_context(request.node, 'module')
    return module.stash.setdefault(_MODULE_CACHE_STASH_KEY, ModuleCache())


@pytest.fixture(scope='module', autouse=True)
def _module_cache_clear(request: pytest.FixtureRequest) -> None:
    """Cleanup the shared result cache for the test module.

    This fixture is automatically invoked.
    """
    module = find_context(request.node, 'module')
    cache = module.stash.get(_MODULE_CACHE_STASH_KEY, None)
    if cache is not None:
        cache.clear()


@pytest.fixture()
# xref RemovedInSphinx90Warning: update type
def if_graphviz_found(app: AnySphinxTestApp) -> None:  # NoQA: PT004
    """
    The test will be skipped when using 'if_graphviz_found' fixture and graphviz
    dot command is not found.
    """
    graphviz_dot = getattr(app.config, 'graphviz_dot', '')
    try:
        if graphviz_dot:
            # print the graphviz_dot version, to check that the binary is available
            subprocess.run([graphviz_dot, '-V'], capture_output=True, check=False)
            return
    except OSError:  # No such file or directory
        pass

    pytest.skip('graphviz "dot" is not available')


_HOST_ONLINE_ERROR = pytest.StashKey[Optional[str]]()


def _query(address: tuple[str, int]) -> str | None:
    import socket

    with socket.socket(socket.AF_INET, socket.SOCK_STREAM) as sock:
        try:
            sock.settimeout(5)
            sock.connect(address)
        except OSError as exc:
            # other type of errors are propagated
            return str(exc)
        return None


@pytest.fixture(scope='session')
def sphinx_remote_query_address() -> tuple[str, int]:
    """Address to which a query is made to check that the host is online.

    By default, onlineness is tested by querying the DNS server ``1.1.1.1``
    but users concerned about privacy might change it in ``conftest.py``.
    """
    return ('1.1.1.1', 80)


@pytest.fixture(scope='session')
def if_online(  # NoQA: PT004
    request: pytest.FixtureRequest,
    sphinx_remote_query_address: tuple[str, int],
) -> None:
    """Skip the test if the host has no connection.

    Usage::

        @pytest.mark.usefixtures('if_online')
        def test_if_host_is_online(): ...
    """
    if _HOST_ONLINE_ERROR not in request.session.stash:
        # do not use setdefault() to avoid creating a socket connection
        lookup_error = _query(sphinx_remote_query_address)
        request.session.stash[_HOST_ONLINE_ERROR] = lookup_error
    if (error := request.session.stash[_HOST_ONLINE_ERROR]) is not None:
        pytest.skip('host appears to be offline (%s)' % error)


@pytest.fixture()
def rollback_sysmodules() -> Generator[None, None, None]:  # NoQA: PT004
    """
    Rollback sys.modules to its value before testing to unload modules
    during tests.

    For example, used in test_ext_autosummary.py to permit unloading the
    target module to clear its cache.
    """
    sysmodules = frozenset(sys.modules)
    try:
        yield
    finally:
        for modname in list(sys.modules):
            if modname not in sysmodules:
                sys.modules.pop(modname)


###############################################################################
# sphinx deprecated fixtures
#
# Once we are in version 9.x, we can remove the private implementations
# and clean-up the fixtures so that they use a single implementation.
###############################################################################


def __app_params_fixture_legacy(  # xref RemovedInSphinx90Warning
    request: pytest.FixtureRequest,
    test_params: TestParams,
    shared_result: LegacyModuleCache,
    sphinx_test_tempdir: Path,
    rootdir: str | os.PathLike[str] | None,
) -> AppLegacyParams:
    """
    Parameters that are specified by 'pytest.mark.sphinx' for
    sphinx.application.Sphinx initialization
    """
    # ##### process pytest.mark.sphinx
    args, kwargs = get_mark_parameters(request.node, 'sphinx')

    # ##### process pytest.mark.test_params
    if test_params['shared_result']:
        if 'srcdir' in kwargs:
            msg = 'You can not specify shared_result and srcdir in same time.'
            pytest.fail(msg)
        kwargs['srcdir'] = test_params['shared_result']
        restore = shared_result.restore(test_params['shared_result'])
        kwargs.update(restore)

    testroot = kwargs.pop('testroot', 'root')
    kwargs['srcdir'] = srcdir = sphinx_test_tempdir / kwargs.get('srcdir', testroot)

    # special support for sphinx/tests
    if rootdir and not srcdir.exists():
        testroot_path = os.path.join(rootdir, 'test-' + testroot)
        shutil.copytree(testroot_path, srcdir)

    return AppLegacyParams(args, kwargs)


def __app_fixture_legacy(  # xref RemovedInSphinx90Warning
    request: pytest.FixtureRequest,
    app_params: AppLegacyParams,
    test_params: TestParams,
    make_app: Callable[..., AnySphinxTestApp],
    shared_result: LegacyModuleCache,
) -> Generator[AnySphinxTestApp, None, None]:
    app = make_app(*app_params.args, **app_params.kwargs)
    yield app

    print('# testroot:', app_params.kwargs.get('testroot', 'root'))
    print('# builder:', app.builder.name)
    print('# srcdir:', app.srcdir)
    print('# outdir:', app.outdir)
    print('# status:', '\n' + app.status.getvalue())
    print('# warning:', '\n' + app.warning.getvalue())

    if test_params['shared_result']:
        shared_result.store(test_params['shared_result'], app)


@pytest.fixture()
def shared_result(  # xref RemovedInSphinx90Warning
    request: pytest.FixtureRequest,
    sphinx_use_legacy_plugin: bool,
) -> LegacyModuleCache:
    if (
        not {'app', 'app_params'}.intersection(request.fixturenames)
        and not sphinx_use_legacy_plugin
    ):
        # warn a direct usage of this fixture
        warnings.warn("this fixture is deprecated", RemovedInSphinx90Warning, stacklevel=2)
    return LegacyModuleCache()


@pytest.fixture(scope='module', autouse=True)
def _shared_result_cache() -> None:  # xref RemovedInSphinx90Warning
    LegacyModuleCache.cache.clear()


SharedResult = LegacyModuleCache  # xref RemovedInSphinx90Warning<|MERGE_RESOLUTION|>--- conflicted
+++ resolved
@@ -41,7 +41,6 @@
     from pathlib import Path
     from typing import Any, Final, Union
 
-<<<<<<< HEAD
     from _pytest.nodes import Node as PytestNode
 
     from sphinx.testing.internal.isolation import IsolationPolicy
@@ -51,26 +50,19 @@
     AnyAppParams = Union[AppParams, AppLegacyParams]
 
 DEFAULT_ENABLED_MARKERS: Final[list[str]] = [
+    # The marker signature differs from the constructor signature
+    # since the way it is processed assumes keyword arguments for
+    # the 'testroot' and 'srcdir'. In addition, 'freshenv' and 
+    # 'isolate' are mutually exclusive arguments (and the latter
+    # is recommended over the former).
     (
         'sphinx('
         'buildername="html", *, '
-        'testroot="root", srcdir=None, confoverrides=None, '
-        'freshenv=None, warningiserror=False, tags=None, '
-        'verbosity=0, parallel=0, keep_going=False, '
-        'builddir=None, docutils_conf=None, isolate=False'
-=======
-DEFAULT_ENABLED_MARKERS = [
-    # The marker signature differs from the constructor signature
-    # since the way it is processed assumes keyword arguments for
-    # the 'testroot' and 'srcdir'.
-    (
-        'sphinx('
-        'buildername="html", *, '
-        'testroot="root", srcdir=None, '
-        'confoverrides=None, freshenv=False, '
+        'testroot="root", srcdir=None,  '
+        'confoverrides=None, freshenv=None,  '
         'warningiserror=False, tags=None, verbosity=0, parallel=0, '
-        'keep_going=False, builddir=None, docutils_conf=None'
->>>>>>> 16748aef
+        'keep_going=False, builddir=None, docutils_conf=None, '
+        'isolate=False'
         '): arguments to initialize the sphinx test application.'
     ),
     'test_params(*, shared_result=None): test configuration.',
