--- conflicted
+++ resolved
@@ -209,7 +209,6 @@
         super().build(force_all, filenames)
 
 
-<<<<<<< HEAD
 class SphinxTestAppLazyBuild(SphinxTestApp):
     """Class to speed-up tests with common resources.
 
@@ -258,16 +257,11 @@
 # for backward compatibility
 class SphinxTestAppWrapperForSkipBuilding:
     """Class to speed-up tests with common resources.
-=======
-class SphinxTestAppWrapperForSkipBuilding(SphinxTestApp):
-    """A wrapper for SphinxTestApp.
->>>>>>> 2bd973e7
 
     This class is used to speed up the test by skipping ``app.build()`` if
     it has already been built and there are any output files.
     """
 
-<<<<<<< HEAD
     def __init__(self, app_: SphinxTestApp) -> None:
         warnings.warn(
             f'{self.__class__.__name__!r} is deprecated, use '
@@ -281,12 +275,8 @@
 
     def build(self, *args: Any, **kwargs: Any) -> None:
         if not os.listdir(self.app.outdir):
-=======
-    def build(self, force_all: bool = False, filenames: list[str] | None = None) -> None:
-        if not os.listdir(self.outdir):
->>>>>>> 2bd973e7
             # if listdir is empty, do build.
-            super().build(force_all, filenames)
+            self.app.build(*args, **kwargs)
             # otherwise, we can use built cache
 
 
