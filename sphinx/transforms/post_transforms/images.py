--- conflicted
+++ resolved
@@ -64,16 +64,11 @@
                 basename = sha1(filename.encode(), usedforsecurity=False).hexdigest() + ext
             basename = CRITICAL_PATH_CHAR_RE.sub("_", basename)
 
-<<<<<<< HEAD
-            dirname = node['uri'].replace('://', '/').translate({ord("?"): "/",
-                                                                 ord("&"): "/"})
-=======
             dirname = node['uri'].replace('://', '/').translate({
                 ord(":"): ":" if os.name == "posix" else "/",
                 ord("?"): "/",
                 ord("&"): "/",
             })
->>>>>>> fdd724b4
             if len(dirname) > MAX_FILENAME_LEN:
                 dirname = sha1(dirname.encode(), usedforsecurity=False).hexdigest()
             ensuredir(os.path.join(self.imagedir, dirname))
