--- conflicted
+++ resolved
@@ -24,25 +24,18 @@
     - name: Set up Python
       uses: actions/setup-python@v4
       with:
-<<<<<<< HEAD
-        python-version: 3
+        python-version: "3"
     - name: Set up JDK 11
       uses: actions/setup-java@v3
       with:
         java-version: '11'
         distribution: 'temurin'
-    - name: Install dependencies
-      run: |
-        sudo apt update
-        sudo apt install -y graphviz
-        sudo apt install -y maven
-=======
-        python-version: "3"
+    - name: Install Maven
+      run: sudo apt-get install maven -y
     - name: Install graphviz
       run: sudo apt-get install graphviz
     - name: Install dependencies
       run: |
->>>>>>> 35965903
         python -m pip install --upgrade pip
         python -m pip install .[docs]
     - name: Render the documentation
