--- conflicted
+++ resolved
@@ -771,11 +771,7 @@
 _var c:member 1 index.html#c.$ -
 '''))  # NoQA: W291
     app.config.intersphinx_mapping = {
-<<<<<<< HEAD
-        'c': ('https://localhost/intersphinx/c/', str(inv_file)),
-=======
         'local': ('https://localhost/intersphinx/c/', str(inv_file)),
->>>>>>> aacca306
     }
     app.config.intersphinx_cache_limit = 0
     # load the inventory and check if it's done correctly
