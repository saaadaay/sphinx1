--- conflicted
+++ resolved
@@ -8,14 +8,19 @@
 
 import sphinx.domains.cpp as cppDomain
 from sphinx import addnodes
-<<<<<<< HEAD
-from sphinx.addnodes import (desc, desc_content, desc_name, desc_parameter,
-                             desc_parameter_line, desc_parameterlist, desc_sig_name,
-                             desc_sig_space, desc_signature, desc_signature_line, pending_xref)
-from sphinx.domains.cpp import (DefinitionError, DefinitionParser, NoOldIdError, Symbol,
-                                _id_prefix, _max_id)
-=======
-from sphinx.addnodes import desc
+from sphinx.addnodes import (
+    desc,
+    desc_content,
+    desc_name,
+    desc_parameter,
+    desc_parameter_line,
+    desc_parameterlist,
+    desc_sig_name,
+    desc_sig_space,
+    desc_signature,
+    desc_signature_line,
+    pending_xref,
+)
 from sphinx.domains.cpp import (
     DefinitionError,
     DefinitionParser,
@@ -24,7 +29,6 @@
     _id_prefix,
     _max_id,
 )
->>>>>>> e17f39e7
 from sphinx.ext.intersphinx import load_mappings, normalize_intersphinx_mapping
 from sphinx.testing import restructuredtext
 from sphinx.testing.util import assert_node
