# -*- coding: utf-8 -*-
"""
    test_intl
    ~~~~~~~~~

    Test message patching for internationalization purposes.  Runs the text
    builder in the test root.

    :copyright: Copyright 2010 by the Sphinx team, see AUTHORS.
    :license: BSD, see LICENSE for details.
"""

from subprocess import Popen, PIPE
import re
import os
from StringIO import StringIO

from sphinx.util.pycompat import relpath

from util import *
from util import SkipTest


warnfile = StringIO()


def setup_module():
    # Delete remnants left over after failed build
    (test_root / 'xx').rmtree(True)
    (test_root / 'xx' / 'LC_MESSAGES').makedirs()
    # Compile all required catalogs into binary format (*.mo).
    for dirpath, dirs, files in os.walk(test_root):
        dirpath = path(dirpath)
        for f in [f for f in files if f.endswith('.po')]:
            po = dirpath / f
            mo = test_root / 'xx' / 'LC_MESSAGES' / (
                    relpath(po[:-3], test_root) + '.mo')
            if not mo.parent.exists():
                mo.parent.makedirs()
            try:
                p = Popen(['msgfmt', po, '-o', mo],
                    stdout=PIPE, stderr=PIPE)
            except OSError:
                raise SkipTest  # most likely msgfmt was not found
            else:
                stdout, stderr = p.communicate()
                if p.returncode != 0:
                    print stdout
                    print stderr
                    assert False, 'msgfmt exited with return code %s' % p.returncode
                assert mo.isfile(), 'msgfmt failed'


def teardown_module():
    (test_root / '_build').rmtree(True)
    (test_root / 'xx').rmtree(True)


@with_app(buildername='text',
          confoverrides={'language': 'xx', 'locale_dirs': ['.']})
def test_simple(app):
    app.builder.build(['bom'])
    result = (app.outdir / 'bom.txt').text(encoding='utf-8')
    expect = (u"\nDatei mit UTF-8"
              u"\n***************\n" # underline matches new translation
              u"\nThis file has umlauts: äöü.\n")
    assert result == expect


@with_app(buildername='text',
          confoverrides={'language': 'xx', 'locale_dirs': ['.']})
def test_subdir(app):
    app.builder.build(['subdir/includes'])
    result = (app.outdir / 'subdir' / 'includes.txt').text(encoding='utf-8')
    assert result.startswith(u"\ntranslation\n***********\n\n")


@with_app(buildername='html', cleanenv=True,
          confoverrides={'language': 'xx', 'locale_dirs': ['.'],
                         'gettext_compact': False})
def test_i18n_footnote_break_refid(app):
    """test for #955 cant-build-html-with-footnotes-when-using"""
    app.builder.build(['i18n/footnote'])
    result = (app.outdir / 'i18n' / 'footnote.html').text(encoding='utf-8')
    # expect no error by build


@with_app(buildername='text', cleanenv=True,
          confoverrides={'language': 'xx', 'locale_dirs': ['.'],
                         'gettext_compact': False})
def test_i18n_footnote_regression(app):
    """regression test for fix #955"""
    app.builder.build(['i18n/footnote'])
    result = (app.outdir / 'i18n' / 'footnote.txt').text(encoding='utf-8')
    expect = (u"\nI18N WITH FOOTNOTE"
              u"\n******************\n"  # underline matches new translation
              u"\nI18N WITH FOOTNOTE INCLUDE THIS CONTENTS [ref] [1] [100]\n"
              u"\n[1] THIS IS A AUTO NUMBERED FOOTNOTE.\n"
              u"\n[ref] THIS IS A NAMED FOOTNOTE.\n"
              u"\n[100] THIS IS A NUMBERED FOOTNOTE.\n")
    assert result == expect


@with_app(buildername='html', cleanenv=True,
          confoverrides={'language': 'xx', 'locale_dirs': ['.'],
                         'gettext_compact': False})
def test_i18n_footnote_backlink(app):
    """i18n test for #1058"""
    app.builder.build(['i18n/footnote'])
    result = (app.outdir / 'i18n' / 'footnote.html').text(encoding='utf-8')
    expects = [
        '<a class="footnote-reference" href="#id5" id="id1">[100]</a>',
        '<a class="footnote-reference" href="#id4" id="id2">[1]</a>',
        '<a class="reference internal" href="#ref" id="id3">[ref]</a>',
        '<a class="fn-backref" href="#id2">[1]</a>',
        '<a class="fn-backref" href="#id3">[ref]</a>',
        '<a class="fn-backref" href="#id1">[100]</a>',
        ]
    for expect in expects:
        matches = re.findall(re.escape(expect), result)
        assert len(matches) == 1


@with_app(buildername='text', warning=warnfile, cleanenv=True,
          confoverrides={'language': 'xx', 'locale_dirs': ['.'],
                         'gettext_compact': False})
def test_i18n_warn_for_number_of_references_inconsistency(app):
    app.builddir.rmtree(True)
    app.builder.build(['i18n/refs_inconsistency'])
    result = (app.outdir / 'i18n' / 'refs_inconsistency.txt').text(encoding='utf-8')
    expect = (u"\nI18N WITH REFS INCONSISTENCY"
              u"\n****************************\n"
              u"\n* FOR FOOTNOTE [ref2].\n"
              u"\n* reference FOR reference.\n"
              u"\n* ORPHAN REFERENCE: I18N WITH REFS INCONSISTENCY.\n"
              u"\n[1] THIS IS A AUTO NUMBERED FOOTNOTE.\n"
              u"\n[ref2] THIS IS A NAMED FOOTNOTE.\n"
              u"\n[100] THIS IS A NUMBERED FOOTNOTE.\n")
    assert result == expect

    warnings = warnfile.getvalue().replace(os.sep, '/')
    warning_fmt = u'.*/i18n/refs_inconsistency.txt:\\d+: ' \
          u'WARNING: inconsistent %s in translated message\n'
    expected_warning_expr = (
        warning_fmt % 'footnote references' +
        warning_fmt % 'references' +
        warning_fmt % 'references')
    assert re.search(expected_warning_expr, warnings)


@with_app(buildername='html', cleanenv=True,
          confoverrides={'language': 'xx', 'locale_dirs': ['.'],
                         'gettext_compact': False})
def test_i18n_link_to_undefined_reference(app):
    app.builder.build(['i18n/refs_inconsistency'])
    result = (app.outdir / 'i18n' / 'refs_inconsistency.html').text(encoding='utf-8')

    expected_expr = """<a class="reference external" href="http://www.example.com">reference</a>"""
    assert len(re.findall(expected_expr, result)) == 2

    expected_expr = """<a class="reference internal" href="#reference">reference</a>"""
    assert len(re.findall(expected_expr, result)) == 0

    expected_expr = """<a class="reference internal" href="#i18n-with-refs-inconsistency">I18N WITH REFS INCONSISTENCY</a>"""
    assert len(re.findall(expected_expr, result)) == 1


@with_app(buildername='html', cleanenv=True,
          confoverrides={'language': 'xx', 'locale_dirs': ['.'],
                         'gettext_compact': False})
def test_i18n_keep_external_links(app):
    """regression test for #1044"""
    app.builder.build(['i18n/external_links'])
    result = (app.outdir / 'i18n' / 'external_links.html').text(encoding='utf-8')

    # external link check
    expect_line = u"""<li>EXTERNAL LINK TO <a class="reference external" href="http://python.org">Python</a>.</li>"""
    matched = re.search('^<li>EXTERNAL LINK TO .*$', result, re.M)
    matched_line = ''
    if matched:
        matched_line = matched.group()
    assert expect_line == matched_line

    # internal link check
    expect_line = u"""<li><a class="reference internal" href="#i18n-with-external-links">EXTERNAL LINKS</a> IS INTERNAL LINK.</li>"""
    matched = re.search('^<li><a .* IS INTERNAL LINK.</li>$', result, re.M)
    matched_line = ''
    if matched:
        matched_line = matched.group()
    assert expect_line == matched_line

    # inline link check
    expect_line = u"""<li>INLINE LINK BY <a class="reference external" href="http://sphinx-doc.org">SPHINX</a>.</li>"""
    matched = re.search('^<li>INLINE LINK BY .*$', result, re.M)
    matched_line = ''
    if matched:
        matched_line = matched.group()
    assert expect_line == matched_line

    # unnamed link check
    expect_line = u"""<li>UNNAMED <a class="reference external" href="http://google.com">LINK</a>.</li>"""
    matched = re.search('^<li>UNNAMED .*$', result, re.M)
    matched_line = ''
    if matched:
        matched_line = matched.group()
    assert expect_line == matched_line


@with_app(buildername='text', warning=warnfile, cleanenv=True,
          confoverrides={'language': 'xx', 'locale_dirs': ['.'],
                         'gettext_compact': False})
def test_i18n_literalblock_warning(app):
    app.builddir.rmtree(True)  #for warnings acceleration
    app.builder.build(['i18n/literalblock'])
    result = (app.outdir / 'i18n' / 'literalblock.txt').text(encoding='utf-8')
    expect = (u"\nI18N WITH LITERAL BLOCK"
              u"\n***********************\n"
              u"\nCORRECT LITERAL BLOCK:\n"
              u"\n   this is"
              u"\n   literal block\n"
              u"\nMISSING LITERAL BLOCK:\n"
              u"\n<SYSTEM MESSAGE: ")
    assert result.startswith(expect)

    warnings = warnfile.getvalue().replace(os.sep, '/')
    expected_warning_expr = u'.*/i18n/literalblock.txt:\\d+: ' \
            u'WARNING: Literal block expected; none found.'
    assert re.search(expected_warning_expr, warnings)


<<<<<<< HEAD
@with_app(buildername='text',
          confoverrides={'language': 'xx', 'locale_dirs': ['.'],
                         'gettext_compact': False})
def test_i18n_definition_terms(app):
    # regression test for #975
    app.builder.build(['i18n/definition_terms'])
    result = (app.outdir / 'i18n' / 'definition_terms.txt').text(encoding='utf-8')
    expect = (u"\nI18N WITH DEFINITION TERMS"
              u"\n**************************\n"
              u"\nSOME TERM"
              u"\n   THE CORRESPONDING DEFINITION\n"
              u"\nSOME OTHER TERM"
              u"\n   THE CORRESPONDING DEFINITION #2\n")

=======
@with_app(buildername='text', cleanenv=True,
          confoverrides={'language': 'xx', 'locale_dirs': ['.'],
                         'gettext_compact': False})
def test_seealso(app):
    app.builder.build(['i18n/seealso'])
    result = (app.outdir / 'i18n' / 'seealso.txt').text(encoding='utf-8')
    expect = (u"\nI18N WITH SEEALSO"
              u"\n*****************\n"
              u"\nSee also:\n"
              u"\n   SHORT TEXT 1\n"
              u"\nSee also:\n"
              u"\n   LONG TEXT 1\n"
              u"\nSee also:\n"
              u"\n   SHORT TEXT 2\n"
              u"\n   LONG TEXT 2\n")
>>>>>>> 023a53c6
    assert result == expect<|MERGE_RESOLUTION|>--- conflicted
+++ resolved
@@ -228,7 +228,6 @@
     assert re.search(expected_warning_expr, warnings)
 
 
-<<<<<<< HEAD
 @with_app(buildername='text',
           confoverrides={'language': 'xx', 'locale_dirs': ['.'],
                          'gettext_compact': False})
@@ -243,7 +242,9 @@
               u"\nSOME OTHER TERM"
               u"\n   THE CORRESPONDING DEFINITION #2\n")
 
-=======
+    assert result == expect
+
+
 @with_app(buildername='text', cleanenv=True,
           confoverrides={'language': 'xx', 'locale_dirs': ['.'],
                          'gettext_compact': False})
@@ -252,12 +253,8 @@
     result = (app.outdir / 'i18n' / 'seealso.txt').text(encoding='utf-8')
     expect = (u"\nI18N WITH SEEALSO"
               u"\n*****************\n"
-              u"\nSee also:\n"
-              u"\n   SHORT TEXT 1\n"
-              u"\nSee also:\n"
-              u"\n   LONG TEXT 1\n"
-              u"\nSee also:\n"
-              u"\n   SHORT TEXT 2\n"
-              u"\n   LONG TEXT 2\n")
->>>>>>> 023a53c6
-    assert result == expect+              u"\nSee also: SHORT TEXT 1\n"
+              u"\nSee also: LONG TEXT 1\n"
+              u"\nSee also: SHORT TEXT 2\n"
+              u"\n  LONG TEXT 2\n")
+    assert result == expect
