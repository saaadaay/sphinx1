"""Test the HTML builder and check output against XPath."""

import hashlib
import os
import posixpath
import re
from itertools import chain, cycle
from pathlib import Path
from unittest.mock import ANY, call, patch

import pytest
from html5lib import HTMLParser

import sphinx.builders.html
from sphinx.builders.html import validate_html_extra_path, validate_html_static_path
from sphinx.builders.html._assets import _file_checksum
from sphinx.errors import ConfigError, ThemeError
from sphinx.testing.util import strip_escseq
from sphinx.util.inventory import InventoryFile

FIGURE_CAPTION = ".//figure/figcaption/p"


ENV_WARNINGS = """\
%(root)s/autodoc_fodder.py:docstring of autodoc_fodder.MarkupError:\\d+: \
WARNING: Explicit markup ends without a blank line; unexpected unindent.
%(root)s/index.rst:\\d+: WARNING: Encoding 'utf-8-sig' used for reading included \
file '%(root)s/wrongenc.inc' seems to be wrong, try giving an :encoding: option
%(root)s/index.rst:\\d+: WARNING: invalid single index entry ''
%(root)s/index.rst:\\d+: WARNING: image file not readable: foo.png
%(root)s/index.rst:\\d+: WARNING: download file not readable: %(root)s/nonexisting.png
%(root)s/undecodable.rst:\\d+: WARNING: undecodable source characters, replacing \
with "\\?": b?'here: >>>(\\\\|/)xbb<<<((\\\\|/)r)?'
"""

HTML_WARNINGS = ENV_WARNINGS + """\
%(root)s/index.rst:\\d+: WARNING: unknown option: '&option'
%(root)s/index.rst:\\d+: WARNING: citation not found: missing
%(root)s/index.rst:\\d+: WARNING: a suitable image for html builder not found: foo.\\*
%(root)s/index.rst:\\d+: WARNING: Lexing literal_block ".*" as "c" resulted in an error at token: ".*". Retrying in relaxed mode.
"""


etree_cache = {}


@pytest.fixture(scope='module')
def cached_etree_parse():
    def parse(fname):
        if fname in etree_cache:
            return etree_cache[fname]
        with (fname).open('rb') as fp:
            etree = HTMLParser(namespaceHTMLElements=False).parse(fp)
            etree_cache.clear()
            etree_cache[fname] = etree
            return etree
    yield parse
    etree_cache.clear()


def flat_dict(d):
    return chain.from_iterable(
        [
            zip(cycle([fname]), values)
            for fname, values in d.items()
        ],
    )


def tail_check(check):
    rex = re.compile(check)

    def checker(nodes):
        for node in nodes:
            if node.tail and rex.search(node.tail):
                return True
        raise AssertionError(f'{check!r} not found in tail of any nodes {nodes}')
    return checker


def check_xpath(etree, fname, path, check, be_found=True):
    nodes = list(etree.findall(path))
    if check is None:
        assert nodes == [], ('found any nodes matching xpath '
                             '%r in file %s' % (path, fname))
        return
    else:
        assert nodes != [], ('did not find any node matching xpath '
                             '%r in file %s' % (path, fname))
    if callable(check):
        check(nodes)
    elif not check:
        # only check for node presence
        pass
    else:
        def get_text(node):
            if node.text is not None:
                # the node has only one text
                return node.text
            else:
                # the node has tags and text; gather texts just under the node
                return ''.join(n.tail or '' for n in node)

        rex = re.compile(check)
        if be_found:
            if any(rex.search(get_text(node)) for node in nodes):
                return
        else:
            if all(not rex.search(get_text(node)) for node in nodes):
                return

        raise AssertionError('%r not found in any node matching '
                             'path %s in %s: %r' % (check, path, fname,
                                                    [node.text for node in nodes]))


@pytest.mark.sphinx('html', testroot='warnings')
def test_html_warnings(app, warning):
    app.build()
    html_warnings = strip_escseq(re.sub(re.escape(os.sep) + '{1,2}', '/', warning.getvalue()))
    html_warnings_exp = HTML_WARNINGS % {
        'root': re.escape(app.srcdir.as_posix())}
    assert re.match(html_warnings_exp + '$', html_warnings), \
        "Warnings don't match:\n" + \
        '--- Expected (regex):\n' + html_warnings_exp + \
        '--- Got:\n' + html_warnings


def test_html4_error(make_app, tmp_path):
    (tmp_path / 'conf.py').write_text('', encoding='utf-8')
    with pytest.raises(
        ConfigError,
        match='HTML 4 is no longer supported by Sphinx',
    ):
        make_app(
            buildername='html',
            srcdir=tmp_path,
            confoverrides={'html4_writer': True},
        )


@pytest.mark.parametrize(("fname", "expect"), flat_dict({
    'images.html': [
        (".//img[@src='_images/img.png']", ''),
        (".//img[@src='_images/img1.png']", ''),
        (".//img[@src='_images/simg.png']", ''),
        (".//img[@src='_images/svgimg.svg']", ''),
        (".//a[@href='_sources/images.txt']", ''),
    ],
    'subdir/images.html': [
        (".//img[@src='../_images/img1.png']", ''),
        (".//img[@src='../_images/rimg.png']", ''),
    ],
    'subdir/includes.html': [
        (".//a[@class='reference download internal']", ''),
        (".//img[@src='../_images/img.png']", ''),
        (".//p", 'This is an include file.'),
        (".//pre/span", 'line 1'),
        (".//pre/span", 'line 2'),
    ],
    'includes.html': [
        (".//pre", 'Max Strauß'),
        (".//a[@class='reference download internal']", ''),
        (".//pre/span", '"quotes"'),
        (".//pre/span", "'included'"),
        (".//pre/span[@class='s2']", 'üöä'),
        (".//div[@class='inc-pyobj1 highlight-text notranslate']//pre",
         r'^class Foo:\n    pass\n\s*$'),
        (".//div[@class='inc-pyobj2 highlight-text notranslate']//pre",
         r'^    def baz\(\):\n        pass\n\s*$'),
        (".//div[@class='inc-lines highlight-text notranslate']//pre",
         r'^class Foo:\n    pass\nclass Bar:\n$'),
        (".//div[@class='inc-startend highlight-text notranslate']//pre",
         '^foo = "Including Unicode characters: üöä"\\n$'),
        (".//div[@class='inc-preappend highlight-text notranslate']//pre",
         r'(?m)^START CODE$'),
        (".//div[@class='inc-pyobj-dedent highlight-python notranslate']//span",
         r'def'),
        (".//div[@class='inc-tab3 highlight-text notranslate']//pre",
         r'-| |-'),
        (".//div[@class='inc-tab8 highlight-python notranslate']//pre/span",
         r'-|      |-'),
    ],
    'autodoc.html': [
        (".//dl[@class='py class']/dt[@id='autodoc_target.Class']", ''),
        (".//dl[@class='py function']/dt[@id='autodoc_target.function']/em/span/span", r'\*\*'),
        (".//dl[@class='py function']/dt[@id='autodoc_target.function']/em/span/span", r'kwds'),
        (".//dd/p", r'Return spam\.'),
    ],
    'extapi.html': [
        (".//strong", 'from class: Bar'),
    ],
    'markup.html': [
        (".//title", 'set by title directive'),
        (".//p/em", 'Section author: Georg Brandl'),
        (".//p/em", 'Module author: Georg Brandl'),
        # created by the meta directive
        (".//meta[@name='author'][@content='Me']", ''),
        (".//meta[@name='keywords'][@content='docs, sphinx']", ''),
        # a label created by ``.. _label:``
        (".//div[@id='label']", ''),
        # code with standard code blocks
        (".//pre", '^some code$'),
        # an option list
        (".//span[@class='option']", '--help'),
        # admonitions
        (".//p[@class='admonition-title']", 'My Admonition'),
        (".//div[@class='admonition note']/p", 'Note text.'),
        (".//div[@class='admonition warning']/p", 'Warning text.'),
        # inline markup
        (".//li/p/strong", r'^command\\n$'),
        (".//li/p/strong", r'^program\\n$'),
        (".//li/p/em", r'^dfn\\n$'),
        (".//li/p/kbd", r'^kbd\\n$'),
        (".//li/p/span", 'File \N{TRIANGULAR BULLET} Close'),
        (".//li/p/code/span[@class='pre']", '^a/$'),
        (".//li/p/code/em/span[@class='pre']", '^varpart$'),
        (".//li/p/code/em/span[@class='pre']", '^i$'),
        (".//a[@href='https://peps.python.org/pep-0008/']"
         "[@class='pep reference external']/strong", 'PEP 8'),
        (".//a[@href='https://peps.python.org/pep-0008/']"
         "[@class='pep reference external']/strong",
         'Python Enhancement Proposal #8'),
        (".//a[@href='https://datatracker.ietf.org/doc/html/rfc1.html']"
         "[@class='rfc reference external']/strong", 'RFC 1'),
        (".//a[@href='https://datatracker.ietf.org/doc/html/rfc1.html']"
         "[@class='rfc reference external']/strong", 'Request for Comments #1'),
        (".//a[@href='objects.html#envvar-HOME']"
         "[@class='reference internal']/code/span[@class='pre']", 'HOME'),
        (".//a[@href='#with']"
         "[@class='reference internal']/code/span[@class='pre']", '^with$'),
        (".//a[@href='#grammar-token-try_stmt']"
         "[@class='reference internal']/code/span", '^statement$'),
        (".//a[@href='#some-label'][@class='reference internal']/span", '^here$'),
        (".//a[@href='#some-label'][@class='reference internal']/span", '^there$'),
        (".//a[@href='subdir/includes.html']"
         "[@class='reference internal']/span", 'Including in subdir'),
        (".//a[@href='objects.html#cmdoption-python-c']"
         "[@class='reference internal']/code/span[@class='pre']", '-c'),
        # abbreviations
        (".//abbr[@title='abbreviation']", '^abbr$'),
        # version stuff
        (".//div[@class='versionadded']/p/span", 'New in version 0.6: '),
        (".//div[@class='versionadded']/p/span",
         tail_check('First paragraph of versionadded')),
        (".//div[@class='versionchanged']/p/span",
         tail_check('First paragraph of versionchanged')),
        (".//div[@class='versionchanged']/p",
         'Second paragraph of versionchanged'),
        # footnote reference
        (".//a[@class='footnote-reference brackets']", r'1'),
        # created by reference lookup
        (".//a[@href='index.html#ref1']", ''),
        # ``seealso`` directive
        (".//div/p[@class='admonition-title']", 'See also'),
        # a ``hlist`` directive
        (".//table[@class='hlist']/tbody/tr/td/ul/li/p", '^This$'),
        # a ``centered`` directive
        (".//p[@class='centered']/strong", 'LICENSE'),
        # a glossary
        (".//dl/dt[@id='term-boson']", 'boson'),
        (".//dl/dt[@id='term-boson']/a", '¶'),
        # a production list
        (".//pre/strong", 'try_stmt'),
        (".//pre/a[@href='#grammar-token-try1_stmt']/code/span", 'try1_stmt'),
        # tests for ``only`` directive
        (".//p", 'A global substitution!'),
        (".//p", 'In HTML.'),
        (".//p", 'In both.'),
        (".//p", 'Always present'),
        # tests for ``any`` role
        (".//a[@href='#with']/span", 'headings'),
        (".//a[@href='objects.html#func_without_body']/code/span", 'objects'),
        # tests for numeric labels
        (".//a[@href='#id1'][@class='reference internal']/span", 'Testing various markup'),
        # tests for smartypants
        (".//li/p", 'Smart “quotes” in English ‘text’.'),
        (".//li/p", 'Smart — long and – short dashes.'),
        (".//li/p", 'Ellipsis…'),
        (".//li/p/code/span[@class='pre']", 'foo--"bar"...'),
        (".//p", 'Этот «абзац» должен использовать „русские“ кавычки.'),
        (".//p", 'Il dit : « C’est “super” ! »'),
    ],
    'objects.html': [
        (".//dt[@id='mod.Cls.meth1']", ''),
        (".//dt[@id='errmod.Error']", ''),
        (".//dt/span[@class='sig-name descname']/span[@class='pre']", r'long\(parameter,'),
        (".//dt/span[@class='sig-name descname']/span[@class='pre']", r'list\)'),
        (".//dt/span[@class='sig-name descname']/span[@class='pre']", 'another'),
        (".//dt/span[@class='sig-name descname']/span[@class='pre']", 'one'),
        (".//a[@href='#mod.Cls'][@class='reference internal']", ''),
        (".//dl[@class='std userdesc']", ''),
        (".//dt[@id='userdesc-myobj']", ''),
        (".//a[@href='#userdesc-myobj'][@class='reference internal']", ''),
        # docfields
        (".//a[@class='reference internal'][@href='#TimeInt']/em", 'TimeInt'),
        (".//a[@class='reference internal'][@href='#Time']", 'Time'),
        (".//a[@class='reference internal'][@href='#errmod.Error']/strong", 'Error'),
        # C references
        (".//span[@class='pre']", 'CFunction()'),
        (".//a[@href='#c.Sphinx_DoSomething']", ''),
        (".//a[@href='#c.SphinxStruct.member']", ''),
        (".//a[@href='#c.SPHINX_USE_PYTHON']", ''),
        (".//a[@href='#c.SphinxType']", ''),
        (".//a[@href='#c.sphinx_global']", ''),
        # test global TOC created by toctree()
        (".//ul[@class='current']/li[@class='toctree-l1 current']/a[@href='#']",
         'Testing object descriptions'),
        (".//li[@class='toctree-l1']/a[@href='markup.html']",
         'Testing various markup'),
        # test unknown field names
        (".//dt[@class='field-odd']", 'Field_name'),
        (".//dt[@class='field-even']", 'Field_name all lower'),
        (".//dt[@class='field-odd']", 'FIELD_NAME'),
        (".//dt[@class='field-even']", 'FIELD_NAME ALL CAPS'),
        (".//dt[@class='field-odd']", 'Field_Name'),
        (".//dt[@class='field-even']", 'Field_Name All Word Caps'),
        (".//dt[@class='field-odd']", 'Field_name'),
        (".//dt[@class='field-even']", 'Field_name First word cap'),
        (".//dt[@class='field-odd']", 'FIELd_name'),
        (".//dt[@class='field-even']", 'FIELd_name PARTial caps'),
        # custom sidebar
        (".//h4", 'Custom sidebar'),
        # docfields
        (".//dd[@class='field-odd']/p/strong", '^moo$'),
        (".//dd[@class='field-odd']/p/strong", tail_check(r'\(Moo\) .* Moo')),
        (".//dd[@class='field-odd']/ul/li/p/strong", '^hour$'),
        (".//dd[@class='field-odd']/ul/li/p/em", '^DuplicateType$'),
        (".//dd[@class='field-odd']/ul/li/p/em", tail_check(r'.* Some parameter')),
        # others
        (".//a[@class='reference internal'][@href='#cmdoption-perl-arg-p']/code/span",
         'perl'),
        (".//a[@class='reference internal'][@href='#cmdoption-perl-arg-p']/code/span",
         '\\+p'),
        (".//a[@class='reference internal'][@href='#cmdoption-perl-ObjC']/code/span",
         '--ObjC\\+\\+'),
        (".//a[@class='reference internal'][@href='#cmdoption-perl-plugin.option']/code/span",
         '--plugin.option'),
        (".//a[@class='reference internal'][@href='#cmdoption-perl-arg-create-auth-token']"
         "/code/span",
         'create-auth-token'),
        (".//a[@class='reference internal'][@href='#cmdoption-perl-arg-arg']/code/span",
         'arg'),
        (".//a[@class='reference internal'][@href='#cmdoption-perl-j']/code/span",
         '-j'),
        (".//a[@class='reference internal'][@href='#cmdoption-hg-arg-commit']/code/span",
         'hg'),
        (".//a[@class='reference internal'][@href='#cmdoption-hg-arg-commit']/code/span",
         'commit'),
        (".//a[@class='reference internal'][@href='#cmdoption-git-commit-p']/code/span",
         'git'),
        (".//a[@class='reference internal'][@href='#cmdoption-git-commit-p']/code/span",
         'commit'),
        (".//a[@class='reference internal'][@href='#cmdoption-git-commit-p']/code/span",
         '-p'),
    ],
    'index.html': [
        (".//meta[@name='hc'][@content='hcval']", ''),
        (".//meta[@name='hc_co'][@content='hcval_co']", ''),
        (".//li[@class='toctree-l1']/a", 'Testing various markup'),
        (".//li[@class='toctree-l2']/a", 'Inline markup'),
        (".//title", 'Sphinx <Tests>'),
        (".//div[@class='footer']", 'copyright text credits'),
        (".//a[@href='http://python.org/']"
         "[@class='reference external']", ''),
        (".//li/p/a[@href='genindex.html']/span", 'Index'),
        (".//li/p/a[@href='py-modindex.html']/span", 'Module Index'),
        # custom sidebar only for contents
        (".//h4", 'Contents sidebar'),
        # custom JavaScript
        (".//script[@src='file://moo.js']", ''),
        # URL in contents
        (".//a[@class='reference external'][@href='http://sphinx-doc.org/']",
         'http://sphinx-doc.org/'),
        (".//a[@class='reference external'][@href='http://sphinx-doc.org/latest/']",
         'Latest reference'),
        # Indirect hyperlink targets across files
        (".//a[@href='markup.html#some-label'][@class='reference internal']/span",
         '^indirect hyperref$'),
    ],
    'bom.html': [
        (".//title", " File with UTF-8 BOM"),
    ],
    'extensions.html': [
        (".//a[@href='http://python.org/dev/']", "http://python.org/dev/"),
        (".//a[@href='http://bugs.python.org/issue1000']", "issue 1000"),
        (".//a[@href='http://bugs.python.org/issue1042']", "explicit caption"),
    ],
    'genindex.html': [
        # index entries
        (".//a/strong", "Main"),
        (".//a/strong", "[1]"),
        (".//a/strong", "Other"),
        (".//a", "entry"),
        (".//li/a", "double"),
    ],
    'otherext.html': [
        (".//h1", "Generated section"),
        (".//a[@href='_sources/otherext.foo.txt']", ''),
    ],
}))
@pytest.mark.sphinx('html', tags=['testtag'],
                    confoverrides={'html_context.hckey_co': 'hcval_co'})
@pytest.mark.test_params(shared_result='test_build_html_output')
def test_html5_output(app, cached_etree_parse, fname, expect):
    app.build()
    print(app.outdir / fname)
    check_xpath(cached_etree_parse(app.outdir / fname), fname, *expect)


@pytest.mark.parametrize(("fname", "expect"), flat_dict({
    'index.html': [
        (".//div[@class='citation']/span", r'Ref1'),
        (".//div[@class='citation']/span", r'Ref_1'),
    ],
    'footnote.html': [
        (".//a[@class='footnote-reference brackets'][@href='#id9'][@id='id1']", r"1"),
        (".//a[@class='footnote-reference brackets'][@href='#id10'][@id='id2']", r"2"),
        (".//a[@class='footnote-reference brackets'][@href='#foo'][@id='id3']", r"3"),
        (".//a[@class='reference internal'][@href='#bar'][@id='id4']/span", r"\[bar\]"),
        (".//a[@class='reference internal'][@href='#baz-qux'][@id='id5']/span", r"\[baz_qux\]"),
        (".//a[@class='footnote-reference brackets'][@href='#id11'][@id='id6']", r"4"),
        (".//a[@class='footnote-reference brackets'][@href='#id12'][@id='id7']", r"5"),
        (".//aside[@class='footnote brackets']/span/a[@href='#id1']", r"1"),
        (".//aside[@class='footnote brackets']/span/a[@href='#id2']", r"2"),
        (".//aside[@class='footnote brackets']/span/a[@href='#id3']", r"3"),
        (".//div[@class='citation']/span/a[@href='#id4']", r"bar"),
        (".//div[@class='citation']/span/a[@href='#id5']", r"baz_qux"),
        (".//aside[@class='footnote brackets']/span/a[@href='#id6']", r"4"),
        (".//aside[@class='footnote brackets']/span/a[@href='#id7']", r"5"),
        (".//aside[@class='footnote brackets']/span/a[@href='#id8']", r"6"),
    ],
}))
@pytest.mark.sphinx('html')
@pytest.mark.test_params(shared_result='test_build_html_output_docutils18')
def test_docutils_output(app, cached_etree_parse, fname, expect):
    app.build()
    print(app.outdir / fname)
    check_xpath(cached_etree_parse(app.outdir / fname), fname, *expect)


@pytest.mark.sphinx('html', parallel=2)
def test_html_parallel(app):
    app.build()


@pytest.mark.sphinx('html')
@pytest.mark.test_params(shared_result='test_build_html_output')
def test_html_download(app):
    app.build()

    # subdir/includes.html
    result = (app.outdir / 'subdir' / 'includes.html').read_text(encoding='utf8')
    pattern = ('<a class="reference download internal" download="" '
               'href="../(_downloads/.*/img.png)">')
    matched = re.search(pattern, result)
    assert matched
    assert (app.outdir / matched.group(1)).exists()
    filename = matched.group(1)

    # includes.html
    result = (app.outdir / 'includes.html').read_text(encoding='utf8')
    pattern = ('<a class="reference download internal" download="" '
               'href="(_downloads/.*/img.png)">')
    matched = re.search(pattern, result)
    assert matched
    assert (app.outdir / matched.group(1)).exists()
    assert matched.group(1) == filename

    pattern = ('<a class="reference download internal" download="" '
               'href="(_downloads/.*/)(file_with_special_%23_chars.xyz)">')
    matched = re.search(pattern, result)
    assert matched
    assert (app.outdir / matched.group(1) / "file_with_special_#_chars.xyz").exists()


@pytest.mark.sphinx('html', testroot='roles-download')
def test_html_download_role(app, status, warning):
    app.build()
    digest = hashlib.md5(b'dummy.dat', usedforsecurity=False).hexdigest()
    assert (app.outdir / '_downloads' / digest / 'dummy.dat').exists()
    digest_another = hashlib.md5(b'another/dummy.dat', usedforsecurity=False).hexdigest()
    assert (app.outdir / '_downloads' / digest_another / 'dummy.dat').exists()

    content = (app.outdir / 'index.html').read_text(encoding='utf8')
    assert (('<li><p><a class="reference download internal" download="" '
             'href="_downloads/%s/dummy.dat">'
             '<code class="xref download docutils literal notranslate">'
             '<span class="pre">dummy.dat</span></code></a></p></li>' % digest)
            in content)
    assert (('<li><p><a class="reference download internal" download="" '
             'href="_downloads/%s/dummy.dat">'
             '<code class="xref download docutils literal notranslate">'
             '<span class="pre">another/dummy.dat</span></code></a></p></li>' %
             digest_another) in content)
    assert ('<li><p><code class="xref download docutils literal notranslate">'
            '<span class="pre">not_found.dat</span></code></p></li>' in content)
    assert ('<li><p><a class="reference download external" download="" '
            'href="http://www.sphinx-doc.org/en/master/_static/sphinxheader.png">'
            '<code class="xref download docutils literal notranslate">'
            '<span class="pre">Sphinx</span> <span class="pre">logo</span>'
            '</code></a></p></li>' in content)


@pytest.mark.sphinx('html', testroot='build-html-translator')
def test_html_translator(app):
    app.build()
    assert app.builder.docwriter.visitor.depart_with_node == 10


@pytest.mark.parametrize(("fname", "expect"), flat_dict({
    'index.html': [
        (".//li[@class='toctree-l3']/a", '1.1.1. Foo A1', True),
        (".//li[@class='toctree-l3']/a", '1.2.1. Foo B1', True),
        (".//li[@class='toctree-l3']/a", '2.1.1. Bar A1', False),
        (".//li[@class='toctree-l3']/a", '2.2.1. Bar B1', False),
    ],
    'foo.html': [
        (".//h1", 'Foo', True),
        (".//h2", 'Foo A', True),
        (".//h3", 'Foo A1', True),
        (".//h2", 'Foo B', True),
        (".//h3", 'Foo B1', True),

        (".//h1//span[@class='section-number']", '1. ', True),
        (".//h2//span[@class='section-number']", '1.1. ', True),
        (".//h3//span[@class='section-number']", '1.1.1. ', True),
        (".//h2//span[@class='section-number']", '1.2. ', True),
        (".//h3//span[@class='section-number']", '1.2.1. ', True),

        (".//div[@class='sphinxsidebarwrapper']//li/a", '1.1. Foo A', True),
        (".//div[@class='sphinxsidebarwrapper']//li/a", '1.1.1. Foo A1', True),
        (".//div[@class='sphinxsidebarwrapper']//li/a", '1.2. Foo B', True),
        (".//div[@class='sphinxsidebarwrapper']//li/a", '1.2.1. Foo B1', True),
    ],
    'bar.html': [
        (".//h1", 'Bar', True),
        (".//h2", 'Bar A', True),
        (".//h2", 'Bar B', True),
        (".//h3", 'Bar B1', True),
        (".//h1//span[@class='section-number']", '2. ', True),
        (".//h2//span[@class='section-number']", '2.1. ', True),
        (".//h2//span[@class='section-number']", '2.2. ', True),
        (".//h3//span[@class='section-number']", '2.2.1. ', True),
        (".//div[@class='sphinxsidebarwrapper']//li/a", '2. Bar', True),
        (".//div[@class='sphinxsidebarwrapper']//li/a", '2.1. Bar A', True),
        (".//div[@class='sphinxsidebarwrapper']//li/a", '2.2. Bar B', True),
        (".//div[@class='sphinxsidebarwrapper']//li/a", '2.2.1. Bar B1', False),
    ],
    'baz.html': [
        (".//h1", 'Baz A', True),
        (".//h1//span[@class='section-number']", '2.1.1. ', True),
    ],
}))
@pytest.mark.sphinx('html', testroot='tocdepth')
@pytest.mark.test_params(shared_result='test_build_html_tocdepth')
def test_tocdepth(app, cached_etree_parse, fname, expect):
    app.build()
    # issue #1251
    check_xpath(cached_etree_parse(app.outdir / fname), fname, *expect)


@pytest.mark.parametrize(("fname", "expect"), flat_dict({
    'index.html': [
        (".//li[@class='toctree-l3']/a", '1.1.1. Foo A1', True),
        (".//li[@class='toctree-l3']/a", '1.2.1. Foo B1', True),
        (".//li[@class='toctree-l3']/a", '2.1.1. Bar A1', False),
        (".//li[@class='toctree-l3']/a", '2.2.1. Bar B1', False),

        # index.rst
        (".//h1", 'test-tocdepth', True),

        # foo.rst
        (".//h2", 'Foo', True),
        (".//h3", 'Foo A', True),
        (".//h4", 'Foo A1', True),
        (".//h3", 'Foo B', True),
        (".//h4", 'Foo B1', True),
        (".//h2//span[@class='section-number']", '1. ', True),
        (".//h3//span[@class='section-number']", '1.1. ', True),
        (".//h4//span[@class='section-number']", '1.1.1. ', True),
        (".//h3//span[@class='section-number']", '1.2. ', True),
        (".//h4//span[@class='section-number']", '1.2.1. ', True),

        # bar.rst
        (".//h2", 'Bar', True),
        (".//h3", 'Bar A', True),
        (".//h3", 'Bar B', True),
        (".//h4", 'Bar B1', True),
        (".//h2//span[@class='section-number']", '2. ', True),
        (".//h3//span[@class='section-number']", '2.1. ', True),
        (".//h3//span[@class='section-number']", '2.2. ', True),
        (".//h4//span[@class='section-number']", '2.2.1. ', True),

        # baz.rst
        (".//h4", 'Baz A', True),
        (".//h4//span[@class='section-number']", '2.1.1. ', True),
    ],
}))
@pytest.mark.sphinx('singlehtml', testroot='tocdepth')
@pytest.mark.test_params(shared_result='test_build_html_tocdepth')
def test_tocdepth_singlehtml(app, cached_etree_parse, fname, expect):
    app.build()
    check_xpath(cached_etree_parse(app.outdir / fname), fname, *expect)


@pytest.mark.sphinx('html', testroot='numfig')
@pytest.mark.test_params(shared_result='test_build_html_numfig')
def test_numfig_disabled_warn(app, warning):
    app.build()
    warnings = warning.getvalue()
    assert 'index.rst:47: WARNING: numfig is disabled. :numref: is ignored.' in warnings
    assert 'index.rst:56: WARNING: invalid numfig_format: invalid' not in warnings
    assert 'index.rst:57: WARNING: invalid numfig_format: Fig %s %s' not in warnings


@pytest.mark.parametrize(("fname", "expect"), flat_dict({
    'index.html': [
        (FIGURE_CAPTION + "/span[@class='caption-number']", None, True),
        (".//table/caption/span[@class='caption-number']", None, True),
        (".//div[@class='code-block-caption']/"
         "span[@class='caption-number']", None, True),
        (".//li/p/code/span", '^fig1$', True),
        (".//li/p/code/span", '^Figure%s$', True),
        (".//li/p/code/span", '^table-1$', True),
        (".//li/p/code/span", '^Table:%s$', True),
        (".//li/p/code/span", '^CODE_1$', True),
        (".//li/p/code/span", '^Code-%s$', True),
        (".//li/p/a/span", '^Section 1$', True),
        (".//li/p/a/span", '^Section 2.1$', True),
        (".//li/p/code/span", '^Fig.{number}$', True),
        (".//li/p/a/span", '^Sect.1 Foo$', True),
    ],
    'foo.html': [
        (FIGURE_CAPTION + "/span[@class='caption-number']", None, True),
        (".//table/caption/span[@class='caption-number']", None, True),
        (".//div[@class='code-block-caption']/"
         "span[@class='caption-number']", None, True),
    ],
    'bar.html': [
        (FIGURE_CAPTION + "/span[@class='caption-number']", None, True),
        (".//table/caption/span[@class='caption-number']", None, True),
        (".//div[@class='code-block-caption']/"
         "span[@class='caption-number']", None, True),
    ],
    'baz.html': [
        (FIGURE_CAPTION + "/span[@class='caption-number']", None, True),
        (".//table/caption/span[@class='caption-number']", None, True),
        (".//div[@class='code-block-caption']/"
         "span[@class='caption-number']", None, True),
    ],
}))
@pytest.mark.sphinx('html', testroot='numfig')
@pytest.mark.test_params(shared_result='test_build_html_numfig')
def test_numfig_disabled(app, cached_etree_parse, fname, expect):
    app.build()
    check_xpath(cached_etree_parse(app.outdir / fname), fname, *expect)


@pytest.mark.sphinx(
    'html', testroot='numfig',
    srcdir='test_numfig_without_numbered_toctree_warn',
    confoverrides={'numfig': True})
def test_numfig_without_numbered_toctree_warn(app, warning):
    app.build()
    # remove :numbered: option
    index = (app.srcdir / 'index.rst').read_text(encoding='utf8')
    index = re.sub(':numbered:.*', '', index)
    (app.srcdir / 'index.rst').write_text(index, encoding='utf8')
    app.build()

    warnings = warning.getvalue()
    assert 'index.rst:47: WARNING: numfig is disabled. :numref: is ignored.' not in warnings
    assert 'index.rst:55: WARNING: Failed to create a cross reference. Any number is not assigned: index' in warnings
    assert 'index.rst:56: WARNING: invalid numfig_format: invalid' in warnings
    assert 'index.rst:57: WARNING: invalid numfig_format: Fig %s %s' in warnings


@pytest.mark.parametrize(("fname", "expect"), flat_dict({
    'index.html': [
        (FIGURE_CAPTION + "/span[@class='caption-number']", '^Fig. 9 $', True),
        (FIGURE_CAPTION + "/span[@class='caption-number']", '^Fig. 10 $', True),
        (".//table/caption/span[@class='caption-number']",
         '^Table 9 $', True),
        (".//table/caption/span[@class='caption-number']",
         '^Table 10 $', True),
        (".//div[@class='code-block-caption']/"
         "span[@class='caption-number']", '^Listing 9 $', True),
        (".//div[@class='code-block-caption']/"
         "span[@class='caption-number']", '^Listing 10 $', True),
        (".//li/p/a/span", '^Fig. 9$', True),
        (".//li/p/a/span", '^Figure6$', True),
        (".//li/p/a/span", '^Table 9$', True),
        (".//li/p/a/span", '^Table:6$', True),
        (".//li/p/a/span", '^Listing 9$', True),
        (".//li/p/a/span", '^Code-6$', True),
        (".//li/p/code/span", '^foo$', True),
        (".//li/p/code/span", '^bar_a$', True),
        (".//li/p/a/span", '^Fig.9 should be Fig.1$', True),
        (".//li/p/code/span", '^Sect.{number}$', True),
    ],
    'foo.html': [
        (FIGURE_CAPTION + "/span[@class='caption-number']", '^Fig. 1 $', True),
        (FIGURE_CAPTION + "/span[@class='caption-number']", '^Fig. 2 $', True),
        (FIGURE_CAPTION + "/span[@class='caption-number']", '^Fig. 3 $', True),
        (FIGURE_CAPTION + "/span[@class='caption-number']", '^Fig. 4 $', True),
        (".//table/caption/span[@class='caption-number']",
         '^Table 1 $', True),
        (".//table/caption/span[@class='caption-number']",
         '^Table 2 $', True),
        (".//table/caption/span[@class='caption-number']",
         '^Table 3 $', True),
        (".//table/caption/span[@class='caption-number']",
         '^Table 4 $', True),
        (".//div[@class='code-block-caption']/"
         "span[@class='caption-number']", '^Listing 1 $', True),
        (".//div[@class='code-block-caption']/"
         "span[@class='caption-number']", '^Listing 2 $', True),
        (".//div[@class='code-block-caption']/"
         "span[@class='caption-number']", '^Listing 3 $', True),
        (".//div[@class='code-block-caption']/"
         "span[@class='caption-number']", '^Listing 4 $', True),
    ],
    'bar.html': [
        (FIGURE_CAPTION + "/span[@class='caption-number']", '^Fig. 5 $', True),
        (FIGURE_CAPTION + "/span[@class='caption-number']", '^Fig. 7 $', True),
        (FIGURE_CAPTION + "/span[@class='caption-number']", '^Fig. 8 $', True),
        (".//table/caption/span[@class='caption-number']",
         '^Table 5 $', True),
        (".//table/caption/span[@class='caption-number']",
         '^Table 7 $', True),
        (".//table/caption/span[@class='caption-number']",
         '^Table 8 $', True),
        (".//div[@class='code-block-caption']/"
         "span[@class='caption-number']", '^Listing 5 $', True),
        (".//div[@class='code-block-caption']/"
         "span[@class='caption-number']", '^Listing 7 $', True),
        (".//div[@class='code-block-caption']/"
         "span[@class='caption-number']", '^Listing 8 $', True),
    ],
    'baz.html': [
        (FIGURE_CAPTION + "/span[@class='caption-number']", '^Fig. 6 $', True),
        (".//table/caption/span[@class='caption-number']",
         '^Table 6 $', True),
        (".//div[@class='code-block-caption']/"
         "span[@class='caption-number']", '^Listing 6 $', True),
    ],
}))
@pytest.mark.sphinx(
    'html', testroot='numfig',
    srcdir='test_numfig_without_numbered_toctree',
    confoverrides={'numfig': True})
def test_numfig_without_numbered_toctree(app, cached_etree_parse, fname, expect):
    # remove :numbered: option
    index = (app.srcdir / 'index.rst').read_text(encoding='utf8')
    index = re.sub(':numbered:.*', '', index)
    (app.srcdir / 'index.rst').write_text(index, encoding='utf8')

    if not os.listdir(app.outdir):
        app.build()
    check_xpath(cached_etree_parse(app.outdir / fname), fname, *expect)


@pytest.mark.sphinx('html', testroot='numfig', confoverrides={'numfig': True})
@pytest.mark.test_params(shared_result='test_build_html_numfig_on')
def test_numfig_with_numbered_toctree_warn(app, warning):
    app.build()
    warnings = warning.getvalue()
    assert 'index.rst:47: WARNING: numfig is disabled. :numref: is ignored.' not in warnings
    assert 'index.rst:55: WARNING: Failed to create a cross reference. Any number is not assigned: index' in warnings
    assert 'index.rst:56: WARNING: invalid numfig_format: invalid' in warnings
    assert 'index.rst:57: WARNING: invalid numfig_format: Fig %s %s' in warnings


@pytest.mark.parametrize(("fname", "expect"), flat_dict({
    'index.html': [
        (FIGURE_CAPTION + "/span[@class='caption-number']", '^Fig. 1 $', True),
        (FIGURE_CAPTION + "/span[@class='caption-number']", '^Fig. 2 $', True),
        (".//table/caption/span[@class='caption-number']",
         '^Table 1 $', True),
        (".//table/caption/span[@class='caption-number']",
         '^Table 2 $', True),
        (".//div[@class='code-block-caption']/"
         "span[@class='caption-number']", '^Listing 1 $', True),
        (".//div[@class='code-block-caption']/"
         "span[@class='caption-number']", '^Listing 2 $', True),
        (".//li/p/a/span", '^Fig. 1$', True),
        (".//li/p/a/span", '^Figure2.2$', True),
        (".//li/p/a/span", '^Table 1$', True),
        (".//li/p/a/span", '^Table:2.2$', True),
        (".//li/p/a/span", '^Listing 1$', True),
        (".//li/p/a/span", '^Code-2.2$', True),
        (".//li/p/a/span", '^Section.1$', True),
        (".//li/p/a/span", '^Section.2.1$', True),
        (".//li/p/a/span", '^Fig.1 should be Fig.1$', True),
        (".//li/p/a/span", '^Sect.1 Foo$', True),
    ],
    'foo.html': [
        (FIGURE_CAPTION + "/span[@class='caption-number']", '^Fig. 1.1 $', True),
        (FIGURE_CAPTION + "/span[@class='caption-number']", '^Fig. 1.2 $', True),
        (FIGURE_CAPTION + "/span[@class='caption-number']", '^Fig. 1.3 $', True),
        (FIGURE_CAPTION + "/span[@class='caption-number']", '^Fig. 1.4 $', True),
        (".//table/caption/span[@class='caption-number']",
         '^Table 1.1 $', True),
        (".//table/caption/span[@class='caption-number']",
         '^Table 1.2 $', True),
        (".//table/caption/span[@class='caption-number']",
         '^Table 1.3 $', True),
        (".//table/caption/span[@class='caption-number']",
         '^Table 1.4 $', True),
        (".//div[@class='code-block-caption']/"
         "span[@class='caption-number']", '^Listing 1.1 $', True),
        (".//div[@class='code-block-caption']/"
         "span[@class='caption-number']", '^Listing 1.2 $', True),
        (".//div[@class='code-block-caption']/"
         "span[@class='caption-number']", '^Listing 1.3 $', True),
        (".//div[@class='code-block-caption']/"
         "span[@class='caption-number']", '^Listing 1.4 $', True),
    ],
    'bar.html': [
        (FIGURE_CAPTION + "/span[@class='caption-number']", '^Fig. 2.1 $', True),
        (FIGURE_CAPTION + "/span[@class='caption-number']", '^Fig. 2.3 $', True),
        (FIGURE_CAPTION + "/span[@class='caption-number']", '^Fig. 2.4 $', True),
        (".//table/caption/span[@class='caption-number']",
         '^Table 2.1 $', True),
        (".//table/caption/span[@class='caption-number']",
         '^Table 2.3 $', True),
        (".//table/caption/span[@class='caption-number']",
         '^Table 2.4 $', True),
        (".//div[@class='code-block-caption']/"
         "span[@class='caption-number']", '^Listing 2.1 $', True),
        (".//div[@class='code-block-caption']/"
         "span[@class='caption-number']", '^Listing 2.3 $', True),
        (".//div[@class='code-block-caption']/"
         "span[@class='caption-number']", '^Listing 2.4 $', True),
    ],
    'baz.html': [
        (FIGURE_CAPTION + "/span[@class='caption-number']", '^Fig. 2.2 $', True),
        (".//table/caption/span[@class='caption-number']",
         '^Table 2.2 $', True),
        (".//div[@class='code-block-caption']/"
         "span[@class='caption-number']", '^Listing 2.2 $', True),
    ],
}))
@pytest.mark.sphinx('html', testroot='numfig', confoverrides={'numfig': True})
@pytest.mark.test_params(shared_result='test_build_html_numfig_on')
def test_numfig_with_numbered_toctree(app, cached_etree_parse, fname, expect):
    app.build()
    check_xpath(cached_etree_parse(app.outdir / fname), fname, *expect)


@pytest.mark.sphinx('html', testroot='numfig', confoverrides={
    'numfig': True,
    'numfig_format': {'figure': 'Figure:%s',
                      'table': 'Tab_%s',
                      'code-block': 'Code-%s',
                      'section': 'SECTION-%s'}})
@pytest.mark.test_params(shared_result='test_build_html_numfig_format_warn')
def test_numfig_with_prefix_warn(app, warning):
    app.build()
    warnings = warning.getvalue()
    assert 'index.rst:47: WARNING: numfig is disabled. :numref: is ignored.' not in warnings
    assert 'index.rst:55: WARNING: Failed to create a cross reference. Any number is not assigned: index' in warnings
    assert 'index.rst:56: WARNING: invalid numfig_format: invalid' in warnings
    assert 'index.rst:57: WARNING: invalid numfig_format: Fig %s %s' in warnings


@pytest.mark.parametrize(("fname", "expect"), flat_dict({
    'index.html': [
        (FIGURE_CAPTION + "/span[@class='caption-number']", '^Figure:1 $', True),
        (FIGURE_CAPTION + "/span[@class='caption-number']", '^Figure:2 $', True),
        (".//table/caption/span[@class='caption-number']",
         '^Tab_1 $', True),
        (".//table/caption/span[@class='caption-number']",
         '^Tab_2 $', True),
        (".//div[@class='code-block-caption']/"
         "span[@class='caption-number']", '^Code-1 $', True),
        (".//div[@class='code-block-caption']/"
         "span[@class='caption-number']", '^Code-2 $', True),
        (".//li/p/a/span", '^Figure:1$', True),
        (".//li/p/a/span", '^Figure2.2$', True),
        (".//li/p/a/span", '^Tab_1$', True),
        (".//li/p/a/span", '^Table:2.2$', True),
        (".//li/p/a/span", '^Code-1$', True),
        (".//li/p/a/span", '^Code-2.2$', True),
        (".//li/p/a/span", '^SECTION-1$', True),
        (".//li/p/a/span", '^SECTION-2.1$', True),
        (".//li/p/a/span", '^Fig.1 should be Fig.1$', True),
        (".//li/p/a/span", '^Sect.1 Foo$', True),
    ],
    'foo.html': [
        (FIGURE_CAPTION + "/span[@class='caption-number']", '^Figure:1.1 $', True),
        (FIGURE_CAPTION + "/span[@class='caption-number']", '^Figure:1.2 $', True),
        (FIGURE_CAPTION + "/span[@class='caption-number']", '^Figure:1.3 $', True),
        (FIGURE_CAPTION + "/span[@class='caption-number']", '^Figure:1.4 $', True),
        (".//table/caption/span[@class='caption-number']",
         '^Tab_1.1 $', True),
        (".//table/caption/span[@class='caption-number']",
         '^Tab_1.2 $', True),
        (".//table/caption/span[@class='caption-number']",
         '^Tab_1.3 $', True),
        (".//table/caption/span[@class='caption-number']",
         '^Tab_1.4 $', True),
        (".//div[@class='code-block-caption']/"
         "span[@class='caption-number']", '^Code-1.1 $', True),
        (".//div[@class='code-block-caption']/"
         "span[@class='caption-number']", '^Code-1.2 $', True),
        (".//div[@class='code-block-caption']/"
         "span[@class='caption-number']", '^Code-1.3 $', True),
        (".//div[@class='code-block-caption']/"
         "span[@class='caption-number']", '^Code-1.4 $', True),
    ],
    'bar.html': [
        (FIGURE_CAPTION + "/span[@class='caption-number']", '^Figure:2.1 $', True),
        (FIGURE_CAPTION + "/span[@class='caption-number']", '^Figure:2.3 $', True),
        (FIGURE_CAPTION + "/span[@class='caption-number']", '^Figure:2.4 $', True),
        (".//table/caption/span[@class='caption-number']",
         '^Tab_2.1 $', True),
        (".//table/caption/span[@class='caption-number']",
         '^Tab_2.3 $', True),
        (".//table/caption/span[@class='caption-number']",
         '^Tab_2.4 $', True),
        (".//div[@class='code-block-caption']/"
         "span[@class='caption-number']", '^Code-2.1 $', True),
        (".//div[@class='code-block-caption']/"
         "span[@class='caption-number']", '^Code-2.3 $', True),
        (".//div[@class='code-block-caption']/"
         "span[@class='caption-number']", '^Code-2.4 $', True),
    ],
    'baz.html': [
        (FIGURE_CAPTION + "/span[@class='caption-number']", '^Figure:2.2 $', True),
        (".//table/caption/span[@class='caption-number']",
         '^Tab_2.2 $', True),
        (".//div[@class='code-block-caption']/"
         "span[@class='caption-number']", '^Code-2.2 $', True),
    ],
}))
@pytest.mark.sphinx('html', testroot='numfig',
                    confoverrides={'numfig': True,
                                   'numfig_format': {'figure': 'Figure:%s',
                                                     'table': 'Tab_%s',
                                                     'code-block': 'Code-%s',
                                                     'section': 'SECTION-%s'}})
@pytest.mark.test_params(shared_result='test_build_html_numfig_format_warn')
def test_numfig_with_prefix(app, cached_etree_parse, fname, expect):
    app.build()
    check_xpath(cached_etree_parse(app.outdir / fname), fname, *expect)


@pytest.mark.sphinx('html', testroot='numfig',
                    confoverrides={'numfig': True, 'numfig_secnum_depth': 2})
@pytest.mark.test_params(shared_result='test_build_html_numfig_depth_2')
def test_numfig_with_secnum_depth_warn(app, warning):
    app.build()
    warnings = warning.getvalue()
    assert 'index.rst:47: WARNING: numfig is disabled. :numref: is ignored.' not in warnings
    assert 'index.rst:55: WARNING: Failed to create a cross reference. Any number is not assigned: index' in warnings
    assert 'index.rst:56: WARNING: invalid numfig_format: invalid' in warnings
    assert 'index.rst:57: WARNING: invalid numfig_format: Fig %s %s' in warnings


@pytest.mark.parametrize(("fname", "expect"), flat_dict({
    'index.html': [
        (FIGURE_CAPTION + "/span[@class='caption-number']", '^Fig. 1 $', True),
        (FIGURE_CAPTION + "/span[@class='caption-number']", '^Fig. 2 $', True),
        (".//table/caption/span[@class='caption-number']",
         '^Table 1 $', True),
        (".//table/caption/span[@class='caption-number']",
         '^Table 2 $', True),
        (".//div[@class='code-block-caption']/"
         "span[@class='caption-number']", '^Listing 1 $', True),
        (".//div[@class='code-block-caption']/"
         "span[@class='caption-number']", '^Listing 2 $', True),
        (".//li/p/a/span", '^Fig. 1$', True),
        (".//li/p/a/span", '^Figure2.1.2$', True),
        (".//li/p/a/span", '^Table 1$', True),
        (".//li/p/a/span", '^Table:2.1.2$', True),
        (".//li/p/a/span", '^Listing 1$', True),
        (".//li/p/a/span", '^Code-2.1.2$', True),
        (".//li/p/a/span", '^Section.1$', True),
        (".//li/p/a/span", '^Section.2.1$', True),
        (".//li/p/a/span", '^Fig.1 should be Fig.1$', True),
        (".//li/p/a/span", '^Sect.1 Foo$', True),
    ],
    'foo.html': [
        (FIGURE_CAPTION + "/span[@class='caption-number']", '^Fig. 1.1 $', True),
        (FIGURE_CAPTION + "/span[@class='caption-number']", '^Fig. 1.1.1 $', True),
        (FIGURE_CAPTION + "/span[@class='caption-number']", '^Fig. 1.1.2 $', True),
        (FIGURE_CAPTION + "/span[@class='caption-number']", '^Fig. 1.2.1 $', True),
        (".//table/caption/span[@class='caption-number']",
         '^Table 1.1 $', True),
        (".//table/caption/span[@class='caption-number']",
         '^Table 1.1.1 $', True),
        (".//table/caption/span[@class='caption-number']",
         '^Table 1.1.2 $', True),
        (".//table/caption/span[@class='caption-number']",
         '^Table 1.2.1 $', True),
        (".//div[@class='code-block-caption']/"
         "span[@class='caption-number']", '^Listing 1.1 $', True),
        (".//div[@class='code-block-caption']/"
         "span[@class='caption-number']", '^Listing 1.1.1 $', True),
        (".//div[@class='code-block-caption']/"
         "span[@class='caption-number']", '^Listing 1.1.2 $', True),
        (".//div[@class='code-block-caption']/"
         "span[@class='caption-number']", '^Listing 1.2.1 $', True),
    ],
    'bar.html': [
        (FIGURE_CAPTION + "/span[@class='caption-number']", '^Fig. 2.1.1 $', True),
        (FIGURE_CAPTION + "/span[@class='caption-number']", '^Fig. 2.1.3 $', True),
        (FIGURE_CAPTION + "/span[@class='caption-number']", '^Fig. 2.2.1 $', True),
        (".//table/caption/span[@class='caption-number']",
         '^Table 2.1.1 $', True),
        (".//table/caption/span[@class='caption-number']",
         '^Table 2.1.3 $', True),
        (".//table/caption/span[@class='caption-number']",
         '^Table 2.2.1 $', True),
        (".//div[@class='code-block-caption']/"
         "span[@class='caption-number']", '^Listing 2.1.1 $', True),
        (".//div[@class='code-block-caption']/"
         "span[@class='caption-number']", '^Listing 2.1.3 $', True),
        (".//div[@class='code-block-caption']/"
         "span[@class='caption-number']", '^Listing 2.2.1 $', True),
    ],
    'baz.html': [
        (FIGURE_CAPTION + "/span[@class='caption-number']", '^Fig. 2.1.2 $', True),
        (".//table/caption/span[@class='caption-number']",
         '^Table 2.1.2 $', True),
        (".//div[@class='code-block-caption']/"
         "span[@class='caption-number']", '^Listing 2.1.2 $', True),
    ],
}))
@pytest.mark.sphinx('html', testroot='numfig',
                    confoverrides={'numfig': True,
                                   'numfig_secnum_depth': 2})
@pytest.mark.test_params(shared_result='test_build_html_numfig_depth_2')
def test_numfig_with_secnum_depth(app, cached_etree_parse, fname, expect):
    app.build()
    check_xpath(cached_etree_parse(app.outdir / fname), fname, *expect)


@pytest.mark.parametrize(("fname", "expect"), flat_dict({
    'index.html': [
        (FIGURE_CAPTION + "/span[@class='caption-number']", '^Fig. 1 $', True),
        (FIGURE_CAPTION + "/span[@class='caption-number']", '^Fig. 2 $', True),
        (".//table/caption/span[@class='caption-number']",
         '^Table 1 $', True),
        (".//table/caption/span[@class='caption-number']",
         '^Table 2 $', True),
        (".//div[@class='code-block-caption']/"
         "span[@class='caption-number']", '^Listing 1 $', True),
        (".//div[@class='code-block-caption']/"
         "span[@class='caption-number']", '^Listing 2 $', True),
        (".//li/p/a/span", '^Fig. 1$', True),
        (".//li/p/a/span", '^Figure2.2$', True),
        (".//li/p/a/span", '^Table 1$', True),
        (".//li/p/a/span", '^Table:2.2$', True),
        (".//li/p/a/span", '^Listing 1$', True),
        (".//li/p/a/span", '^Code-2.2$', True),
        (".//li/p/a/span", '^Section.1$', True),
        (".//li/p/a/span", '^Section.2.1$', True),
        (".//li/p/a/span", '^Fig.1 should be Fig.1$', True),
        (".//li/p/a/span", '^Sect.1 Foo$', True),
        (FIGURE_CAPTION + "/span[@class='caption-number']", '^Fig. 1.1 $', True),
        (FIGURE_CAPTION + "/span[@class='caption-number']", '^Fig. 1.2 $', True),
        (FIGURE_CAPTION + "/span[@class='caption-number']", '^Fig. 1.3 $', True),
        (FIGURE_CAPTION + "/span[@class='caption-number']", '^Fig. 1.4 $', True),
        (".//table/caption/span[@class='caption-number']",
         '^Table 1.1 $', True),
        (".//table/caption/span[@class='caption-number']",
         '^Table 1.2 $', True),
        (".//table/caption/span[@class='caption-number']",
         '^Table 1.3 $', True),
        (".//table/caption/span[@class='caption-number']",
         '^Table 1.4 $', True),
        (".//div[@class='code-block-caption']/"
         "span[@class='caption-number']", '^Listing 1.1 $', True),
        (".//div[@class='code-block-caption']/"
         "span[@class='caption-number']", '^Listing 1.2 $', True),
        (".//div[@class='code-block-caption']/"
         "span[@class='caption-number']", '^Listing 1.3 $', True),
        (".//div[@class='code-block-caption']/"
         "span[@class='caption-number']", '^Listing 1.4 $', True),
        (FIGURE_CAPTION + "/span[@class='caption-number']", '^Fig. 2.1 $', True),
        (FIGURE_CAPTION + "/span[@class='caption-number']", '^Fig. 2.3 $', True),
        (FIGURE_CAPTION + "/span[@class='caption-number']", '^Fig. 2.4 $', True),
        (".//table/caption/span[@class='caption-number']",
         '^Table 2.1 $', True),
        (".//table/caption/span[@class='caption-number']",
         '^Table 2.3 $', True),
        (".//table/caption/span[@class='caption-number']",
         '^Table 2.4 $', True),
        (".//div[@class='code-block-caption']/"
         "span[@class='caption-number']", '^Listing 2.1 $', True),
        (".//div[@class='code-block-caption']/"
         "span[@class='caption-number']", '^Listing 2.3 $', True),
        (".//div[@class='code-block-caption']/"
         "span[@class='caption-number']", '^Listing 2.4 $', True),
        (FIGURE_CAPTION + "/span[@class='caption-number']", '^Fig. 2.2 $', True),
        (".//table/caption/span[@class='caption-number']",
         '^Table 2.2 $', True),
        (".//div[@class='code-block-caption']/"
         "span[@class='caption-number']", '^Listing 2.2 $', True),
    ],
}))
@pytest.mark.sphinx('singlehtml', testroot='numfig', confoverrides={'numfig': True})
@pytest.mark.test_params(shared_result='test_build_html_numfig_on')
def test_numfig_with_singlehtml(app, cached_etree_parse, fname, expect):
    app.build()
    check_xpath(cached_etree_parse(app.outdir / fname), fname, *expect)


@pytest.mark.parametrize(("fname", "expect"), flat_dict({
    'index.html': [
        (FIGURE_CAPTION + "//span[@class='caption-number']", "Fig. 1", True),
        (FIGURE_CAPTION + "//span[@class='caption-number']", "Fig. 2", True),
        (FIGURE_CAPTION + "//span[@class='caption-number']", "Fig. 3", True),
        (".//div//span[@class='caption-number']", "No.1 ", True),
        (".//div//span[@class='caption-number']", "No.2 ", True),
        (".//li/p/a/span", 'Fig. 1', True),
        (".//li/p/a/span", 'Fig. 2', True),
        (".//li/p/a/span", 'Fig. 3', True),
        (".//li/p/a/span", 'No.1', True),
        (".//li/p/a/span", 'No.2', True),
    ],
}))
@pytest.mark.sphinx('html', testroot='add_enumerable_node',
                    srcdir='test_enumerable_node')
def test_enumerable_node(app, cached_etree_parse, fname, expect):
    app.build()
    check_xpath(cached_etree_parse(app.outdir / fname), fname, *expect)


@pytest.mark.sphinx('html', testroot='html_assets')
def test_html_assets(app):
    app.builder.build_all()

    # exclude_path and its family
    assert not (app.outdir / 'static' / 'index.html').exists()
    assert not (app.outdir / 'extra' / 'index.html').exists()

    # html_static_path
    assert not (app.outdir / '_static' / '.htaccess').exists()
    assert not (app.outdir / '_static' / '.htpasswd').exists()
    assert (app.outdir / '_static' / 'API.html').exists()
    assert (app.outdir / '_static' / 'API.html').read_text(encoding='utf8') == 'Sphinx-1.4.4'
    assert (app.outdir / '_static' / 'css' / 'style.css').exists()
    assert (app.outdir / '_static' / 'js' / 'custom.js').exists()
    assert (app.outdir / '_static' / 'rimg.png').exists()
    assert not (app.outdir / '_static' / '_build' / 'index.html').exists()
    assert (app.outdir / '_static' / 'background.png').exists()
    assert not (app.outdir / '_static' / 'subdir' / '.htaccess').exists()
    assert not (app.outdir / '_static' / 'subdir' / '.htpasswd').exists()

    # html_extra_path
    assert (app.outdir / '.htaccess').exists()
    assert not (app.outdir / '.htpasswd').exists()
    assert (app.outdir / 'API.html_t').exists()
    assert (app.outdir / 'css/style.css').exists()
    assert (app.outdir / 'rimg.png').exists()
    assert not (app.outdir / '_build' / 'index.html').exists()
    assert (app.outdir / 'background.png').exists()
    assert (app.outdir / 'subdir' / '.htaccess').exists()
    assert not (app.outdir / 'subdir' / '.htpasswd').exists()

    # html_css_files
    content = (app.outdir / 'index.html').read_text(encoding='utf8')
    assert '<link rel="stylesheet" type="text/css" href="_static/css/style.css" />' in content
    assert ('<link media="print" rel="stylesheet" title="title" type="text/css" '
            'href="https://example.com/custom.css" />' in content)

    # html_js_files
    assert '<script src="_static/js/custom.js"></script>' in content
    assert ('<script async="async" src="https://example.com/script.js">'
            '</script>' in content)


@pytest.mark.sphinx('html', testroot='html_assets')
def test_assets_order(app, monkeypatch):
    monkeypatch.setattr(sphinx.builders.html, '_file_checksum', lambda o, f: '')

    app.add_css_file('normal.css')
    app.add_css_file('early.css', priority=100)
    app.add_css_file('late.css', priority=750)
    app.add_css_file('lazy.css', priority=900)
    app.add_js_file('normal.js')
    app.add_js_file('early.js', priority=100)
    app.add_js_file('late.js', priority=750)
    app.add_js_file('lazy.js', priority=900)

    app.builder.build_all()
    content = (app.outdir / 'index.html').read_text(encoding='utf8')

    # css_files
    expected = [
        '_static/early.css',
        '_static/pygments.css',
        '_static/alabaster.css',
        'https://example.com/custom.css',
        '_static/normal.css',
        '_static/late.css',
        '_static/css/style.css',
        '_static/lazy.css',
    ]
    pattern = '.*'.join(f'href="{re.escape(f)}"' for f in expected)
    assert re.search(pattern, content, re.DOTALL), content

    # js_files
    expected = [
        '_static/early.js',
<<<<<<< HEAD
        '_static/doctools.js?v=888ff710',
        '_static/sphinx_highlight.js?v=67c4ef89',
=======
        '_static/doctools.js',
        '_static/sphinx_highlight.js',
>>>>>>> db739afa
        'https://example.com/script.js',
        '_static/normal.js',
        '_static/late.js',
        '_static/js/custom.js',
        '_static/lazy.js',
    ]
    pattern = '.*'.join(f'src="{re.escape(f)}"' for f in expected)
    assert re.search(pattern, content, re.DOTALL), content


@pytest.mark.sphinx('html', testroot='html_file_checksum')
def test_file_checksum(app):
    app.add_css_file('stylesheet-a.css')
    app.add_css_file('stylesheet-b.css')
    app.add_css_file('https://example.com/custom.css')
    app.add_js_file('script.js')
    app.add_js_file('empty.js')
    app.add_js_file('https://example.com/script.js')

    app.builder.build_all()
    content = (app.outdir / 'index.html').read_text(encoding='utf8')

    # checksum for local files
    assert '<link rel="stylesheet" type="text/css" href="_static/stylesheet-a.css?v=e575b6df" />' in content
    assert '<link rel="stylesheet" type="text/css" href="_static/stylesheet-b.css?v=a2d5cc0f" />' in content
    assert '<script src="_static/script.js?v=48278d48"></script>' in content

    # empty files have no checksum
    assert '<script src="_static/empty.js"></script>' in content

    # no checksum for hyperlinks
    assert '<link rel="stylesheet" type="text/css" href="https://example.com/custom.css" />' in content
    assert '<script src="https://example.com/script.js"></script>' in content


def test_file_checksum_query_string():
    with pytest.raises(ThemeError, match='Local asset file paths must not contain query strings'):
        _file_checksum(Path(), 'with_query_string.css?dead_parrots=1')

    with pytest.raises(ThemeError, match='Local asset file paths must not contain query strings'):
        _file_checksum(Path(), 'with_query_string.js?dead_parrots=1')

    with pytest.raises(ThemeError, match='Local asset file paths must not contain query strings'):
        _file_checksum(Path.cwd(), '_static/with_query_string.css?dead_parrots=1')

    with pytest.raises(ThemeError, match='Local asset file paths must not contain query strings'):
        _file_checksum(Path.cwd(), '_static/with_query_string.js?dead_parrots=1')


@pytest.mark.sphinx('html', testroot='html_assets')
def test_javscript_loading_method(app):
    app.add_js_file('normal.js')
    app.add_js_file('early.js', loading_method='async')
    app.add_js_file('late.js', loading_method='defer')

    app.builder.build_all()
    content = (app.outdir / 'index.html').read_text(encoding='utf8')

    assert '<script src="_static/normal.js"></script>' in content
    assert '<script async="async" src="_static/early.js"></script>' in content
    assert '<script defer="defer" src="_static/late.js"></script>' in content


@pytest.mark.sphinx('html', testroot='basic', confoverrides={'html_copy_source': False})
def test_html_copy_source(app):
    app.builder.build_all()
    assert not (app.outdir / '_sources' / 'index.rst.txt').exists()


@pytest.mark.sphinx('html', testroot='basic', confoverrides={'html_sourcelink_suffix': '.txt'})
def test_html_sourcelink_suffix(app):
    app.builder.build_all()
    assert (app.outdir / '_sources' / 'index.rst.txt').exists()


@pytest.mark.sphinx('html', testroot='basic', confoverrides={'html_sourcelink_suffix': '.rst'})
def test_html_sourcelink_suffix_same(app):
    app.builder.build_all()
    assert (app.outdir / '_sources' / 'index.rst').exists()


@pytest.mark.sphinx('html', testroot='basic', confoverrides={'html_sourcelink_suffix': ''})
def test_html_sourcelink_suffix_empty(app):
    app.builder.build_all()
    assert (app.outdir / '_sources' / 'index.rst').exists()


@pytest.mark.sphinx('html', testroot='html_entity')
def test_html_entity(app):
    app.builder.build_all()
    valid_entities = {'amp', 'lt', 'gt', 'quot', 'apos'}
    content = (app.outdir / 'index.html').read_text(encoding='utf8')
    for entity in re.findall(r'&([a-z]+);', content, re.M):
        assert entity not in valid_entities


@pytest.mark.sphinx('html', testroot='basic')
def test_html_inventory(app):
    app.builder.build_all()

    with app.outdir.joinpath('objects.inv').open('rb') as f:
        invdata = InventoryFile.load(f, 'https://www.google.com', posixpath.join)

    assert set(invdata.keys()) == {'std:label', 'std:doc'}
    assert set(invdata['std:label'].keys()) == {'modindex',
                                                'py-modindex',
                                                'genindex',
                                                'search'}
    assert invdata['std:label']['modindex'] == ('Python',
                                                '',
                                                'https://www.google.com/py-modindex.html',
                                                'Module Index')
    assert invdata['std:label']['py-modindex'] == ('Python',
                                                   '',
                                                   'https://www.google.com/py-modindex.html',
                                                   'Python Module Index')
    assert invdata['std:label']['genindex'] == ('Python',
                                                '',
                                                'https://www.google.com/genindex.html',
                                                'Index')
    assert invdata['std:label']['search'] == ('Python',
                                              '',
                                              'https://www.google.com/search.html',
                                              'Search Page')
    assert set(invdata['std:doc'].keys()) == {'index'}
    assert invdata['std:doc']['index'] == ('Python',
                                           '',
                                           'https://www.google.com/index.html',
                                           'The basic Sphinx documentation for testing')


@pytest.mark.sphinx('html', testroot='images', confoverrides={'html_sourcelink_suffix': ''})
def test_html_anchor_for_figure(app):
    app.builder.build_all()
    content = (app.outdir / 'index.html').read_text(encoding='utf8')
    assert ('<figcaption>\n<p><span class="caption-text">The caption of pic</span>'
            '<a class="headerlink" href="#id1" title="Link to this image">¶</a></p>\n</figcaption>'
            in content)


@pytest.mark.sphinx('html', testroot='directives-raw')
def test_html_raw_directive(app, status, warning):
    app.builder.build_all()
    result = (app.outdir / 'index.html').read_text(encoding='utf8')

    # standard case
    assert 'standalone raw directive (HTML)' in result
    assert 'standalone raw directive (LaTeX)' not in result

    # with substitution
    assert '<p>HTML: abc def ghi</p>' in result
    assert '<p>LaTeX: abc  ghi</p>' in result


@pytest.mark.parametrize(("fname", "expect"), flat_dict({
    'index.html': [
        (".//link[@href='_static/persistent.css']"
         "[@rel='stylesheet']", '', True),
        (".//link[@href='_static/default.css']"
         "[@rel='stylesheet']"
         "[@title='Default']", '', True),
        (".//link[@href='_static/alternate1.css']"
         "[@rel='alternate stylesheet']"
         "[@title='Alternate']", '', True),
        (".//link[@href='_static/alternate2.css']"
         "[@rel='alternate stylesheet']", '', True),
        (".//link[@href='_static/more_persistent.css']"
         "[@rel='stylesheet']", '', True),
        (".//link[@href='_static/more_default.css']"
         "[@rel='stylesheet']"
         "[@title='Default']", '', True),
        (".//link[@href='_static/more_alternate1.css']"
         "[@rel='alternate stylesheet']"
         "[@title='Alternate']", '', True),
        (".//link[@href='_static/more_alternate2.css']"
         "[@rel='alternate stylesheet']", '', True),
    ],
}))
@pytest.mark.sphinx('html', testroot='stylesheets')
def test_alternate_stylesheets(app, cached_etree_parse, fname, expect):
    app.build()
    check_xpath(cached_etree_parse(app.outdir / fname), fname, *expect)


@pytest.mark.sphinx('html', testroot='html_style')
def test_html_style(app, status, warning):
    app.build()
    result = (app.outdir / 'index.html').read_text(encoding='utf8')
    assert '<link rel="stylesheet" type="text/css" href="_static/default.css" />' in result
    assert ('<link rel="stylesheet" type="text/css" href="_static/alabaster.css" />'
            not in result)


@pytest.mark.sphinx('html', testroot='images')
def test_html_remote_images(app, status, warning):
    app.builder.build_all()

    result = (app.outdir / 'index.html').read_text(encoding='utf8')
    assert ('<img alt="https://www.python.org/static/img/python-logo.png" '
            'src="https://www.python.org/static/img/python-logo.png" />' in result)
    assert not (app.outdir / 'python-logo.png').exists()


@pytest.mark.sphinx('html', testroot='image-escape')
def test_html_encoded_image(app, status, warning):
    app.builder.build_all()

    result = (app.outdir / 'index.html').read_text(encoding='utf8')
    assert ('<img alt="_images/img_%231.png" src="_images/img_%231.png" />' in result)
    assert (app.outdir / '_images/img_#1.png').exists()


@pytest.mark.sphinx('html', testroot='remote-logo')
def test_html_remote_logo(app, status, warning):
    app.builder.build_all()

    result = (app.outdir / 'index.html').read_text(encoding='utf8')
    assert ('<img class="logo" src="https://www.python.org/static/img/python-logo.png" alt="Logo"/>' in result)
    assert ('<link rel="icon" href="https://www.python.org/static/favicon.ico"/>' in result)
    assert not (app.outdir / 'python-logo.png').exists()


@pytest.mark.sphinx('html', testroot='local-logo')
def test_html_local_logo(app, status, warning):
    app.builder.build_all()

    result = (app.outdir / 'index.html').read_text(encoding='utf8')
    assert ('<img class="logo" src="_static/img.png" alt="Logo"/>' in result)
    assert (app.outdir / '_static/img.png').exists()


@pytest.mark.sphinx('html', testroot='basic')
def test_html_sidebar(app, status, warning):
    ctx = {}

    # default for alabaster
    app.builder.build_all()
    result = (app.outdir / 'index.html').read_text(encoding='utf8')
    assert ('<div class="sphinxsidebar" role="navigation" '
            'aria-label="main navigation">' in result)
    assert '<h1 class="logo"><a href="#">Python</a></h1>' in result
    assert '<h3>Navigation</h3>' in result
    assert '<h3>Related Topics</h3>' in result
    assert '<h3 id="searchlabel">Quick search</h3>' in result

    app.builder.add_sidebars('index', ctx)
    assert ctx['sidebars'] == ['about.html', 'navigation.html', 'relations.html',
                               'searchbox.html', 'donate.html']

    # only relations.html
    app.config.html_sidebars = {'**': ['relations.html']}
    app.builder.build_all()
    result = (app.outdir / 'index.html').read_text(encoding='utf8')
    assert ('<div class="sphinxsidebar" role="navigation" '
            'aria-label="main navigation">' in result)
    assert '<h1 class="logo"><a href="#">Python</a></h1>' not in result
    assert '<h3>Navigation</h3>' not in result
    assert '<h3>Related Topics</h3>' in result
    assert '<h3 id="searchlabel">Quick search</h3>' not in result

    app.builder.add_sidebars('index', ctx)
    assert ctx['sidebars'] == ['relations.html']

    # no sidebars
    app.config.html_sidebars = {'**': []}
    app.builder.build_all()
    result = (app.outdir / 'index.html').read_text(encoding='utf8')
    assert ('<div class="sphinxsidebar" role="navigation" '
            'aria-label="main navigation">' not in result)
    assert '<h1 class="logo"><a href="#">Python</a></h1>' not in result
    assert '<h3>Navigation</h3>' not in result
    assert '<h3>Related Topics</h3>' not in result
    assert '<h3 id="searchlabel">Quick search</h3>' not in result

    app.builder.add_sidebars('index', ctx)
    assert ctx['sidebars'] == []


@pytest.mark.parametrize(("fname", "expect"), flat_dict({
    'index.html': [(".//em/a[@href='https://example.com/man.1']", "", True),
                   (".//em/a[@href='https://example.com/ls.1']", "", True),
                   (".//em/a[@href='https://example.com/sphinx.']", "", True)],

}))
@pytest.mark.sphinx('html', testroot='manpage_url', confoverrides={
    'manpages_url': 'https://example.com/{page}.{section}'})
@pytest.mark.test_params(shared_result='test_build_html_manpage_url')
def test_html_manpage(app, cached_etree_parse, fname, expect):
    app.build()
    check_xpath(cached_etree_parse(app.outdir / fname), fname, *expect)


@pytest.mark.sphinx('html', testroot='toctree-glob',
                    confoverrides={'html_baseurl': 'https://example.com/'})
def test_html_baseurl(app, status, warning):
    app.build()

    result = (app.outdir / 'index.html').read_text(encoding='utf8')
    assert '<link rel="canonical" href="https://example.com/index.html" />' in result

    result = (app.outdir / 'qux' / 'index.html').read_text(encoding='utf8')
    assert '<link rel="canonical" href="https://example.com/qux/index.html" />' in result


@pytest.mark.sphinx('html', testroot='toctree-glob',
                    confoverrides={'html_baseurl': 'https://example.com/subdir',
                                   'html_file_suffix': '.htm'})
def test_html_baseurl_and_html_file_suffix(app, status, warning):
    app.build()

    result = (app.outdir / 'index.htm').read_text(encoding='utf8')
    assert '<link rel="canonical" href="https://example.com/subdir/index.htm" />' in result

    result = (app.outdir / 'qux' / 'index.htm').read_text(encoding='utf8')
    assert '<link rel="canonical" href="https://example.com/subdir/qux/index.htm" />' in result


@pytest.mark.sphinx('html', testroot='basic')
def test_default_html_math_renderer(app, status, warning):
    assert app.builder.math_renderer_name == 'mathjax'


@pytest.mark.sphinx('html', testroot='basic',
                    confoverrides={'extensions': ['sphinx.ext.mathjax']})
def test_html_math_renderer_is_mathjax(app, status, warning):
    assert app.builder.math_renderer_name == 'mathjax'


@pytest.mark.sphinx('html', testroot='basic',
                    confoverrides={'extensions': ['sphinx.ext.imgmath']})
def test_html_math_renderer_is_imgmath(app, status, warning):
    assert app.builder.math_renderer_name == 'imgmath'


@pytest.mark.sphinx('html', testroot='basic',
                    confoverrides={'extensions': ['sphinxcontrib.jsmath',
                                                  'sphinx.ext.imgmath']})
def test_html_math_renderer_is_duplicated(make_app, app_params):
    args, kwargs = app_params
    with pytest.raises(
        ConfigError,
        match='Many math_renderers are registered. But no math_renderer is selected.',
    ):
        make_app(*args, **kwargs)


@pytest.mark.sphinx('html', testroot='basic',
                    confoverrides={'extensions': ['sphinx.ext.imgmath',
                                                  'sphinx.ext.mathjax']})
def test_html_math_renderer_is_duplicated2(app, status, warning):
    # case of both mathjax and another math_renderer is loaded
    assert app.builder.math_renderer_name == 'imgmath'  # The another one is chosen


@pytest.mark.sphinx('html', testroot='basic',
                    confoverrides={'extensions': ['sphinxcontrib.jsmath',
                                                  'sphinx.ext.imgmath'],
                                   'html_math_renderer': 'imgmath'})
def test_html_math_renderer_is_chosen(app, status, warning):
    assert app.builder.math_renderer_name == 'imgmath'


@pytest.mark.sphinx('html', testroot='basic',
                    confoverrides={'extensions': ['sphinxcontrib.jsmath',
                                                  'sphinx.ext.mathjax'],
                                   'html_math_renderer': 'imgmath'})
def test_html_math_renderer_is_mismatched(make_app, app_params):
    args, kwargs = app_params
    with pytest.raises(ConfigError, match="Unknown math_renderer 'imgmath' is given."):
        make_app(*args, **kwargs)


@pytest.mark.sphinx('html', testroot='basic')
def test_html_pygments_style_default(app):
    style = app.builder.highlighter.formatter_args.get('style')
    assert style.__name__ == 'Alabaster'


@pytest.mark.sphinx('html', testroot='basic',
                    confoverrides={'pygments_style': 'sphinx'})
def test_html_pygments_style_manually(app):
    style = app.builder.highlighter.formatter_args.get('style')
    assert style.__name__ == 'SphinxStyle'


@pytest.mark.sphinx('html', testroot='basic',
                    confoverrides={'html_theme': 'classic'})
def test_html_pygments_for_classic_theme(app):
    style = app.builder.highlighter.formatter_args.get('style')
    assert style.__name__ == 'SphinxStyle'


@pytest.mark.sphinx('html', testroot='basic')
def test_html_dark_pygments_style_default(app):
    assert app.builder.dark_highlighter is None


@pytest.mark.sphinx(testroot='basic', srcdir='validate_html_extra_path')
def test_validate_html_extra_path(app):
    (app.confdir / '_static').mkdir(parents=True, exist_ok=True)
    app.config.html_extra_path = [
        '/path/to/not_found',       # not found
        '_static',
        app.outdir,                 # outdir
        app.outdir / '_static',     # inside outdir
    ]
    validate_html_extra_path(app, app.config)
    assert app.config.html_extra_path == ['_static']


@pytest.mark.sphinx(testroot='basic', srcdir='validate_html_static_path')
def test_validate_html_static_path(app):
    (app.confdir / '_static').mkdir(parents=True, exist_ok=True)
    app.config.html_static_path = [
        '/path/to/not_found',       # not found
        '_static',
        app.outdir,                 # outdir
        app.outdir / '_static',     # inside outdir
    ]
    validate_html_static_path(app, app.config)
    assert app.config.html_static_path == ['_static']


@pytest.mark.sphinx(testroot='html_scaled_image_link')
def test_html_scaled_image_link(app):
    app.build()
    context = (app.outdir / 'index.html').read_text(encoding='utf8')

    # no scaled parameters
    assert re.search('\n<img alt="_images/img.png" src="_images/img.png" />', context)

    # scaled_image_link
    assert re.search('\n<a class="reference internal image-reference" href="_images/img.png">'
                     '<img alt="_images/img.png" src="_images/img.png" style="[^"]+" /></a>',
                     context)

    # no-scaled-link class disables the feature
    assert re.search('\n<img alt="_images/img.png" class="no-scaled-link"'
                     ' src="_images/img.png" style="[^"]+" />',
                     context)


@pytest.mark.sphinx('html', testroot='reST-code-block',
                    confoverrides={'html_codeblock_linenos_style': 'table'})
def test_html_codeblock_linenos_style_table(app):
    app.build()
    content = (app.outdir / 'index.html').read_text(encoding='utf8')

    assert ('<div class="linenodiv"><pre><span class="normal">1</span>\n'
            '<span class="normal">2</span>\n'
            '<span class="normal">3</span>\n'
            '<span class="normal">4</span></pre></div>') in content


@pytest.mark.sphinx('html', testroot='reST-code-block',
                    confoverrides={'html_codeblock_linenos_style': 'inline'})
def test_html_codeblock_linenos_style_inline(app):
    app.build()
    content = (app.outdir / 'index.html').read_text(encoding='utf8')

    assert '<span class="linenos">1</span>' in content


@pytest.mark.sphinx('html', testroot='highlight_options')
def test_highlight_options(app):
    subject = app.builder.highlighter
    with patch.object(subject, 'highlight_block', wraps=subject.highlight_block) as highlight:
        app.build()

        call_args = highlight.call_args_list
        assert len(call_args) == 3
        assert call_args[0] == call(ANY, 'default', force=False, linenos=False,
                                    location=ANY, opts={'default_option': True})
        assert call_args[1] == call(ANY, 'python', force=False, linenos=False,
                                    location=ANY, opts={'python_option': True})
        assert call_args[2] == call(ANY, 'java', force=False, linenos=False,
                                    location=ANY, opts={})


@pytest.mark.sphinx('html', testroot='highlight_options',
                    confoverrides={'highlight_options': {'default_option': True}})
def test_highlight_options_old(app):
    subject = app.builder.highlighter
    with patch.object(subject, 'highlight_block', wraps=subject.highlight_block) as highlight:
        app.build()

        call_args = highlight.call_args_list
        assert len(call_args) == 3
        assert call_args[0] == call(ANY, 'default', force=False, linenos=False,
                                    location=ANY, opts={'default_option': True})
        assert call_args[1] == call(ANY, 'python', force=False, linenos=False,
                                    location=ANY, opts={})
        assert call_args[2] == call(ANY, 'java', force=False, linenos=False,
                                    location=ANY, opts={})


@pytest.mark.sphinx('html', testroot='basic',
                    confoverrides={'html_permalinks': False})
def test_html_permalink_disable(app):
    app.build()
    content = (app.outdir / 'index.html').read_text(encoding='utf8')

    assert '<h1>The basic Sphinx documentation for testing</h1>' in content


@pytest.mark.sphinx('html', testroot='basic',
                    confoverrides={'html_permalinks_icon': '<span>[PERMALINK]</span>'})
def test_html_permalink_icon(app):
    app.build()
    content = (app.outdir / 'index.html').read_text(encoding='utf8')

    assert ('<h1>The basic Sphinx documentation for testing<a class="headerlink" '
            'href="#the-basic-sphinx-documentation-for-testing" '
            'title="Link to this heading"><span>[PERMALINK]</span></a></h1>' in content)


@pytest.mark.sphinx('html', testroot='html_signaturereturn_icon')
def test_html_signaturereturn_icon(app):
    app.build()
    content = (app.outdir / 'index.html').read_text(encoding='utf8')

    assert ('<span class="sig-return-icon">&#x2192;</span>' in content)


@pytest.mark.sphinx('html', testroot='reST-code-role')
def test_html_code_role(app):
    app.build()
    content = (app.outdir / 'index.html').read_text(encoding='utf8')

    common_content = (
        '<span class="k">def</span> <span class="nf">foo</span>'
        '<span class="p">(</span>'
        '<span class="mi">1</span> '
        '<span class="o">+</span> '
        '<span class="mi">2</span> '
        '<span class="o">+</span> '
        '<span class="kc">None</span> '
        '<span class="o">+</span> '
        '<span class="s2">&quot;abc&quot;</span>'
        '<span class="p">):</span> '
        '<span class="k">pass</span>')
    assert ('<p>Inline <code class="code highlight python docutils literal highlight-python">' +
            common_content + '</code> code block</p>') in content
    assert ('<div class="highlight-python notranslate">' +
            '<div class="highlight"><pre><span></span>' +
            common_content) in content


@pytest.mark.sphinx('html', testroot='root',
                    confoverrides={'option_emphasise_placeholders': True})
def test_option_emphasise_placeholders(app, status, warning):
    app.build()
    content = (app.outdir / 'objects.html').read_text(encoding='utf8')
    assert '<em><span class="pre">TYPE</span></em>' in content
    assert '{TYPE}' not in content
    assert ('<em><span class="pre">WHERE</span></em>'
            '<span class="pre">-</span>'
            '<em><span class="pre">COUNT</span></em>' in content)
    assert '<span class="pre">{{value}}</span>' in content
    assert ('<span class="pre">--plugin.option</span></span>'
            '<a class="headerlink" href="#cmdoption-perl-plugin.option" title="Link to this definition">¶</a></dt>') in content


@pytest.mark.sphinx('html', testroot='root')
def test_option_emphasise_placeholders_default(app, status, warning):
    app.build()
    content = (app.outdir / 'objects.html').read_text(encoding='utf8')
    assert '<span class="pre">={TYPE}</span>' in content
    assert '<span class="pre">={WHERE}-{COUNT}</span></span>' in content
    assert '<span class="pre">{client_name}</span>' in content
    assert ('<span class="pre">--plugin.option</span></span>'
            '<span class="sig-prename descclassname"></span>'
            '<a class="headerlink" href="#cmdoption-perl-plugin.option" title="Link to this definition">¶</a></dt>') in content


@pytest.mark.sphinx('html', testroot='root')
def test_option_reference_with_value(app, status, warning):
    app.build()
    content = (app.outdir / 'objects.html').read_text(encoding='utf-8')
    assert ('<span class="pre">-mapi</span></span><span class="sig-prename descclassname">'
            '</span><a class="headerlink" href="#cmdoption-git-commit-mapi"') in content
    assert 'first option <a class="reference internal" href="#cmdoption-git-commit-mapi">' in content
    assert ('<a class="reference internal" href="#cmdoption-git-commit-mapi">'
            '<code class="xref std std-option docutils literal notranslate"><span class="pre">-mapi[=xxx]</span></code></a>') in content
    assert '<span class="pre">-mapi</span> <span class="pre">with_space</span>' in content


@pytest.mark.sphinx('html', testroot='theming')
def test_theme_options(app, status, warning):
    app.build()

    result = (app.outdir / '_static' / 'documentation_options.js').read_text(encoding='utf8')
    assert 'NAVIGATION_WITH_KEYS: false' in result
    assert 'ENABLE_SEARCH_SHORTCUTS: true' in result


@pytest.mark.sphinx('html', testroot='theming',
                    confoverrides={'html_theme_options.navigation_with_keys': True,
                                   'html_theme_options.enable_search_shortcuts': False})
def test_theme_options_with_override(app, status, warning):
    app.build()

    result = (app.outdir / '_static' / 'documentation_options.js').read_text(encoding='utf8')
    assert 'NAVIGATION_WITH_KEYS: true' in result
    assert 'ENABLE_SEARCH_SHORTCUTS: false' in result


@pytest.mark.sphinx('html', testroot='build-html-theme-having-multiple-stylesheets')
def test_theme_having_multiple_stylesheets(app):
    app.build()
    content = (app.outdir / 'index.html').read_text(encoding='utf-8')

    assert '<link rel="stylesheet" type="text/css" href="_static/mytheme.css" />' in content
    assert '<link rel="stylesheet" type="text/css" href="_static/extra.css" />' in content


@pytest.mark.sphinx('html', testroot='images')
def test_copy_images(app, status, warning):
    app.build()

    images_dir = Path(app.outdir) / '_images'
    images = {image.name for image in images_dir.rglob('*')}
    assert images == {
        'img.png',
        'rimg.png',
        'rimg1.png',
        'svgimg.svg',
        'testimäge.png',
    }<|MERGE_RESOLUTION|>--- conflicted
+++ resolved
@@ -1207,13 +1207,8 @@
     # js_files
     expected = [
         '_static/early.js',
-<<<<<<< HEAD
-        '_static/doctools.js?v=888ff710',
-        '_static/sphinx_highlight.js?v=67c4ef89',
-=======
         '_static/doctools.js',
         '_static/sphinx_highlight.js',
->>>>>>> db739afa
         'https://example.com/script.js',
         '_static/normal.js',
         '_static/late.js',
