"""Test the HTML builder and check output against XPath."""

import os
import re
from itertools import chain, cycle
from unittest.mock import ANY, call, patch

import docutils
import pygments
import pytest
from html5lib import HTMLParser
from packaging import version

from sphinx.builders.html import validate_html_extra_path, validate_html_static_path
from sphinx.errors import ConfigError
from sphinx.testing.util import strip_escseq
from sphinx.util import md5
from sphinx.util.inventory import InventoryFile

if docutils.__version_info__ < (0, 17):
    FIGURE_CAPTION = ".//div[@class='figure align-default']/p[@class='caption']"
else:
    FIGURE_CAPTION = ".//figure/figcaption/p"


PYGMENTS_VERSION = version.parse(pygments.__version__).release


ENV_WARNINGS = """\
%(root)s/autodoc_fodder.py:docstring of autodoc_fodder.MarkupError:\\d+: \
WARNING: Explicit markup ends without a blank line; unexpected unindent.
%(root)s/index.rst:\\d+: WARNING: Encoding 'utf-8-sig' used for reading included \
file '%(root)s/wrongenc.inc' seems to be wrong, try giving an :encoding: option
%(root)s/index.rst:\\d+: WARNING: invalid single index entry ''
%(root)s/index.rst:\\d+: WARNING: image file not readable: foo.png
%(root)s/index.rst:\\d+: WARNING: download file not readable: %(root)s/nonexisting.png
%(root)s/undecodable.rst:\\d+: WARNING: undecodable source characters, replacing \
with "\\?": b?'here: >>>(\\\\|/)xbb<<<((\\\\|/)r)?'
"""

HTML_WARNINGS = ENV_WARNINGS + """\
%(root)s/index.rst:\\d+: WARNING: unknown option: '&option'
%(root)s/index.rst:\\d+: WARNING: citation not found: missing
%(root)s/index.rst:\\d+: WARNING: a suitable image for html builder not found: foo.\\*
%(root)s/index.rst:\\d+: WARNING: Could not lex literal_block as "c". Highlighting skipped.
"""


etree_cache = {}


@pytest.fixture(scope='module')
def cached_etree_parse():
    def parse(fname):
        if fname in etree_cache:
            return etree_cache[fname]
        with (fname).open('rb') as fp:
            etree = HTMLParser(namespaceHTMLElements=False).parse(fp)
            etree_cache.clear()
            etree_cache[fname] = etree
            return etree
    yield parse
    etree_cache.clear()


def flat_dict(d):
    return chain.from_iterable(
        [
            zip(cycle([fname]), values)
            for fname, values in d.items()
        ]
    )


def tail_check(check):
    rex = re.compile(check)

    def checker(nodes):
        for node in nodes:
            if node.tail and rex.search(node.tail):
                return True
        raise AssertionError('%r not found in tail of any nodes %s' % (check, nodes))
    return checker


def check_xpath(etree, fname, path, check, be_found=True):
    nodes = list(etree.findall(path))
    if check is None:
        assert nodes == [], ('found any nodes matching xpath '
                             '%r in file %s' % (path, fname))
        return
    else:
        assert nodes != [], ('did not find any node matching xpath '
                             '%r in file %s' % (path, fname))
    if callable(check):
        check(nodes)
    elif not check:
        # only check for node presence
        pass
    else:
        def get_text(node):
            if node.text is not None:
                # the node has only one text
                return node.text
            else:
                # the node has tags and text; gather texts just under the node
                return ''.join(n.tail or '' for n in node)

        rex = re.compile(check)
        if be_found:
            if any(rex.search(get_text(node)) for node in nodes):
                return
        else:
            if all(not rex.search(get_text(node)) for node in nodes):
                return

        raise AssertionError(('%r not found in any node matching '
                              'path %s in %s: %r' % (check, path, fname,
                                                     [node.text for node in nodes])))


@pytest.mark.sphinx('html', testroot='warnings')
def test_html_warnings(app, warning):
    app.build()
    html_warnings = strip_escseq(re.sub(re.escape(os.sep) + '{1,2}', '/', warning.getvalue()))
    html_warnings_exp = HTML_WARNINGS % {
        'root': re.escape(app.srcdir.replace(os.sep, '/'))}
    assert re.match(html_warnings_exp + '$', html_warnings), \
        'Warnings don\'t match:\n' + \
        '--- Expected (regex):\n' + html_warnings_exp + \
        '--- Got:\n' + html_warnings


@pytest.mark.sphinx('html', confoverrides={'html4_writer': True})
def test_html4_output(app, status, warning):
    app.build()


@pytest.mark.parametrize("fname,expect", flat_dict({
    'images.html': [
        (".//img[@src='_images/img.png']", ''),
        (".//img[@src='_images/img1.png']", ''),
        (".//img[@src='_images/simg.png']", ''),
        (".//img[@src='_images/svgimg.svg']", ''),
        (".//a[@href='_sources/images.txt']", ''),
    ],
    'subdir/images.html': [
        (".//img[@src='../_images/img1.png']", ''),
        (".//img[@src='../_images/rimg.png']", ''),
    ],
    'subdir/includes.html': [
        (".//a[@class='reference download internal']", ''),
        (".//img[@src='../_images/img.png']", ''),
        (".//p", 'This is an include file.'),
        (".//pre/span", 'line 1'),
        (".//pre/span", 'line 2'),
    ],
    'includes.html': [
        (".//pre", 'Max Strauß'),
        (".//a[@class='reference download internal']", ''),
        (".//pre/span", '"quotes"'),
        (".//pre/span", "'included'"),
        (".//pre/span[@class='s2']", 'üöä'),
        (".//div[@class='inc-pyobj1 highlight-text notranslate']//pre",
         r'^class Foo:\n    pass\n\s*$'),
        (".//div[@class='inc-pyobj2 highlight-text notranslate']//pre",
         r'^    def baz\(\):\n        pass\n\s*$'),
        (".//div[@class='inc-lines highlight-text notranslate']//pre",
         r'^class Foo:\n    pass\nclass Bar:\n$'),
        (".//div[@class='inc-startend highlight-text notranslate']//pre",
         '^foo = "Including Unicode characters: üöä"\\n$'),
        (".//div[@class='inc-preappend highlight-text notranslate']//pre",
         r'(?m)^START CODE$'),
        (".//div[@class='inc-pyobj-dedent highlight-python notranslate']//span",
         r'def'),
        (".//div[@class='inc-tab3 highlight-text notranslate']//pre",
         r'-| |-'),
        (".//div[@class='inc-tab8 highlight-python notranslate']//pre/span",
         r'-|      |-'),
    ],
    'autodoc.html': [
        (".//dl[@class='py class']/dt[@id='autodoc_target.Class']", ''),
        (".//dl[@class='py function']/dt[@id='autodoc_target.function']/em/span/span", r'\*\*'),
        (".//dl[@class='py function']/dt[@id='autodoc_target.function']/em/span/span", r'kwds'),
        (".//dd/p", r'Return spam\.'),
    ],
    'extapi.html': [
        (".//strong", 'from class: Bar'),
    ],
    'markup.html': [
        (".//title", 'set by title directive'),
        (".//p/em", 'Section author: Georg Brandl'),
        (".//p/em", 'Module author: Georg Brandl'),
        # created by the meta directive
        (".//meta[@name='author'][@content='Me']", ''),
        (".//meta[@name='keywords'][@content='docs, sphinx']", ''),
        # a label created by ``.. _label:``
        (".//div[@id='label']", ''),
        # code with standard code blocks
        (".//pre", '^some code$'),
        # an option list
        (".//span[@class='option']", '--help'),
        # admonitions
        (".//p[@class='admonition-title']", 'My Admonition'),
        (".//div[@class='admonition note']/p", 'Note text.'),
        (".//div[@class='admonition warning']/p", 'Warning text.'),
        # inline markup
        (".//li/p/strong", r'^command\\n$'),
        (".//li/p/strong", r'^program\\n$'),
        (".//li/p/em", r'^dfn\\n$'),
        (".//li/p/kbd", r'^kbd\\n$'),
        (".//li/p/span", 'File \N{TRIANGULAR BULLET} Close'),
        (".//li/p/code/span[@class='pre']", '^a/$'),
        (".//li/p/code/em/span[@class='pre']", '^varpart$'),
        (".//li/p/code/em/span[@class='pre']", '^i$'),
        (".//a[@href='https://peps.python.org/pep-0008/']"
         "[@class='pep reference external']/strong", 'PEP 8'),
        (".//a[@href='https://peps.python.org/pep-0008/']"
         "[@class='pep reference external']/strong",
         'Python Enhancement Proposal #8'),
        (".//a[@href='https://datatracker.ietf.org/doc/html/rfc1.html']"
         "[@class='rfc reference external']/strong", 'RFC 1'),
        (".//a[@href='https://datatracker.ietf.org/doc/html/rfc1.html']"
         "[@class='rfc reference external']/strong", 'Request for Comments #1'),
        (".//a[@href='objects.html#envvar-HOME']"
         "[@class='reference internal']/code/span[@class='pre']", 'HOME'),
        (".//a[@href='#with']"
         "[@class='reference internal']/code/span[@class='pre']", '^with$'),
        (".//a[@href='#grammar-token-try_stmt']"
         "[@class='reference internal']/code/span", '^statement$'),
        (".//a[@href='#some-label'][@class='reference internal']/span", '^here$'),
        (".//a[@href='#some-label'][@class='reference internal']/span", '^there$'),
        (".//a[@href='subdir/includes.html']"
         "[@class='reference internal']/span", 'Including in subdir'),
        (".//a[@href='objects.html#cmdoption-python-c']"
         "[@class='reference internal']/code/span[@class='pre']", '-c'),
        # abbreviations
        (".//abbr[@title='abbreviation']", '^abbr$'),
        # version stuff
        (".//div[@class='versionadded']/p/span", 'New in version 0.6: '),
        (".//div[@class='versionadded']/p/span",
         tail_check('First paragraph of versionadded')),
        (".//div[@class='versionchanged']/p/span",
         tail_check('First paragraph of versionchanged')),
        (".//div[@class='versionchanged']/p",
         'Second paragraph of versionchanged'),
        # footnote reference
        (".//a[@class='footnote-reference brackets']", r'1'),
        # created by reference lookup
        (".//a[@href='index.html#ref1']", ''),
        # ``seealso`` directive
        (".//div/p[@class='admonition-title']", 'See also'),
        # a ``hlist`` directive
        (".//table[@class='hlist']/tbody/tr/td/ul/li/p", '^This$'),
        # a ``centered`` directive
        (".//p[@class='centered']/strong", 'LICENSE'),
        # a glossary
        (".//dl/dt[@id='term-boson']", 'boson'),
        (".//dl/dt[@id='term-boson']/a", '¶'),
        # a production list
        (".//pre/strong", 'try_stmt'),
        (".//pre/a[@href='#grammar-token-try1_stmt']/code/span", 'try1_stmt'),
        # tests for ``only`` directive
        (".//p", 'A global substitution!'),
        (".//p", 'In HTML.'),
        (".//p", 'In both.'),
        (".//p", 'Always present'),
        # tests for ``any`` role
        (".//a[@href='#with']/span", 'headings'),
        (".//a[@href='objects.html#func_without_body']/code/span", 'objects'),
        # tests for numeric labels
        (".//a[@href='#id1'][@class='reference internal']/span", 'Testing various markup'),
        # tests for smartypants
        (".//li/p", 'Smart “quotes” in English ‘text’.'),
        (".//li/p", 'Smart — long and – short dashes.'),
        (".//li/p", 'Ellipsis…'),
        (".//li/p/code/span[@class='pre']", 'foo--"bar"...'),
        (".//p", 'Этот «абзац» должен использовать „русские“ кавычки.'),
        (".//p", 'Il dit : « C’est “super” ! »'),
    ],
    'objects.html': [
        (".//dt[@id='mod.Cls.meth1']", ''),
        (".//dt[@id='errmod.Error']", ''),
        (".//dt/span[@class='sig-name descname']/span[@class='pre']", r'long\(parameter,'),
        (".//dt/span[@class='sig-name descname']/span[@class='pre']", r'list\)'),
        (".//dt/span[@class='sig-name descname']/span[@class='pre']", 'another'),
        (".//dt/span[@class='sig-name descname']/span[@class='pre']", 'one'),
        (".//a[@href='#mod.Cls'][@class='reference internal']", ''),
        (".//dl[@class='std userdesc']", ''),
        (".//dt[@id='userdesc-myobj']", ''),
        (".//a[@href='#userdesc-myobj'][@class='reference internal']", ''),
        # docfields
        (".//a[@class='reference internal'][@href='#TimeInt']/em", 'TimeInt'),
        (".//a[@class='reference internal'][@href='#Time']", 'Time'),
        (".//a[@class='reference internal'][@href='#errmod.Error']/strong", 'Error'),
        # C references
        (".//span[@class='pre']", 'CFunction()'),
        (".//a[@href='#c.Sphinx_DoSomething']", ''),
        (".//a[@href='#c.SphinxStruct.member']", ''),
        (".//a[@href='#c.SPHINX_USE_PYTHON']", ''),
        (".//a[@href='#c.SphinxType']", ''),
        (".//a[@href='#c.sphinx_global']", ''),
        # test global TOC created by toctree()
        (".//ul[@class='current']/li[@class='toctree-l1 current']/a[@href='#']",
         'Testing object descriptions'),
        (".//li[@class='toctree-l1']/a[@href='markup.html']",
         'Testing various markup'),
        # test unknown field names
        (".//dt[@class='field-odd']", 'Field_name'),
        (".//dt[@class='field-even']", 'Field_name all lower'),
        (".//dt[@class='field-odd']", 'FIELD_NAME'),
        (".//dt[@class='field-even']", 'FIELD_NAME ALL CAPS'),
        (".//dt[@class='field-odd']", 'Field_Name'),
        (".//dt[@class='field-even']", 'Field_Name All Word Caps'),
        (".//dt[@class='field-odd']", 'Field_name'),
        (".//dt[@class='field-even']", 'Field_name First word cap'),
        (".//dt[@class='field-odd']", 'FIELd_name'),
        (".//dt[@class='field-even']", 'FIELd_name PARTial caps'),
        # custom sidebar
        (".//h4", 'Custom sidebar'),
        # docfields
        (".//dd[@class='field-odd']/p/strong", '^moo$'),
        (".//dd[@class='field-odd']/p/strong", tail_check(r'\(Moo\) .* Moo')),
        (".//dd[@class='field-odd']/ul/li/p/strong", '^hour$'),
        (".//dd[@class='field-odd']/ul/li/p/em", '^DuplicateType$'),
        (".//dd[@class='field-odd']/ul/li/p/em", tail_check(r'.* Some parameter')),
        # others
        (".//a[@class='reference internal'][@href='#cmdoption-perl-arg-p']/code/span",
         'perl'),
        (".//a[@class='reference internal'][@href='#cmdoption-perl-arg-p']/code/span",
         '\\+p'),
        (".//a[@class='reference internal'][@href='#cmdoption-perl-ObjC']/code/span",
         '--ObjC\\+\\+'),
        (".//a[@class='reference internal'][@href='#cmdoption-perl-plugin.option']/code/span",
         '--plugin.option'),
        (".//a[@class='reference internal'][@href='#cmdoption-perl-arg-create-auth-token']"
         "/code/span",
         'create-auth-token'),
        (".//a[@class='reference internal'][@href='#cmdoption-perl-arg-arg']/code/span",
         'arg'),
        (".//a[@class='reference internal'][@href='#cmdoption-perl-j']/code/span",
         '-j'),
        (".//a[@class='reference internal'][@href='#cmdoption-hg-arg-commit']/code/span",
         'hg'),
        (".//a[@class='reference internal'][@href='#cmdoption-hg-arg-commit']/code/span",
         'commit'),
        (".//a[@class='reference internal'][@href='#cmdoption-git-commit-p']/code/span",
         'git'),
        (".//a[@class='reference internal'][@href='#cmdoption-git-commit-p']/code/span",
         'commit'),
        (".//a[@class='reference internal'][@href='#cmdoption-git-commit-p']/code/span",
         '-p'),
    ],
    'index.html': [
        (".//meta[@name='hc'][@content='hcval']", ''),
        (".//meta[@name='hc_co'][@content='hcval_co']", ''),
        (".//li[@class='toctree-l1']/a", 'Testing various markup'),
        (".//li[@class='toctree-l2']/a", 'Inline markup'),
        (".//title", 'Sphinx <Tests>'),
        (".//div[@class='footer']", 'Georg Brandl & Team'),
        (".//a[@href='http://python.org/']"
         "[@class='reference external']", ''),
        (".//li/p/a[@href='genindex.html']/span", 'Index'),
        (".//li/p/a[@href='py-modindex.html']/span", 'Module Index'),
        # custom sidebar only for contents
        (".//h4", 'Contents sidebar'),
        # custom JavaScript
        (".//script[@src='file://moo.js']", ''),
        # URL in contents
        (".//a[@class='reference external'][@href='http://sphinx-doc.org/']",
         'http://sphinx-doc.org/'),
        (".//a[@class='reference external'][@href='http://sphinx-doc.org/latest/']",
         'Latest reference'),
        # Indirect hyperlink targets across files
        (".//a[@href='markup.html#some-label'][@class='reference internal']/span",
         '^indirect hyperref$'),
    ],
    'bom.html': [
        (".//title", " File with UTF-8 BOM"),
    ],
    'extensions.html': [
        (".//a[@href='http://python.org/dev/']", "http://python.org/dev/"),
        (".//a[@href='http://bugs.python.org/issue1000']", "issue 1000"),
        (".//a[@href='http://bugs.python.org/issue1042']", "explicit caption"),
    ],
    'genindex.html': [
        # index entries
        (".//a/strong", "Main"),
        (".//a/strong", "[1]"),
        (".//a/strong", "Other"),
        (".//a", "entry"),
        (".//li/a", "double"),
    ],
    'otherext.html': [
        (".//h1", "Generated section"),
        (".//a[@href='_sources/otherext.foo.txt']", ''),
    ]
}))
@pytest.mark.sphinx('html', tags=['testtag'],
                    confoverrides={'html_context.hckey_co': 'hcval_co'})
@pytest.mark.test_params(shared_result='test_build_html_output')
def test_html5_output(app, cached_etree_parse, fname, expect):
    app.build()
    print(app.outdir / fname)
    check_xpath(cached_etree_parse(app.outdir / fname), fname, *expect)


@pytest.mark.skipif(docutils.__version_info__ >= (0, 18), reason='docutils-0.17 or below is required.')
@pytest.mark.parametrize("fname,expect", flat_dict({
    'index.html': [
        (".//dt[@class='label']/span[@class='brackets']", r'Ref1'),
        (".//dt[@class='label']", ''),
    ],
    'footnote.html': [
        (".//a[@class='footnote-reference brackets'][@href='#id9'][@id='id1']", r"1"),
        (".//a[@class='footnote-reference brackets'][@href='#id10'][@id='id2']", r"2"),
        (".//a[@class='footnote-reference brackets'][@href='#foo'][@id='id3']", r"3"),
        (".//a[@class='reference internal'][@href='#bar'][@id='id4']/span", r"\[bar\]"),
        (".//a[@class='reference internal'][@href='#baz-qux'][@id='id5']/span", r"\[baz_qux\]"),
        (".//a[@class='footnote-reference brackets'][@href='#id11'][@id='id6']", r"4"),
        (".//a[@class='footnote-reference brackets'][@href='#id12'][@id='id7']", r"5"),
        (".//a[@class='fn-backref'][@href='#id1']", r"1"),
        (".//a[@class='fn-backref'][@href='#id2']", r"2"),
        (".//a[@class='fn-backref'][@href='#id3']", r"3"),
        (".//a[@class='fn-backref'][@href='#id4']", r"bar"),
        (".//a[@class='fn-backref'][@href='#id5']", r"baz_qux"),
        (".//a[@class='fn-backref'][@href='#id6']", r"4"),
        (".//a[@class='fn-backref'][@href='#id7']", r"5"),
        (".//a[@class='fn-backref'][@href='#id8']", r"6"),
    ],
}))
@pytest.mark.sphinx('html')
@pytest.mark.test_params(shared_result='test_build_html_output_docutils17')
def test_docutils17_output(app, cached_etree_parse, fname, expect):
    app.build()
    print(app.outdir / fname)
    check_xpath(cached_etree_parse(app.outdir / fname), fname, *expect)


@pytest.mark.skipif(docutils.__version_info__ < (0, 18), reason='docutils-0.18+ is required.')
@pytest.mark.parametrize("fname,expect", flat_dict({
    'index.html': [
        (".//div[@class='citation']/span", r'Ref1'),
        (".//div[@class='citation']/span", r'Ref_1'),
    ],
    'footnote.html': [
        (".//a[@class='footnote-reference brackets'][@href='#id9'][@id='id1']", r"1"),
        (".//a[@class='footnote-reference brackets'][@href='#id10'][@id='id2']", r"2"),
        (".//a[@class='footnote-reference brackets'][@href='#foo'][@id='id3']", r"3"),
        (".//a[@class='reference internal'][@href='#bar'][@id='id4']/span", r"\[bar\]"),
        (".//a[@class='reference internal'][@href='#baz-qux'][@id='id5']/span", r"\[baz_qux\]"),
        (".//a[@class='footnote-reference brackets'][@href='#id11'][@id='id6']", r"4"),
        (".//a[@class='footnote-reference brackets'][@href='#id12'][@id='id7']", r"5"),
        (".//aside[@class='footnote brackets']/span/a[@href='#id1']", r"1"),
        (".//aside[@class='footnote brackets']/span/a[@href='#id2']", r"2"),
        (".//aside[@class='footnote brackets']/span/a[@href='#id3']", r"3"),
        (".//div[@class='citation']/span/a[@href='#id4']", r"bar"),
        (".//div[@class='citation']/span/a[@href='#id5']", r"baz_qux"),
        (".//aside[@class='footnote brackets']/span/a[@href='#id6']", r"4"),
        (".//aside[@class='footnote brackets']/span/a[@href='#id7']", r"5"),
        (".//aside[@class='footnote brackets']/span/a[@href='#id8']", r"6"),
    ],
}))
@pytest.mark.sphinx('html')
@pytest.mark.test_params(shared_result='test_build_html_output_docutils18')
def test_docutils18_output(app, cached_etree_parse, fname, expect):
    app.build()
    print(app.outdir / fname)
    check_xpath(cached_etree_parse(app.outdir / fname), fname, *expect)


@pytest.mark.sphinx('html', parallel=2)
def test_html_parallel(app):
    app.build()


@pytest.mark.sphinx('html')
@pytest.mark.test_params(shared_result='test_build_html_output')
def test_html_download(app):
    app.build()

    # subdir/includes.html
    result = (app.outdir / 'subdir' / 'includes.html').read_text(encoding='utf8')
    pattern = ('<a class="reference download internal" download="" '
               'href="../(_downloads/.*/img.png)">')
    matched = re.search(pattern, result)
    assert matched
    assert (app.outdir / matched.group(1)).exists()
    filename = matched.group(1)

    # includes.html
    result = (app.outdir / 'includes.html').read_text(encoding='utf8')
    pattern = ('<a class="reference download internal" download="" '
               'href="(_downloads/.*/img.png)">')
    matched = re.search(pattern, result)
    assert matched
    assert (app.outdir / matched.group(1)).exists()
    assert matched.group(1) == filename

    pattern = ('<a class="reference download internal" download="" '
               'href="(_downloads/.*/)(file_with_special_%23_chars.xyz)">')
    matched = re.search(pattern, result)
    assert matched
    assert (app.outdir / matched.group(1) / "file_with_special_#_chars.xyz").exists()


@pytest.mark.sphinx('html', testroot='roles-download')
def test_html_download_role(app, status, warning):
    app.build()
    digest = md5(b'dummy.dat').hexdigest()
    assert (app.outdir / '_downloads' / digest / 'dummy.dat').exists()
    digest_another = md5(b'another/dummy.dat').hexdigest()
    assert (app.outdir / '_downloads' / digest_another / 'dummy.dat').exists()

    content = (app.outdir / 'index.html').read_text(encoding='utf8')
    assert (('<li><p><a class="reference download internal" download="" '
             'href="_downloads/%s/dummy.dat">'
             '<code class="xref download docutils literal notranslate">'
             '<span class="pre">dummy.dat</span></code></a></p></li>' % digest)
            in content)
    assert (('<li><p><a class="reference download internal" download="" '
             'href="_downloads/%s/dummy.dat">'
             '<code class="xref download docutils literal notranslate">'
             '<span class="pre">another/dummy.dat</span></code></a></p></li>' %
             digest_another) in content)
    assert ('<li><p><code class="xref download docutils literal notranslate">'
            '<span class="pre">not_found.dat</span></code></p></li>' in content)
    assert ('<li><p><a class="reference download external" download="" '
            'href="http://www.sphinx-doc.org/en/master/_static/sphinxheader.png">'
            '<code class="xref download docutils literal notranslate">'
            '<span class="pre">Sphinx</span> <span class="pre">logo</span>'
            '</code></a></p></li>' in content)


@pytest.mark.sphinx('html', testroot='build-html-translator')
def test_html_translator(app):
    app.build()
    assert app.builder.docwriter.visitor.depart_with_node == 10


@pytest.mark.parametrize("fname,expect", flat_dict({
    'index.html': [
        (".//li[@class='toctree-l3']/a", '1.1.1. Foo A1', True),
        (".//li[@class='toctree-l3']/a", '1.2.1. Foo B1', True),
        (".//li[@class='toctree-l3']/a", '2.1.1. Bar A1', False),
        (".//li[@class='toctree-l3']/a", '2.2.1. Bar B1', False),
    ],
    'foo.html': [
        (".//h1", 'Foo', True),
        (".//h2", 'Foo A', True),
        (".//h3", 'Foo A1', True),
        (".//h2", 'Foo B', True),
        (".//h3", 'Foo B1', True),

        (".//h1//span[@class='section-number']", '1. ', True),
        (".//h2//span[@class='section-number']", '1.1. ', True),
        (".//h3//span[@class='section-number']", '1.1.1. ', True),
        (".//h2//span[@class='section-number']", '1.2. ', True),
        (".//h3//span[@class='section-number']", '1.2.1. ', True),

        (".//div[@class='sphinxsidebarwrapper']//li/a", '1.1. Foo A', True),
        (".//div[@class='sphinxsidebarwrapper']//li/a", '1.1.1. Foo A1', True),
        (".//div[@class='sphinxsidebarwrapper']//li/a", '1.2. Foo B', True),
        (".//div[@class='sphinxsidebarwrapper']//li/a", '1.2.1. Foo B1', True),
    ],
    'bar.html': [
        (".//h1", 'Bar', True),
        (".//h2", 'Bar A', True),
        (".//h2", 'Bar B', True),
        (".//h3", 'Bar B1', True),
        (".//h1//span[@class='section-number']", '2. ', True),
        (".//h2//span[@class='section-number']", '2.1. ', True),
        (".//h2//span[@class='section-number']", '2.2. ', True),
        (".//h3//span[@class='section-number']", '2.2.1. ', True),
        (".//div[@class='sphinxsidebarwrapper']//li/a", '2. Bar', True),
        (".//div[@class='sphinxsidebarwrapper']//li/a", '2.1. Bar A', True),
        (".//div[@class='sphinxsidebarwrapper']//li/a", '2.2. Bar B', True),
        (".//div[@class='sphinxsidebarwrapper']//li/a", '2.2.1. Bar B1', False),
    ],
    'baz.html': [
        (".//h1", 'Baz A', True),
        (".//h1//span[@class='section-number']", '2.1.1. ', True),
    ],
}))
@pytest.mark.sphinx('html', testroot='tocdepth')
@pytest.mark.test_params(shared_result='test_build_html_tocdepth')
def test_tocdepth(app, cached_etree_parse, fname, expect):
    app.build()
    # issue #1251
    check_xpath(cached_etree_parse(app.outdir / fname), fname, *expect)


@pytest.mark.parametrize("fname,expect", flat_dict({
    'index.html': [
        (".//li[@class='toctree-l3']/a", '1.1.1. Foo A1', True),
        (".//li[@class='toctree-l3']/a", '1.2.1. Foo B1', True),
        (".//li[@class='toctree-l3']/a", '2.1.1. Bar A1', False),
        (".//li[@class='toctree-l3']/a", '2.2.1. Bar B1', False),

        # index.rst
        (".//h1", 'test-tocdepth', True),

        # foo.rst
        (".//h2", 'Foo', True),
        (".//h3", 'Foo A', True),
        (".//h4", 'Foo A1', True),
        (".//h3", 'Foo B', True),
        (".//h4", 'Foo B1', True),
        (".//h2//span[@class='section-number']", '1. ', True),
        (".//h3//span[@class='section-number']", '1.1. ', True),
        (".//h4//span[@class='section-number']", '1.1.1. ', True),
        (".//h3//span[@class='section-number']", '1.2. ', True),
        (".//h4//span[@class='section-number']", '1.2.1. ', True),

        # bar.rst
        (".//h2", 'Bar', True),
        (".//h3", 'Bar A', True),
        (".//h3", 'Bar B', True),
        (".//h4", 'Bar B1', True),
        (".//h2//span[@class='section-number']", '2. ', True),
        (".//h3//span[@class='section-number']", '2.1. ', True),
        (".//h3//span[@class='section-number']", '2.2. ', True),
        (".//h4//span[@class='section-number']", '2.2.1. ', True),

        # baz.rst
        (".//h4", 'Baz A', True),
        (".//h4//span[@class='section-number']", '2.1.1. ', True),
    ],
}))
@pytest.mark.sphinx('singlehtml', testroot='tocdepth')
@pytest.mark.test_params(shared_result='test_build_html_tocdepth')
def test_tocdepth_singlehtml(app, cached_etree_parse, fname, expect):
    app.build()
    check_xpath(cached_etree_parse(app.outdir / fname), fname, *expect)


@pytest.mark.sphinx('html', testroot='numfig')
@pytest.mark.test_params(shared_result='test_build_html_numfig')
def test_numfig_disabled_warn(app, warning):
    app.build()
    warnings = warning.getvalue()
    assert 'index.rst:47: WARNING: numfig is disabled. :numref: is ignored.' in warnings
    assert 'index.rst:56: WARNING: invalid numfig_format: invalid' not in warnings
    assert 'index.rst:57: WARNING: invalid numfig_format: Fig %s %s' not in warnings


@pytest.mark.parametrize("fname,expect", flat_dict({
    'index.html': [
        (FIGURE_CAPTION + "/span[@class='caption-number']", None, True),
        (".//table/caption/span[@class='caption-number']", None, True),
        (".//div[@class='code-block-caption']/"
         "span[@class='caption-number']", None, True),
        (".//li/p/code/span", '^fig1$', True),
        (".//li/p/code/span", '^Figure%s$', True),
        (".//li/p/code/span", '^table-1$', True),
        (".//li/p/code/span", '^Table:%s$', True),
        (".//li/p/code/span", '^CODE_1$', True),
        (".//li/p/code/span", '^Code-%s$', True),
        (".//li/p/a/span", '^Section 1$', True),
        (".//li/p/a/span", '^Section 2.1$', True),
        (".//li/p/code/span", '^Fig.{number}$', True),
        (".//li/p/a/span", '^Sect.1 Foo$', True),
    ],
    'foo.html': [
        (FIGURE_CAPTION + "/span[@class='caption-number']", None, True),
        (".//table/caption/span[@class='caption-number']", None, True),
        (".//div[@class='code-block-caption']/"
         "span[@class='caption-number']", None, True),
    ],
    'bar.html': [
        (FIGURE_CAPTION + "/span[@class='caption-number']", None, True),
        (".//table/caption/span[@class='caption-number']", None, True),
        (".//div[@class='code-block-caption']/"
         "span[@class='caption-number']", None, True),
    ],
    'baz.html': [
        (FIGURE_CAPTION + "/span[@class='caption-number']", None, True),
        (".//table/caption/span[@class='caption-number']", None, True),
        (".//div[@class='code-block-caption']/"
         "span[@class='caption-number']", None, True),
    ],
}))
@pytest.mark.sphinx('html', testroot='numfig')
@pytest.mark.test_params(shared_result='test_build_html_numfig')
def test_numfig_disabled(app, cached_etree_parse, fname, expect):
    app.build()
    check_xpath(cached_etree_parse(app.outdir / fname), fname, *expect)


@pytest.mark.sphinx(
    'html', testroot='numfig',
    srcdir='test_numfig_without_numbered_toctree_warn',
    confoverrides={'numfig': True})
def test_numfig_without_numbered_toctree_warn(app, warning):
    app.build()
    # remove :numbered: option
    index = (app.srcdir / 'index.rst').read_text(encoding='utf8')
    index = re.sub(':numbered:.*', '', index)
    (app.srcdir / 'index.rst').write_text(index, encoding='utf8')
    app.builder.build_all()

    warnings = warning.getvalue()
    assert 'index.rst:47: WARNING: numfig is disabled. :numref: is ignored.' not in warnings
    assert 'index.rst:55: WARNING: Failed to create a cross reference. Any number is not assigned: index' in warnings
    assert 'index.rst:56: WARNING: invalid numfig_format: invalid' in warnings
    assert 'index.rst:57: WARNING: invalid numfig_format: Fig %s %s' in warnings


@pytest.mark.parametrize("fname,expect", flat_dict({
    'index.html': [
        (FIGURE_CAPTION + "/span[@class='caption-number']", '^Fig. 9 $', True),
        (FIGURE_CAPTION + "/span[@class='caption-number']", '^Fig. 10 $', True),
        (".//table/caption/span[@class='caption-number']",
         '^Table 9 $', True),
        (".//table/caption/span[@class='caption-number']",
         '^Table 10 $', True),
        (".//div[@class='code-block-caption']/"
         "span[@class='caption-number']", '^Listing 9 $', True),
        (".//div[@class='code-block-caption']/"
         "span[@class='caption-number']", '^Listing 10 $', True),
        (".//li/p/a/span", '^Fig. 9$', True),
        (".//li/p/a/span", '^Figure6$', True),
        (".//li/p/a/span", '^Table 9$', True),
        (".//li/p/a/span", '^Table:6$', True),
        (".//li/p/a/span", '^Listing 9$', True),
        (".//li/p/a/span", '^Code-6$', True),
        (".//li/p/code/span", '^foo$', True),
        (".//li/p/code/span", '^bar_a$', True),
        (".//li/p/a/span", '^Fig.9 should be Fig.1$', True),
        (".//li/p/code/span", '^Sect.{number}$', True),
    ],
    'foo.html': [
        (FIGURE_CAPTION + "/span[@class='caption-number']", '^Fig. 1 $', True),
        (FIGURE_CAPTION + "/span[@class='caption-number']", '^Fig. 2 $', True),
        (FIGURE_CAPTION + "/span[@class='caption-number']", '^Fig. 3 $', True),
        (FIGURE_CAPTION + "/span[@class='caption-number']", '^Fig. 4 $', True),
        (".//table/caption/span[@class='caption-number']",
         '^Table 1 $', True),
        (".//table/caption/span[@class='caption-number']",
         '^Table 2 $', True),
        (".//table/caption/span[@class='caption-number']",
         '^Table 3 $', True),
        (".//table/caption/span[@class='caption-number']",
         '^Table 4 $', True),
        (".//div[@class='code-block-caption']/"
         "span[@class='caption-number']", '^Listing 1 $', True),
        (".//div[@class='code-block-caption']/"
         "span[@class='caption-number']", '^Listing 2 $', True),
        (".//div[@class='code-block-caption']/"
         "span[@class='caption-number']", '^Listing 3 $', True),
        (".//div[@class='code-block-caption']/"
         "span[@class='caption-number']", '^Listing 4 $', True),
    ],
    'bar.html': [
        (FIGURE_CAPTION + "/span[@class='caption-number']", '^Fig. 5 $', True),
        (FIGURE_CAPTION + "/span[@class='caption-number']", '^Fig. 7 $', True),
        (FIGURE_CAPTION + "/span[@class='caption-number']", '^Fig. 8 $', True),
        (".//table/caption/span[@class='caption-number']",
         '^Table 5 $', True),
        (".//table/caption/span[@class='caption-number']",
         '^Table 7 $', True),
        (".//table/caption/span[@class='caption-number']",
         '^Table 8 $', True),
        (".//div[@class='code-block-caption']/"
         "span[@class='caption-number']", '^Listing 5 $', True),
        (".//div[@class='code-block-caption']/"
         "span[@class='caption-number']", '^Listing 7 $', True),
        (".//div[@class='code-block-caption']/"
         "span[@class='caption-number']", '^Listing 8 $', True),
    ],
    'baz.html': [
        (FIGURE_CAPTION + "/span[@class='caption-number']", '^Fig. 6 $', True),
        (".//table/caption/span[@class='caption-number']",
         '^Table 6 $', True),
        (".//div[@class='code-block-caption']/"
         "span[@class='caption-number']", '^Listing 6 $', True),
    ],
}))
@pytest.mark.sphinx(
    'html', testroot='numfig',
    srcdir='test_numfig_without_numbered_toctree',
    confoverrides={'numfig': True})
def test_numfig_without_numbered_toctree(app, cached_etree_parse, fname, expect):
    # remove :numbered: option
    index = (app.srcdir / 'index.rst').read_text(encoding='utf8')
    index = re.sub(':numbered:.*', '', index)
    (app.srcdir / 'index.rst').write_text(index, encoding='utf8')

    if not app.outdir.listdir():
        app.build()
    check_xpath(cached_etree_parse(app.outdir / fname), fname, *expect)


@pytest.mark.sphinx('html', testroot='numfig', confoverrides={'numfig': True})
@pytest.mark.test_params(shared_result='test_build_html_numfig_on')
def test_numfig_with_numbered_toctree_warn(app, warning):
    app.build()
    warnings = warning.getvalue()
    assert 'index.rst:47: WARNING: numfig is disabled. :numref: is ignored.' not in warnings
    assert 'index.rst:55: WARNING: Failed to create a cross reference. Any number is not assigned: index' in warnings
    assert 'index.rst:56: WARNING: invalid numfig_format: invalid' in warnings
    assert 'index.rst:57: WARNING: invalid numfig_format: Fig %s %s' in warnings


@pytest.mark.parametrize("fname,expect", flat_dict({
    'index.html': [
        (FIGURE_CAPTION + "/span[@class='caption-number']", '^Fig. 1 $', True),
        (FIGURE_CAPTION + "/span[@class='caption-number']", '^Fig. 2 $', True),
        (".//table/caption/span[@class='caption-number']",
         '^Table 1 $', True),
        (".//table/caption/span[@class='caption-number']",
         '^Table 2 $', True),
        (".//div[@class='code-block-caption']/"
         "span[@class='caption-number']", '^Listing 1 $', True),
        (".//div[@class='code-block-caption']/"
         "span[@class='caption-number']", '^Listing 2 $', True),
        (".//li/p/a/span", '^Fig. 1$', True),
        (".//li/p/a/span", '^Figure2.2$', True),
        (".//li/p/a/span", '^Table 1$', True),
        (".//li/p/a/span", '^Table:2.2$', True),
        (".//li/p/a/span", '^Listing 1$', True),
        (".//li/p/a/span", '^Code-2.2$', True),
        (".//li/p/a/span", '^Section.1$', True),
        (".//li/p/a/span", '^Section.2.1$', True),
        (".//li/p/a/span", '^Fig.1 should be Fig.1$', True),
        (".//li/p/a/span", '^Sect.1 Foo$', True),
    ],
    'foo.html': [
        (FIGURE_CAPTION + "/span[@class='caption-number']", '^Fig. 1.1 $', True),
        (FIGURE_CAPTION + "/span[@class='caption-number']", '^Fig. 1.2 $', True),
        (FIGURE_CAPTION + "/span[@class='caption-number']", '^Fig. 1.3 $', True),
        (FIGURE_CAPTION + "/span[@class='caption-number']", '^Fig. 1.4 $', True),
        (".//table/caption/span[@class='caption-number']",
         '^Table 1.1 $', True),
        (".//table/caption/span[@class='caption-number']",
         '^Table 1.2 $', True),
        (".//table/caption/span[@class='caption-number']",
         '^Table 1.3 $', True),
        (".//table/caption/span[@class='caption-number']",
         '^Table 1.4 $', True),
        (".//div[@class='code-block-caption']/"
         "span[@class='caption-number']", '^Listing 1.1 $', True),
        (".//div[@class='code-block-caption']/"
         "span[@class='caption-number']", '^Listing 1.2 $', True),
        (".//div[@class='code-block-caption']/"
         "span[@class='caption-number']", '^Listing 1.3 $', True),
        (".//div[@class='code-block-caption']/"
         "span[@class='caption-number']", '^Listing 1.4 $', True),
    ],
    'bar.html': [
        (FIGURE_CAPTION + "/span[@class='caption-number']", '^Fig. 2.1 $', True),
        (FIGURE_CAPTION + "/span[@class='caption-number']", '^Fig. 2.3 $', True),
        (FIGURE_CAPTION + "/span[@class='caption-number']", '^Fig. 2.4 $', True),
        (".//table/caption/span[@class='caption-number']",
         '^Table 2.1 $', True),
        (".//table/caption/span[@class='caption-number']",
         '^Table 2.3 $', True),
        (".//table/caption/span[@class='caption-number']",
         '^Table 2.4 $', True),
        (".//div[@class='code-block-caption']/"
         "span[@class='caption-number']", '^Listing 2.1 $', True),
        (".//div[@class='code-block-caption']/"
         "span[@class='caption-number']", '^Listing 2.3 $', True),
        (".//div[@class='code-block-caption']/"
         "span[@class='caption-number']", '^Listing 2.4 $', True),
    ],
    'baz.html': [
        (FIGURE_CAPTION + "/span[@class='caption-number']", '^Fig. 2.2 $', True),
        (".//table/caption/span[@class='caption-number']",
         '^Table 2.2 $', True),
        (".//div[@class='code-block-caption']/"
         "span[@class='caption-number']", '^Listing 2.2 $', True),
    ],
}))
@pytest.mark.sphinx('html', testroot='numfig', confoverrides={'numfig': True})
@pytest.mark.test_params(shared_result='test_build_html_numfig_on')
def test_numfig_with_numbered_toctree(app, cached_etree_parse, fname, expect):
    app.build()
    check_xpath(cached_etree_parse(app.outdir / fname), fname, *expect)


@pytest.mark.sphinx('html', testroot='numfig', confoverrides={
    'numfig': True,
    'numfig_format': {'figure': 'Figure:%s',
                      'table': 'Tab_%s',
                      'code-block': 'Code-%s',
                      'section': 'SECTION-%s'}})
@pytest.mark.test_params(shared_result='test_build_html_numfig_format_warn')
def test_numfig_with_prefix_warn(app, warning):
    app.build()
    warnings = warning.getvalue()
    assert 'index.rst:47: WARNING: numfig is disabled. :numref: is ignored.' not in warnings
    assert 'index.rst:55: WARNING: Failed to create a cross reference. Any number is not assigned: index' in warnings
    assert 'index.rst:56: WARNING: invalid numfig_format: invalid' in warnings
    assert 'index.rst:57: WARNING: invalid numfig_format: Fig %s %s' in warnings


@pytest.mark.parametrize("fname,expect", flat_dict({
    'index.html': [
        (FIGURE_CAPTION + "/span[@class='caption-number']", '^Figure:1 $', True),
        (FIGURE_CAPTION + "/span[@class='caption-number']", '^Figure:2 $', True),
        (".//table/caption/span[@class='caption-number']",
         '^Tab_1 $', True),
        (".//table/caption/span[@class='caption-number']",
         '^Tab_2 $', True),
        (".//div[@class='code-block-caption']/"
         "span[@class='caption-number']", '^Code-1 $', True),
        (".//div[@class='code-block-caption']/"
         "span[@class='caption-number']", '^Code-2 $', True),
        (".//li/p/a/span", '^Figure:1$', True),
        (".//li/p/a/span", '^Figure2.2$', True),
        (".//li/p/a/span", '^Tab_1$', True),
        (".//li/p/a/span", '^Table:2.2$', True),
        (".//li/p/a/span", '^Code-1$', True),
        (".//li/p/a/span", '^Code-2.2$', True),
        (".//li/p/a/span", '^SECTION-1$', True),
        (".//li/p/a/span", '^SECTION-2.1$', True),
        (".//li/p/a/span", '^Fig.1 should be Fig.1$', True),
        (".//li/p/a/span", '^Sect.1 Foo$', True),
    ],
    'foo.html': [
        (FIGURE_CAPTION + "/span[@class='caption-number']", '^Figure:1.1 $', True),
        (FIGURE_CAPTION + "/span[@class='caption-number']", '^Figure:1.2 $', True),
        (FIGURE_CAPTION + "/span[@class='caption-number']", '^Figure:1.3 $', True),
        (FIGURE_CAPTION + "/span[@class='caption-number']", '^Figure:1.4 $', True),
        (".//table/caption/span[@class='caption-number']",
         '^Tab_1.1 $', True),
        (".//table/caption/span[@class='caption-number']",
         '^Tab_1.2 $', True),
        (".//table/caption/span[@class='caption-number']",
         '^Tab_1.3 $', True),
        (".//table/caption/span[@class='caption-number']",
         '^Tab_1.4 $', True),
        (".//div[@class='code-block-caption']/"
         "span[@class='caption-number']", '^Code-1.1 $', True),
        (".//div[@class='code-block-caption']/"
         "span[@class='caption-number']", '^Code-1.2 $', True),
        (".//div[@class='code-block-caption']/"
         "span[@class='caption-number']", '^Code-1.3 $', True),
        (".//div[@class='code-block-caption']/"
         "span[@class='caption-number']", '^Code-1.4 $', True),
    ],
    'bar.html': [
        (FIGURE_CAPTION + "/span[@class='caption-number']", '^Figure:2.1 $', True),
        (FIGURE_CAPTION + "/span[@class='caption-number']", '^Figure:2.3 $', True),
        (FIGURE_CAPTION + "/span[@class='caption-number']", '^Figure:2.4 $', True),
        (".//table/caption/span[@class='caption-number']",
         '^Tab_2.1 $', True),
        (".//table/caption/span[@class='caption-number']",
         '^Tab_2.3 $', True),
        (".//table/caption/span[@class='caption-number']",
         '^Tab_2.4 $', True),
        (".//div[@class='code-block-caption']/"
         "span[@class='caption-number']", '^Code-2.1 $', True),
        (".//div[@class='code-block-caption']/"
         "span[@class='caption-number']", '^Code-2.3 $', True),
        (".//div[@class='code-block-caption']/"
         "span[@class='caption-number']", '^Code-2.4 $', True),
    ],
    'baz.html': [
        (FIGURE_CAPTION + "/span[@class='caption-number']", '^Figure:2.2 $', True),
        (".//table/caption/span[@class='caption-number']",
         '^Tab_2.2 $', True),
        (".//div[@class='code-block-caption']/"
         "span[@class='caption-number']", '^Code-2.2 $', True),
    ],
}))
@pytest.mark.sphinx('html', testroot='numfig',
                    confoverrides={'numfig': True,
                                   'numfig_format': {'figure': 'Figure:%s',
                                                     'table': 'Tab_%s',
                                                     'code-block': 'Code-%s',
                                                     'section': 'SECTION-%s'}})
@pytest.mark.test_params(shared_result='test_build_html_numfig_format_warn')
def test_numfig_with_prefix(app, cached_etree_parse, fname, expect):
    app.build()
    check_xpath(cached_etree_parse(app.outdir / fname), fname, *expect)


@pytest.mark.sphinx('html', testroot='numfig',
                    confoverrides={'numfig': True, 'numfig_secnum_depth': 2})
@pytest.mark.test_params(shared_result='test_build_html_numfig_depth_2')
def test_numfig_with_secnum_depth_warn(app, warning):
    app.build()
    warnings = warning.getvalue()
    assert 'index.rst:47: WARNING: numfig is disabled. :numref: is ignored.' not in warnings
    assert 'index.rst:55: WARNING: Failed to create a cross reference. Any number is not assigned: index' in warnings
    assert 'index.rst:56: WARNING: invalid numfig_format: invalid' in warnings
    assert 'index.rst:57: WARNING: invalid numfig_format: Fig %s %s' in warnings


@pytest.mark.parametrize("fname,expect", flat_dict({
    'index.html': [
        (FIGURE_CAPTION + "/span[@class='caption-number']", '^Fig. 1 $', True),
        (FIGURE_CAPTION + "/span[@class='caption-number']", '^Fig. 2 $', True),
        (".//table/caption/span[@class='caption-number']",
         '^Table 1 $', True),
        (".//table/caption/span[@class='caption-number']",
         '^Table 2 $', True),
        (".//div[@class='code-block-caption']/"
         "span[@class='caption-number']", '^Listing 1 $', True),
        (".//div[@class='code-block-caption']/"
         "span[@class='caption-number']", '^Listing 2 $', True),
        (".//li/p/a/span", '^Fig. 1$', True),
        (".//li/p/a/span", '^Figure2.1.2$', True),
        (".//li/p/a/span", '^Table 1$', True),
        (".//li/p/a/span", '^Table:2.1.2$', True),
        (".//li/p/a/span", '^Listing 1$', True),
        (".//li/p/a/span", '^Code-2.1.2$', True),
        (".//li/p/a/span", '^Section.1$', True),
        (".//li/p/a/span", '^Section.2.1$', True),
        (".//li/p/a/span", '^Fig.1 should be Fig.1$', True),
        (".//li/p/a/span", '^Sect.1 Foo$', True),
    ],
    'foo.html': [
        (FIGURE_CAPTION + "/span[@class='caption-number']", '^Fig. 1.1 $', True),
        (FIGURE_CAPTION + "/span[@class='caption-number']", '^Fig. 1.1.1 $', True),
        (FIGURE_CAPTION + "/span[@class='caption-number']", '^Fig. 1.1.2 $', True),
        (FIGURE_CAPTION + "/span[@class='caption-number']", '^Fig. 1.2.1 $', True),
        (".//table/caption/span[@class='caption-number']",
         '^Table 1.1 $', True),
        (".//table/caption/span[@class='caption-number']",
         '^Table 1.1.1 $', True),
        (".//table/caption/span[@class='caption-number']",
         '^Table 1.1.2 $', True),
        (".//table/caption/span[@class='caption-number']",
         '^Table 1.2.1 $', True),
        (".//div[@class='code-block-caption']/"
         "span[@class='caption-number']", '^Listing 1.1 $', True),
        (".//div[@class='code-block-caption']/"
         "span[@class='caption-number']", '^Listing 1.1.1 $', True),
        (".//div[@class='code-block-caption']/"
         "span[@class='caption-number']", '^Listing 1.1.2 $', True),
        (".//div[@class='code-block-caption']/"
         "span[@class='caption-number']", '^Listing 1.2.1 $', True),
    ],
    'bar.html': [
        (FIGURE_CAPTION + "/span[@class='caption-number']", '^Fig. 2.1.1 $', True),
        (FIGURE_CAPTION + "/span[@class='caption-number']", '^Fig. 2.1.3 $', True),
        (FIGURE_CAPTION + "/span[@class='caption-number']", '^Fig. 2.2.1 $', True),
        (".//table/caption/span[@class='caption-number']",
         '^Table 2.1.1 $', True),
        (".//table/caption/span[@class='caption-number']",
         '^Table 2.1.3 $', True),
        (".//table/caption/span[@class='caption-number']",
         '^Table 2.2.1 $', True),
        (".//div[@class='code-block-caption']/"
         "span[@class='caption-number']", '^Listing 2.1.1 $', True),
        (".//div[@class='code-block-caption']/"
         "span[@class='caption-number']", '^Listing 2.1.3 $', True),
        (".//div[@class='code-block-caption']/"
         "span[@class='caption-number']", '^Listing 2.2.1 $', True),
    ],
    'baz.html': [
        (FIGURE_CAPTION + "/span[@class='caption-number']", '^Fig. 2.1.2 $', True),
        (".//table/caption/span[@class='caption-number']",
         '^Table 2.1.2 $', True),
        (".//div[@class='code-block-caption']/"
         "span[@class='caption-number']", '^Listing 2.1.2 $', True),
    ],
}))
@pytest.mark.sphinx('html', testroot='numfig',
                    confoverrides={'numfig': True,
                                   'numfig_secnum_depth': 2})
@pytest.mark.test_params(shared_result='test_build_html_numfig_depth_2')
def test_numfig_with_secnum_depth(app, cached_etree_parse, fname, expect):
    app.build()
    check_xpath(cached_etree_parse(app.outdir / fname), fname, *expect)


@pytest.mark.parametrize("fname,expect", flat_dict({
    'index.html': [
        (FIGURE_CAPTION + "/span[@class='caption-number']", '^Fig. 1 $', True),
        (FIGURE_CAPTION + "/span[@class='caption-number']", '^Fig. 2 $', True),
        (".//table/caption/span[@class='caption-number']",
         '^Table 1 $', True),
        (".//table/caption/span[@class='caption-number']",
         '^Table 2 $', True),
        (".//div[@class='code-block-caption']/"
         "span[@class='caption-number']", '^Listing 1 $', True),
        (".//div[@class='code-block-caption']/"
         "span[@class='caption-number']", '^Listing 2 $', True),
        (".//li/p/a/span", '^Fig. 1$', True),
        (".//li/p/a/span", '^Figure2.2$', True),
        (".//li/p/a/span", '^Table 1$', True),
        (".//li/p/a/span", '^Table:2.2$', True),
        (".//li/p/a/span", '^Listing 1$', True),
        (".//li/p/a/span", '^Code-2.2$', True),
        (".//li/p/a/span", '^Section.1$', True),
        (".//li/p/a/span", '^Section.2.1$', True),
        (".//li/p/a/span", '^Fig.1 should be Fig.1$', True),
        (".//li/p/a/span", '^Sect.1 Foo$', True),
        (FIGURE_CAPTION + "/span[@class='caption-number']", '^Fig. 1.1 $', True),
        (FIGURE_CAPTION + "/span[@class='caption-number']", '^Fig. 1.2 $', True),
        (FIGURE_CAPTION + "/span[@class='caption-number']", '^Fig. 1.3 $', True),
        (FIGURE_CAPTION + "/span[@class='caption-number']", '^Fig. 1.4 $', True),
        (".//table/caption/span[@class='caption-number']",
         '^Table 1.1 $', True),
        (".//table/caption/span[@class='caption-number']",
         '^Table 1.2 $', True),
        (".//table/caption/span[@class='caption-number']",
         '^Table 1.3 $', True),
        (".//table/caption/span[@class='caption-number']",
         '^Table 1.4 $', True),
        (".//div[@class='code-block-caption']/"
         "span[@class='caption-number']", '^Listing 1.1 $', True),
        (".//div[@class='code-block-caption']/"
         "span[@class='caption-number']", '^Listing 1.2 $', True),
        (".//div[@class='code-block-caption']/"
         "span[@class='caption-number']", '^Listing 1.3 $', True),
        (".//div[@class='code-block-caption']/"
         "span[@class='caption-number']", '^Listing 1.4 $', True),
        (FIGURE_CAPTION + "/span[@class='caption-number']", '^Fig. 2.1 $', True),
        (FIGURE_CAPTION + "/span[@class='caption-number']", '^Fig. 2.3 $', True),
        (FIGURE_CAPTION + "/span[@class='caption-number']", '^Fig. 2.4 $', True),
        (".//table/caption/span[@class='caption-number']",
         '^Table 2.1 $', True),
        (".//table/caption/span[@class='caption-number']",
         '^Table 2.3 $', True),
        (".//table/caption/span[@class='caption-number']",
         '^Table 2.4 $', True),
        (".//div[@class='code-block-caption']/"
         "span[@class='caption-number']", '^Listing 2.1 $', True),
        (".//div[@class='code-block-caption']/"
         "span[@class='caption-number']", '^Listing 2.3 $', True),
        (".//div[@class='code-block-caption']/"
         "span[@class='caption-number']", '^Listing 2.4 $', True),
        (FIGURE_CAPTION + "/span[@class='caption-number']", '^Fig. 2.2 $', True),
        (".//table/caption/span[@class='caption-number']",
         '^Table 2.2 $', True),
        (".//div[@class='code-block-caption']/"
         "span[@class='caption-number']", '^Listing 2.2 $', True),
    ],
}))
@pytest.mark.sphinx('singlehtml', testroot='numfig', confoverrides={'numfig': True})
@pytest.mark.test_params(shared_result='test_build_html_numfig_on')
def test_numfig_with_singlehtml(app, cached_etree_parse, fname, expect):
    app.build()
    check_xpath(cached_etree_parse(app.outdir / fname), fname, *expect)


@pytest.mark.parametrize("fname,expect", flat_dict({
    'index.html': [
        (FIGURE_CAPTION + "//span[@class='caption-number']", "Fig. 1", True),
        (FIGURE_CAPTION + "//span[@class='caption-number']", "Fig. 2", True),
        (FIGURE_CAPTION + "//span[@class='caption-number']", "Fig. 3", True),
        (".//div//span[@class='caption-number']", "No.1 ", True),
        (".//div//span[@class='caption-number']", "No.2 ", True),
        (".//li/p/a/span", 'Fig. 1', True),
        (".//li/p/a/span", 'Fig. 2', True),
        (".//li/p/a/span", 'Fig. 3', True),
        (".//li/p/a/span", 'No.1', True),
        (".//li/p/a/span", 'No.2', True),
    ],
}))
@pytest.mark.sphinx('html', testroot='add_enumerable_node',
                    srcdir='test_enumerable_node')
def test_enumerable_node(app, cached_etree_parse, fname, expect):
    app.build()
    check_xpath(cached_etree_parse(app.outdir / fname), fname, *expect)


@pytest.mark.sphinx('html', testroot='html_assets')
def test_html_assets(app):
    app.builder.build_all()

    # exclude_path and its family
    assert not (app.outdir / 'static' / 'index.html').exists()
    assert not (app.outdir / 'extra' / 'index.html').exists()

    # html_static_path
    assert not (app.outdir / '_static' / '.htaccess').exists()
    assert not (app.outdir / '_static' / '.htpasswd').exists()
    assert (app.outdir / '_static' / 'API.html').exists()
    assert (app.outdir / '_static' / 'API.html').read_text(encoding='utf8') == 'Sphinx-1.4.4'
    assert (app.outdir / '_static' / 'css' / 'style.css').exists()
    assert (app.outdir / '_static' / 'js' / 'custom.js').exists()
    assert (app.outdir / '_static' / 'rimg.png').exists()
    assert not (app.outdir / '_static' / '_build' / 'index.html').exists()
    assert (app.outdir / '_static' / 'background.png').exists()
    assert not (app.outdir / '_static' / 'subdir' / '.htaccess').exists()
    assert not (app.outdir / '_static' / 'subdir' / '.htpasswd').exists()

    # html_extra_path
    assert (app.outdir / '.htaccess').exists()
    assert not (app.outdir / '.htpasswd').exists()
    assert (app.outdir / 'API.html_t').exists()
    assert (app.outdir / 'css/style.css').exists()
    assert (app.outdir / 'rimg.png').exists()
    assert not (app.outdir / '_build' / 'index.html').exists()
    assert (app.outdir / 'background.png').exists()
    assert (app.outdir / 'subdir' / '.htaccess').exists()
    assert not (app.outdir / 'subdir' / '.htpasswd').exists()

    # html_css_files
    content = (app.outdir / 'index.html').read_text(encoding='utf8')
    assert '<link rel="stylesheet" type="text/css" href="_static/css/style.css" />' in content
    assert ('<link media="print" rel="stylesheet" title="title" type="text/css" '
            'href="https://example.com/custom.css" />' in content)

    # html_js_files
    assert '<script src="_static/js/custom.js"></script>' in content
    assert ('<script async="async" src="https://example.com/script.js">'
            '</script>' in content)


@pytest.mark.sphinx('html', testroot='html_assets')
def test_assets_order(app):
    app.add_css_file('normal.css')
    app.add_css_file('early.css', priority=100)
    app.add_css_file('late.css', priority=750)
    app.add_css_file('lazy.css', priority=900)
    app.add_js_file('normal.js')
    app.add_js_file('early.js', priority=100)
    app.add_js_file('late.js', priority=750)
    app.add_js_file('lazy.js', priority=900)

    app.builder.build_all()
    content = (app.outdir / 'index.html').read_text(encoding='utf8')

    # css_files
    expected = ['_static/early.css', '_static/pygments.css', '_static/alabaster.css',
                'https://example.com/custom.css', '_static/normal.css', '_static/late.css',
                '_static/css/style.css', '_static/lazy.css']
    pattern = '.*'.join('href="%s"' % f for f in expected)
    assert re.search(pattern, content, re.S)

    # js_files
    expected = ['_static/early.js', '_static/jquery.js', '_static/underscore.js',
                '_static/doctools.js', 'https://example.com/script.js', '_static/normal.js',
                '_static/late.js', '_static/js/custom.js', '_static/lazy.js']
    pattern = '.*'.join('src="%s"' % f for f in expected)
    assert re.search(pattern, content, re.S)


@pytest.mark.sphinx('html', testroot='html_assets')
def test_javscript_loading_method(app):
    app.add_js_file('normal.js')
    app.add_js_file('early.js', loading_method='async')
    app.add_js_file('late.js', loading_method='defer')

    app.builder.build_all()
    content = (app.outdir / 'index.html').read_text(encoding='utf8')

    assert '<script src="_static/normal.js"></script>' in content
    assert '<script async="async" src="_static/early.js"></script>' in content
    assert '<script defer="defer" src="_static/late.js"></script>' in content


@pytest.mark.sphinx('html', testroot='basic', confoverrides={'html_copy_source': False})
def test_html_copy_source(app):
    app.builder.build_all()
    assert not (app.outdir / '_sources' / 'index.rst.txt').exists()


@pytest.mark.sphinx('html', testroot='basic', confoverrides={'html_sourcelink_suffix': '.txt'})
def test_html_sourcelink_suffix(app):
    app.builder.build_all()
    assert (app.outdir / '_sources' / 'index.rst.txt').exists()


@pytest.mark.sphinx('html', testroot='basic', confoverrides={'html_sourcelink_suffix': '.rst'})
def test_html_sourcelink_suffix_same(app):
    app.builder.build_all()
    assert (app.outdir / '_sources' / 'index.rst').exists()


@pytest.mark.sphinx('html', testroot='basic', confoverrides={'html_sourcelink_suffix': ''})
def test_html_sourcelink_suffix_empty(app):
    app.builder.build_all()
    assert (app.outdir / '_sources' / 'index.rst').exists()


@pytest.mark.sphinx('html', testroot='html_entity')
def test_html_entity(app):
    app.builder.build_all()
    valid_entities = {'amp', 'lt', 'gt', 'quot', 'apos'}
    content = (app.outdir / 'index.html').read_text(encoding='utf8')
    for entity in re.findall(r'&([a-z]+);', content, re.M):
        assert entity not in valid_entities


@pytest.mark.sphinx('html', testroot='basic')
@pytest.mark.xfail(os.name != 'posix', reason="Not working on windows")
def test_html_inventory(app):
    app.builder.build_all()
    with open(app.outdir / 'objects.inv', 'rb') as f:
        invdata = InventoryFile.load(f, 'https://www.google.com', os.path.join)
    assert set(invdata.keys()) == {'std:label', 'std:doc'}
    assert set(invdata['std:label'].keys()) == {'modindex',
                                                'py-modindex',
                                                'genindex',
                                                'search'}
    assert invdata['std:label']['modindex'] == ('Python',
                                                '',
                                                'https://www.google.com/py-modindex.html',
                                                'Module Index')
    assert invdata['std:label']['py-modindex'] == ('Python',
                                                   '',
                                                   'https://www.google.com/py-modindex.html',
                                                   'Python Module Index')
    assert invdata['std:label']['genindex'] == ('Python',
                                                '',
                                                'https://www.google.com/genindex.html',
                                                'Index')
    assert invdata['std:label']['search'] == ('Python',
                                              '',
                                              'https://www.google.com/search.html',
                                              'Search Page')
    assert set(invdata['std:doc'].keys()) == {'index'}
    assert invdata['std:doc']['index'] == ('Python',
                                           '',
                                           'https://www.google.com/index.html',
                                           'The basic Sphinx documentation for testing')


@pytest.mark.sphinx('html', testroot='images', confoverrides={'html_sourcelink_suffix': ''})
def test_html_anchor_for_figure(app):
    app.builder.build_all()
    content = (app.outdir / 'index.html').read_text(encoding='utf8')
    if docutils.__version_info__ < (0, 17):
        assert ('<p class="caption"><span class="caption-text">The caption of pic</span>'
                '<a class="headerlink" href="#id1" title="Permalink to this image">¶</a></p>'
                in content)
    else:
        assert ('<figcaption>\n<p><span class="caption-text">The caption of pic</span>'
                '<a class="headerlink" href="#id1" title="Permalink to this image">¶</a></p>\n</figcaption>'
                in content)


@pytest.mark.sphinx('html', testroot='directives-raw')
def test_html_raw_directive(app, status, warning):
    app.builder.build_all()
    result = (app.outdir / 'index.html').read_text(encoding='utf8')

    # standard case
    assert 'standalone raw directive (HTML)' in result
    assert 'standalone raw directive (LaTeX)' not in result

    # with substitution
    assert '<p>HTML: abc def ghi</p>' in result
    assert '<p>LaTeX: abc  ghi</p>' in result


@pytest.mark.parametrize("fname,expect", flat_dict({
    'index.html': [
        (".//link[@href='_static/persistent.css']"
         "[@rel='stylesheet']", '', True),
        (".//link[@href='_static/default.css']"
         "[@rel='stylesheet']"
         "[@title='Default']", '', True),
        (".//link[@href='_static/alternate1.css']"
         "[@rel='alternate stylesheet']"
         "[@title='Alternate']", '', True),
        (".//link[@href='_static/alternate2.css']"
         "[@rel='alternate stylesheet']", '', True),
        (".//link[@href='_static/more_persistent.css']"
         "[@rel='stylesheet']", '', True),
        (".//link[@href='_static/more_default.css']"
         "[@rel='stylesheet']"
         "[@title='Default']", '', True),
        (".//link[@href='_static/more_alternate1.css']"
         "[@rel='alternate stylesheet']"
         "[@title='Alternate']", '', True),
        (".//link[@href='_static/more_alternate2.css']"
         "[@rel='alternate stylesheet']", '', True),
    ],
}))
@pytest.mark.sphinx('html', testroot='stylesheets')
def test_alternate_stylesheets(app, cached_etree_parse, fname, expect):
    app.build()
    check_xpath(cached_etree_parse(app.outdir / fname), fname, *expect)


@pytest.mark.sphinx('html', testroot='html_style')
def test_html_style(app, status, warning):
    app.build()
    result = (app.outdir / 'index.html').read_text(encoding='utf8')
    assert '<link rel="stylesheet" type="text/css" href="_static/default.css" />' in result
    assert ('<link rel="stylesheet" type="text/css" href="_static/alabaster.css" />'
            not in result)


@pytest.mark.sphinx('html', testroot='images')
def test_html_remote_images(app, status, warning):
    app.builder.build_all()

    result = (app.outdir / 'index.html').read_text(encoding='utf8')
    assert ('<img alt="https://www.python.org/static/img/python-logo.png" '
            'src="https://www.python.org/static/img/python-logo.png" />' in result)
    assert not (app.outdir / 'python-logo.png').exists()


@pytest.mark.sphinx('html', testroot='remote-logo')
def test_html_remote_logo(app, status, warning):
    app.builder.build_all()

    result = (app.outdir / 'index.html').read_text(encoding='utf8')
    assert ('<img class="logo" src="https://www.python.org/static/img/python-logo.png" alt="Logo"/>' in result)
    assert ('<link rel="shortcut icon" href="https://www.python.org/static/favicon.ico"/>' in result)
    assert not (app.outdir / 'python-logo.png').exists()


@pytest.mark.sphinx('html', testroot='local-logo')
def test_html_local_logo(app, status, warning):
    app.builder.build_all()

    result = (app.outdir / 'index.html').read_text(encoding='utf8')
    assert ('<img class="logo" src="_static/img.png" alt="Logo"/>' in result)
    assert (app.outdir / '_static/img.png').exists()


@pytest.mark.sphinx('html', testroot='basic')
def test_html_sidebar(app, status, warning):
    ctx = {}

    # default for alabaster
    app.builder.build_all()
    result = (app.outdir / 'index.html').read_text(encoding='utf8')
    assert ('<div class="sphinxsidebar" role="navigation" '
            'aria-label="main navigation">' in result)
    assert '<h1 class="logo"><a href="#">Python</a></h1>' in result
    assert '<h3>Navigation</h3>' in result
    assert '<h3>Related Topics</h3>' in result
    assert '<h3 id="searchlabel">Quick search</h3>' in result

    app.builder.add_sidebars('index', ctx)
    assert ctx['sidebars'] == ['about.html', 'navigation.html', 'relations.html',
                               'searchbox.html', 'donate.html']

    # only relations.html
    app.config.html_sidebars = {'**': ['relations.html']}
    app.builder.build_all()
    result = (app.outdir / 'index.html').read_text(encoding='utf8')
    assert ('<div class="sphinxsidebar" role="navigation" '
            'aria-label="main navigation">' in result)
    assert '<h1 class="logo"><a href="#">Python</a></h1>' not in result
    assert '<h3>Navigation</h3>' not in result
    assert '<h3>Related Topics</h3>' in result
    assert '<h3 id="searchlabel">Quick search</h3>' not in result

    app.builder.add_sidebars('index', ctx)
    assert ctx['sidebars'] == ['relations.html']

    # no sidebars
    app.config.html_sidebars = {'**': []}
    app.builder.build_all()
    result = (app.outdir / 'index.html').read_text(encoding='utf8')
    assert ('<div class="sphinxsidebar" role="navigation" '
            'aria-label="main navigation">' not in result)
    assert '<h1 class="logo"><a href="#">Python</a></h1>' not in result
    assert '<h3>Navigation</h3>' not in result
    assert '<h3>Related Topics</h3>' not in result
    assert '<h3 id="searchlabel">Quick search</h3>' not in result

    app.builder.add_sidebars('index', ctx)
    assert ctx['sidebars'] == []


@pytest.mark.parametrize('fname,expect', flat_dict({
    'index.html': [(".//em/a[@href='https://example.com/man.1']", "", True),
                   (".//em/a[@href='https://example.com/ls.1']", "", True),
                   (".//em/a[@href='https://example.com/sphinx.']", "", True)]

}))
@pytest.mark.sphinx('html', testroot='manpage_url', confoverrides={
    'manpages_url': 'https://example.com/{page}.{section}'})
@pytest.mark.test_params(shared_result='test_build_html_manpage_url')
def test_html_manpage(app, cached_etree_parse, fname, expect):
    app.build()
    check_xpath(cached_etree_parse(app.outdir / fname), fname, *expect)


@pytest.mark.sphinx('html', testroot='toctree-glob',
                    confoverrides={'html_baseurl': 'https://example.com/'})
def test_html_baseurl(app, status, warning):
    app.build()

    result = (app.outdir / 'index.html').read_text(encoding='utf8')
    assert '<link rel="canonical" href="https://example.com/index.html" />' in result

    result = (app.outdir / 'qux' / 'index.html').read_text(encoding='utf8')
    assert '<link rel="canonical" href="https://example.com/qux/index.html" />' in result


@pytest.mark.sphinx('html', testroot='toctree-glob',
                    confoverrides={'html_baseurl': 'https://example.com/subdir',
                                   'html_file_suffix': '.htm'})
def test_html_baseurl_and_html_file_suffix(app, status, warning):
    app.build()

    result = (app.outdir / 'index.htm').read_text(encoding='utf8')
    assert '<link rel="canonical" href="https://example.com/subdir/index.htm" />' in result

    result = (app.outdir / 'qux' / 'index.htm').read_text(encoding='utf8')
    assert '<link rel="canonical" href="https://example.com/subdir/qux/index.htm" />' in result


@pytest.mark.sphinx('html', testroot='basic')
def test_default_html_math_renderer(app, status, warning):
    assert app.builder.math_renderer_name == 'mathjax'


@pytest.mark.sphinx('html', testroot='basic',
                    confoverrides={'extensions': ['sphinx.ext.mathjax']})
def test_html_math_renderer_is_mathjax(app, status, warning):
    assert app.builder.math_renderer_name == 'mathjax'


@pytest.mark.sphinx('html', testroot='basic',
                    confoverrides={'extensions': ['sphinx.ext.imgmath']})
def test_html_math_renderer_is_imgmath(app, status, warning):
    assert app.builder.math_renderer_name == 'imgmath'


@pytest.mark.sphinx('html', testroot='basic',
                    confoverrides={'extensions': ['sphinxcontrib.jsmath',
                                                  'sphinx.ext.imgmath']})
def test_html_math_renderer_is_duplicated(make_app, app_params):
    try:
        args, kwargs = app_params
        make_app(*args, **kwargs)
        raise AssertionError()
    except ConfigError as exc:
        assert str(exc) == ('Many math_renderers are registered. '
                            'But no math_renderer is selected.')


@pytest.mark.sphinx('html', testroot='basic',
                    confoverrides={'extensions': ['sphinx.ext.imgmath',
                                                  'sphinx.ext.mathjax']})
def test_html_math_renderer_is_duplicated2(app, status, warning):
    # case of both mathjax and another math_renderer is loaded
    assert app.builder.math_renderer_name == 'imgmath'  # The another one is chosen


@pytest.mark.sphinx('html', testroot='basic',
                    confoverrides={'extensions': ['sphinxcontrib.jsmath',
                                                  'sphinx.ext.imgmath'],
                                   'html_math_renderer': 'imgmath'})
def test_html_math_renderer_is_chosen(app, status, warning):
    assert app.builder.math_renderer_name == 'imgmath'


@pytest.mark.sphinx('html', testroot='basic',
                    confoverrides={'extensions': ['sphinxcontrib.jsmath',
                                                  'sphinx.ext.mathjax'],
                                   'html_math_renderer': 'imgmath'})
def test_html_math_renderer_is_mismatched(make_app, app_params):
    try:
        args, kwargs = app_params
        make_app(*args, **kwargs)
        raise AssertionError()
    except ConfigError as exc:
        assert str(exc) == "Unknown math_renderer 'imgmath' is given."


@pytest.mark.sphinx('html', testroot='basic')
def test_html_pygments_style_default(app):
    style = app.builder.highlighter.formatter_args.get('style')
    assert style.__name__ == 'Alabaster'


@pytest.mark.sphinx('html', testroot='basic',
                    confoverrides={'pygments_style': 'sphinx'})
def test_html_pygments_style_manually(app):
    style = app.builder.highlighter.formatter_args.get('style')
    assert style.__name__ == 'SphinxStyle'


@pytest.mark.sphinx('html', testroot='basic',
                    confoverrides={'html_theme': 'classic'})
def test_html_pygments_for_classic_theme(app):
    style = app.builder.highlighter.formatter_args.get('style')
    assert style.__name__ == 'SphinxStyle'


@pytest.mark.sphinx('html', testroot='basic')
def test_html_dark_pygments_style_default(app):
    assert app.builder.dark_highlighter is None


@pytest.mark.sphinx(testroot='basic', srcdir='validate_html_extra_path')
def test_validate_html_extra_path(app):
    (app.confdir / '_static').makedirs()
    app.config.html_extra_path = [
        '/path/to/not_found',       # not found
        '_static',
        app.outdir,                 # outdir
        app.outdir / '_static',     # inside outdir
    ]
    validate_html_extra_path(app, app.config)
    assert app.config.html_extra_path == ['_static']


@pytest.mark.sphinx(testroot='basic', srcdir='validate_html_static_path')
def test_validate_html_static_path(app):
    (app.confdir / '_static').makedirs()
    app.config.html_static_path = [
        '/path/to/not_found',       # not found
        '_static',
        app.outdir,                 # outdir
        app.outdir / '_static',     # inside outdir
    ]
    validate_html_static_path(app, app.config)
    assert app.config.html_static_path == ['_static']


@pytest.mark.sphinx(testroot='html_scaled_image_link')
def test_html_scaled_image_link(app):
    app.build()
    context = (app.outdir / 'index.html').read_text(encoding='utf8')

    # no scaled parameters
    assert re.search('\n<img alt="_images/img.png" src="_images/img.png" />', context)

    # scaled_image_link
    assert re.search('\n<a class="reference internal image-reference" href="_images/img.png">'
                     '<img alt="_images/img.png" src="_images/img.png" style="[^"]+" /></a>',
                     context)

    # no-scaled-link class disables the feature
    assert re.search('\n<img alt="_images/img.png" class="no-scaled-link"'
                     ' src="_images/img.png" style="[^"]+" />',
                     context)


@pytest.mark.sphinx('html', testroot='reST-code-block',
                    confoverrides={'html_codeblock_linenos_style': 'table'})
def test_html_codeblock_linenos_style_table(app):
    app.build()
    content = (app.outdir / 'index.html').read_text(encoding='utf8')

    if PYGMENTS_VERSION >= (2, 8):
        assert ('<div class="linenodiv"><pre><span class="normal">1</span>\n'
                '<span class="normal">2</span>\n'
                '<span class="normal">3</span>\n'
                '<span class="normal">4</span></pre></div>') in content
    else:
        assert '<div class="linenodiv"><pre>1\n2\n3\n4</pre></div>' in content


@pytest.mark.sphinx('html', testroot='reST-code-block',
                    confoverrides={'html_codeblock_linenos_style': 'inline'})
def test_html_codeblock_linenos_style_inline(app):
    app.build()
    content = (app.outdir / 'index.html').read_text(encoding='utf8')

    if PYGMENTS_VERSION > (2, 7):
        assert '<span class="linenos">1</span>' in content
    else:
        assert '<span class="lineno">1 </span>' in content


@pytest.mark.sphinx('html', testroot='highlight_options')
def test_highlight_options(app):
    subject = app.builder.highlighter
    with patch.object(subject, 'highlight_block', wraps=subject.highlight_block) as highlight:
        app.build()

        call_args = highlight.call_args_list
        assert len(call_args) == 3
        assert call_args[0] == call(ANY, 'default', force=False, linenos=False,
                                    location=ANY, opts={'default_option': True})
        assert call_args[1] == call(ANY, 'python', force=False, linenos=False,
                                    location=ANY, opts={'python_option': True})
        assert call_args[2] == call(ANY, 'java', force=False, linenos=False,
                                    location=ANY, opts={})


@pytest.mark.sphinx('html', testroot='highlight_options',
                    confoverrides={'highlight_options': {'default_option': True}})
def test_highlight_options_old(app):
    subject = app.builder.highlighter
    with patch.object(subject, 'highlight_block', wraps=subject.highlight_block) as highlight:
        app.build()

        call_args = highlight.call_args_list
        assert len(call_args) == 3
        assert call_args[0] == call(ANY, 'default', force=False, linenos=False,
                                    location=ANY, opts={'default_option': True})
        assert call_args[1] == call(ANY, 'python', force=False, linenos=False,
                                    location=ANY, opts={})
        assert call_args[2] == call(ANY, 'java', force=False, linenos=False,
                                    location=ANY, opts={})


@pytest.mark.sphinx('html', testroot='basic',
                    confoverrides={'html_permalinks': False})
def test_html_permalink_disable(app):
    app.build()
    content = (app.outdir / 'index.html').read_text(encoding='utf8')

    assert '<h1>The basic Sphinx documentation for testing</h1>' in content


@pytest.mark.sphinx('html', testroot='basic',
                    confoverrides={'html_permalinks_icon': '<span>[PERMALINK]</span>'})
def test_html_permalink_icon(app):
    app.build()
    content = (app.outdir / 'index.html').read_text(encoding='utf8')

    assert ('<h1>The basic Sphinx documentation for testing<a class="headerlink" '
            'href="#the-basic-sphinx-documentation-for-testing" '
            'title="Permalink to this heading"><span>[PERMALINK]</span></a></h1>' in content)


@pytest.mark.sphinx('html', testroot='html_signaturereturn_icon')
def test_html_signaturereturn_icon(app):
    app.build()
    content = (app.outdir / 'index.html').read_text(encoding='utf8')

    assert ('<span class="sig-return-icon">&#x2192;</span>' in content)


@pytest.mark.sphinx('html', testroot='reST-code-role')
def test_html_code_role(app):
    app.build()
    content = (app.outdir / 'index.html').read_text()

    common_content = (
        '<span class="k">def</span> <span class="nf">foo</span>'
        '<span class="p">(</span>'
        '<span class="mi">1</span> '
        '<span class="o">+</span> '
        '<span class="mi">2</span> '
        '<span class="o">+</span> '
        '<span class="kc">None</span> '
        '<span class="o">+</span> '
        '<span class="s2">&quot;abc&quot;</span>'
        '<span class="p">):</span> '
        '<span class="k">pass</span>')
    assert ('<p>Inline <code class="code highlight python docutils literal highlight-python">' +
            common_content + '</code> code block</p>') in content
    assert ('<div class="highlight-python notranslate">' +
            '<div class="highlight"><pre><span></span>' +
            common_content) in content


<<<<<<< HEAD
@pytest.mark.sphinx('html', testroot='build-html-theme-having-multiple-stylesheets')
def test_theme_having_multiple_stylesheets(app):
    app.build()
    content = (app.outdir / 'index.html').read_text(encoding='utf-8')

    assert '<link rel="stylesheet" type="text/css" href="_static/mytheme.css" />' in content
    assert '<link rel="stylesheet" type="text/css" href="_static/extra.css" />' in content
=======
@pytest.mark.sphinx('html', testroot='root',
                    confoverrides={'option_emphasise_placeholders': True})
def test_option_emphasise_placeholders(app, status, warning):
    app.build()
    content = (app.outdir / 'objects.html').read_text()
    assert '<em><span class="pre">TYPE</span></em>' in content
    assert '{TYPE}' not in content
    assert ('<em><span class="pre">WHERE</span></em>'
            '<span class="pre">-</span>'
            '<em><span class="pre">COUNT</span></em>' in content)
    assert '<span class="pre">{{value}}</span>' in content
    assert ('<span class="pre">--plugin.option</span></span>'
            '<a class="headerlink" href="#cmdoption-perl-plugin.option" title="Permalink to this definition">¶</a></dt>') in content


@pytest.mark.sphinx('html', testroot='root')
def test_option_emphasise_placeholders_default(app, status, warning):
    app.build()
    content = (app.outdir / 'objects.html').read_text()
    assert '<span class="pre">={TYPE}</span>' in content
    assert '<span class="pre">={WHERE}-{COUNT}</span></span>' in content
    assert '<span class="pre">{client_name}</span>' in content
    assert ('<span class="pre">--plugin.option</span></span>'
            '<span class="sig-prename descclassname"></span>'
            '<a class="headerlink" href="#cmdoption-perl-plugin.option" title="Permalink to this definition">¶</a></dt>') in content


@pytest.mark.sphinx('html', testroot='theming')
def test_theme_options(app, status, warning):
    app.build()

    result = (app.outdir / '_static' / 'documentation_options.js').read_text(encoding='utf8')
    assert 'NAVIGATION_WITH_KEYS: false' in result
    assert 'ENABLE_SEARCH_SHORTCUTS: true' in result


@pytest.mark.sphinx('html', testroot='theming',
                    confoverrides={'html_theme_options.navigation_with_keys': True,
                                   'html_theme_options.enable_search_shortcuts': False})
def test_theme_options_with_override(app, status, warning):
    app.build()

    result = (app.outdir / '_static' / 'documentation_options.js').read_text(encoding='utf8')
    assert 'NAVIGATION_WITH_KEYS: true' in result
    assert 'ENABLE_SEARCH_SHORTCUTS: false' in result
>>>>>>> 93b70313
<|MERGE_RESOLUTION|>--- conflicted
+++ resolved
@@ -1737,15 +1737,6 @@
             common_content) in content
 
 
-<<<<<<< HEAD
-@pytest.mark.sphinx('html', testroot='build-html-theme-having-multiple-stylesheets')
-def test_theme_having_multiple_stylesheets(app):
-    app.build()
-    content = (app.outdir / 'index.html').read_text(encoding='utf-8')
-
-    assert '<link rel="stylesheet" type="text/css" href="_static/mytheme.css" />' in content
-    assert '<link rel="stylesheet" type="text/css" href="_static/extra.css" />' in content
-=======
 @pytest.mark.sphinx('html', testroot='root',
                     confoverrides={'option_emphasise_placeholders': True})
 def test_option_emphasise_placeholders(app, status, warning):
@@ -1791,4 +1782,12 @@
     result = (app.outdir / '_static' / 'documentation_options.js').read_text(encoding='utf8')
     assert 'NAVIGATION_WITH_KEYS: true' in result
     assert 'ENABLE_SEARCH_SHORTCUTS: false' in result
->>>>>>> 93b70313
+
+
+@pytest.mark.sphinx('html', testroot='build-html-theme-having-multiple-stylesheets')
+def test_theme_having_multiple_stylesheets(app):
+    app.build()
+    content = (app.outdir / 'index.html').read_text(encoding='utf-8')
+
+    assert '<link rel="stylesheet" type="text/css" href="_static/mytheme.css" />' in content
+    assert '<link rel="stylesheet" type="text/css" href="_static/extra.css" />' in content