"""
    test_util
    ~~~~~~~~~~~~~~~

    Tests util functions.

    :copyright: Copyright 2007-2020 by the Sphinx team, see AUTHORS.
    :license: BSD, see LICENSE for details.
"""

import os
import tempfile
from unittest.mock import patch

import pytest

from sphinx.errors import ExtensionError
from sphinx.testing.util import strip_escseq
<<<<<<< HEAD
from sphinx.util import (
    SkipProgressMessage, display_chunk, encode_uri, ensuredir,
    import_object, parselinenos, parselinenos_textref, progress_message, status_iterator, xmlname_checker
)
from sphinx.util import logging
=======
from sphinx.util import (SkipProgressMessage, display_chunk, encode_uri, ensuredir,
                         import_object, logging, parselinenos, progress_message,
                         status_iterator, xmlname_checker)
>>>>>>> 68c91b19


def test_encode_uri():
    expected = ('https://ru.wikipedia.org/wiki/%D0%A1%D0%B8%D1%81%D1%82%D0%B5%D0%BC%D0%B0_'
                '%D1%83%D0%BF%D1%80%D0%B0%D0%B2%D0%BB%D0%B5%D0%BD%D0%B8%D1%8F_'
                '%D0%B1%D0%B0%D0%B7%D0%B0%D0%BC%D0%B8_%D0%B4%D0%B0%D0%BD%D0%BD%D1%8B%D1%85')
    uri = ('https://ru.wikipedia.org/wiki'
           '/Система_управления_базами_данных')
    assert expected == encode_uri(uri)

    expected = ('https://github.com/search?utf8=%E2%9C%93&q=is%3Aissue+is%3Aopen+is%3A'
                'sprint-friendly+user%3Ajupyter&type=Issues&ref=searchresults')
    uri = ('https://github.com/search?utf8=✓&q=is%3Aissue+is%3Aopen+is%3A'
           'sprint-friendly+user%3Ajupyter&type=Issues&ref=searchresults')
    assert expected == encode_uri(uri)


def test_ensuredir():
    with tempfile.TemporaryDirectory() as tmp_path:
        # Does not raise an exception for an existing directory.
        ensuredir(tmp_path)

        path = os.path.join(tmp_path, 'a', 'b', 'c')
        ensuredir(path)
        assert os.path.isdir(path)

    with tempfile.NamedTemporaryFile() as tmp:
        with pytest.raises(OSError):
            ensuredir(tmp.name)


def test_display_chunk():
    assert display_chunk('hello') == 'hello'
    assert display_chunk(['hello']) == 'hello'
    assert display_chunk(['hello', 'sphinx', 'world']) == 'hello .. world'
    assert display_chunk(('hello',)) == 'hello'
    assert display_chunk(('hello', 'sphinx', 'world')) == 'hello .. world'


def test_import_object():
    module = import_object('sphinx')
    assert module.__name__ == 'sphinx'

    module = import_object('sphinx.application')
    assert module.__name__ == 'sphinx.application'

    obj = import_object('sphinx.application.Sphinx')
    assert obj.__name__ == 'Sphinx'

    with pytest.raises(ExtensionError) as exc:
        import_object('sphinx.unknown_module')
    assert exc.value.args[0] == 'Could not import sphinx.unknown_module'

    with pytest.raises(ExtensionError) as exc:
        import_object('sphinx.unknown_module', 'my extension')
    assert exc.value.args[0] == ('Could not import sphinx.unknown_module '
                                 '(needed for my extension)')


@pytest.mark.sphinx('dummy')
@patch('sphinx.util.console._tw', 40)  # terminal width = 40
def test_status_iterator(app, status, warning):
    logging.setup(app, status, warning)

    # test for old_status_iterator
    status.truncate(0)
    yields = list(status_iterator(['hello', 'sphinx', 'world'], 'testing ... '))
    output = strip_escseq(status.getvalue())
    assert 'testing ... hello sphinx world \n' in output
    assert yields == ['hello', 'sphinx', 'world']

    # test for status_iterator (verbosity=0)
    status.truncate(0)
    yields = list(status_iterator(['hello', 'sphinx', 'world'], 'testing ... ',
                                  length=3, verbosity=0))
    output = strip_escseq(status.getvalue())
    assert 'testing ... [ 33%] hello                \r' in output
    assert 'testing ... [ 66%] sphinx               \r' in output
    assert 'testing ... [100%] world                \r\n' in output
    assert yields == ['hello', 'sphinx', 'world']

    # test for status_iterator (verbosity=1)
    status.truncate(0)
    yields = list(status_iterator(['hello', 'sphinx', 'world'], 'testing ... ',
                                  length=3, verbosity=1))
    output = strip_escseq(status.getvalue())
    assert 'testing ... [ 33%] hello\n' in output
    assert 'testing ... [ 66%] sphinx\n' in output
    assert 'testing ... [100%] world\n\n' in output
    assert yields == ['hello', 'sphinx', 'world']


def test_parselinenos():
    assert parselinenos('1,2,3', 10) == [0, 1, 2]
    assert parselinenos('4, 5, 6', 10) == [3, 4, 5]
    assert parselinenos('-4', 10) == [0, 1, 2, 3]
    assert parselinenos('7-9', 10) == [6, 7, 8]
    assert parselinenos('7-', 10) == [6, 7, 8, 9]
    assert parselinenos('1,7-', 10) == [0, 6, 7, 8, 9]
    assert parselinenos('7-7', 10) == [6]
    assert parselinenos('11-', 10) == [10]
    with pytest.raises(ValueError):
        parselinenos('1-2-3', 10)
    with pytest.raises(ValueError):
        parselinenos('abc-def', 10)
    with pytest.raises(ValueError):
        parselinenos('-', 10)
    with pytest.raises(ValueError):
        parselinenos('3-1', 10)

def test_parselinenos_textref():
    document = """
    one
    two
    end
    
    two
    one
    end
    """.strip()

    assert parselinenos_textref('one,two,3', document) == [0, 1, 2]
    assert parselinenos_textref('-end', document) == [0, 1, 2]
    assert parselinenos_textref('one-end, two-end', document) == [0, 1, 2, 4, 5, 6]
    assert parselinenos_textref('two-', document) == [1, 2, 3, 4, 5, 6]
    with pytest.raises(ValueError):
        parselinenos_textref('one-two-three', document)
    with pytest.raises(ValueError):
        parselinenos_textref('-', document)


def test_progress_message(app, status, warning):
    logging.setup(app, status, warning)
    logger = logging.getLogger(__name__)

    # standard case
    with progress_message('testing'):
        logger.info('blah ', nonl=True)

    output = strip_escseq(status.getvalue())
    assert 'testing... blah done\n' in output

    # skipping case
    with progress_message('testing'):
        raise SkipProgressMessage('Reason: %s', 'error')

    output = strip_escseq(status.getvalue())
    assert 'testing... skipped\nReason: error\n' in output

    # error case
    try:
        with progress_message('testing'):
            raise
    except Exception:
        pass

    output = strip_escseq(status.getvalue())
    assert 'testing... failed\n' in output

    # decorator
    @progress_message('testing')
    def func():
        logger.info('in func ', nonl=True)

    func()
    output = strip_escseq(status.getvalue())
    assert 'testing... in func done\n' in output


def test_xmlname_check():
    checker = xmlname_checker()
    assert checker.match('id-pub')
    assert checker.match('webpage')
    assert not checker.match('1bfda21')<|MERGE_RESOLUTION|>--- conflicted
+++ resolved
@@ -16,17 +16,9 @@
 
 from sphinx.errors import ExtensionError
 from sphinx.testing.util import strip_escseq
-<<<<<<< HEAD
-from sphinx.util import (
-    SkipProgressMessage, display_chunk, encode_uri, ensuredir,
-    import_object, parselinenos, parselinenos_textref, progress_message, status_iterator, xmlname_checker
-)
-from sphinx.util import logging
-=======
 from sphinx.util import (SkipProgressMessage, display_chunk, encode_uri, ensuredir,
-                         import_object, logging, parselinenos, progress_message,
-                         status_iterator, xmlname_checker)
->>>>>>> 68c91b19
+                         import_object, logging, parselinenos, parselinenos_textref,
+                         progress_message, status_iterator, xmlname_checker)
 
 
 def test_encode_uri():
