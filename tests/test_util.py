"""
    test_util
    ~~~~~~~~~~~~~~~

    Tests util functions.

    :copyright: Copyright 2007-2020 by the Sphinx team, see AUTHORS.
    :license: BSD, see LICENSE for details.
"""

import os
import tempfile
from unittest.mock import patch

import pytest

import sphinx
from sphinx.errors import ExtensionError, PycodeError
from sphinx.testing.util import strip_escseq
from sphinx.util import (
<<<<<<< HEAD
    SkipProgressMessage, display_chunk, encode_uri, ensuredir, get_module_source,
    import_object, parselinenos, parselinenos_textref, progress_message, status_iterator, xmlname_checker
=======
    SkipProgressMessage, display_chunk, encode_uri, ensuredir,
    import_object, parselinenos, progress_message, status_iterator, xmlname_checker
>>>>>>> 0476e1ce
)
from sphinx.util import logging


def test_encode_uri():
    expected = ('https://ru.wikipedia.org/wiki/%D0%A1%D0%B8%D1%81%D1%82%D0%B5%D0%BC%D0%B0_'
                '%D1%83%D0%BF%D1%80%D0%B0%D0%B2%D0%BB%D0%B5%D0%BD%D0%B8%D1%8F_'
                '%D0%B1%D0%B0%D0%B7%D0%B0%D0%BC%D0%B8_%D0%B4%D0%B0%D0%BD%D0%BD%D1%8B%D1%85')
    uri = ('https://ru.wikipedia.org/wiki'
           '/Система_управления_базами_данных')
    assert expected == encode_uri(uri)

    expected = ('https://github.com/search?utf8=%E2%9C%93&q=is%3Aissue+is%3Aopen+is%3A'
                'sprint-friendly+user%3Ajupyter&type=Issues&ref=searchresults')
    uri = ('https://github.com/search?utf8=✓&q=is%3Aissue+is%3Aopen+is%3A'
           'sprint-friendly+user%3Ajupyter&type=Issues&ref=searchresults')
    assert expected == encode_uri(uri)


def test_ensuredir():
    with tempfile.TemporaryDirectory() as tmp_path:
        # Does not raise an exception for an existing directory.
        ensuredir(tmp_path)

        path = os.path.join(tmp_path, 'a', 'b', 'c')
        ensuredir(path)
        assert os.path.isdir(path)

    with tempfile.NamedTemporaryFile() as tmp:
        with pytest.raises(OSError):
            ensuredir(tmp.name)


def test_display_chunk():
    assert display_chunk('hello') == 'hello'
    assert display_chunk(['hello']) == 'hello'
    assert display_chunk(['hello', 'sphinx', 'world']) == 'hello .. world'
    assert display_chunk(('hello',)) == 'hello'
    assert display_chunk(('hello', 'sphinx', 'world')) == 'hello .. world'


def test_import_object():
    module = import_object('sphinx')
    assert module.__name__ == 'sphinx'

    module = import_object('sphinx.application')
    assert module.__name__ == 'sphinx.application'

    obj = import_object('sphinx.application.Sphinx')
    assert obj.__name__ == 'Sphinx'

    with pytest.raises(ExtensionError) as exc:
        import_object('sphinx.unknown_module')
    assert exc.value.args[0] == 'Could not import sphinx.unknown_module'

    with pytest.raises(ExtensionError) as exc:
        import_object('sphinx.unknown_module', 'my extension')
    assert exc.value.args[0] == ('Could not import sphinx.unknown_module '
                                 '(needed for my extension)')


@pytest.mark.sphinx('dummy')
@patch('sphinx.util.console._tw', 40)  # terminal width = 40
def test_status_iterator(app, status, warning):
    logging.setup(app, status, warning)

    # test for old_status_iterator
    status.truncate(0)
    yields = list(status_iterator(['hello', 'sphinx', 'world'], 'testing ... '))
    output = strip_escseq(status.getvalue())
    assert 'testing ... hello sphinx world \n' in output
    assert yields == ['hello', 'sphinx', 'world']

    # test for status_iterator (verbosity=0)
    status.truncate(0)
    yields = list(status_iterator(['hello', 'sphinx', 'world'], 'testing ... ',
                                  length=3, verbosity=0))
    output = strip_escseq(status.getvalue())
    assert 'testing ... [ 33%] hello                \r' in output
    assert 'testing ... [ 66%] sphinx               \r' in output
    assert 'testing ... [100%] world                \r\n' in output
    assert yields == ['hello', 'sphinx', 'world']

    # test for status_iterator (verbosity=1)
    status.truncate(0)
    yields = list(status_iterator(['hello', 'sphinx', 'world'], 'testing ... ',
                                  length=3, verbosity=1))
    output = strip_escseq(status.getvalue())
    assert 'testing ... [ 33%] hello\n' in output
    assert 'testing ... [ 66%] sphinx\n' in output
    assert 'testing ... [100%] world\n\n' in output
    assert yields == ['hello', 'sphinx', 'world']


def test_parselinenos():
    assert parselinenos('1,2,3', 10) == [0, 1, 2]
    assert parselinenos('4, 5, 6', 10) == [3, 4, 5]
    assert parselinenos('-4', 10) == [0, 1, 2, 3]
    assert parselinenos('7-9', 10) == [6, 7, 8]
    assert parselinenos('7-', 10) == [6, 7, 8, 9]
    assert parselinenos('1,7-', 10) == [0, 6, 7, 8, 9]
    assert parselinenos('7-7', 10) == [6]
    assert parselinenos('11-', 10) == [10]
    with pytest.raises(ValueError):
        parselinenos('1-2-3', 10)
    with pytest.raises(ValueError):
        parselinenos('abc-def', 10)
    with pytest.raises(ValueError):
        parselinenos('-', 10)
    with pytest.raises(ValueError):
        parselinenos('3-1', 10)

def test_parselinenos_textref():
    document = """
    one
    two
    end
    
    two
    one
    end
    """.strip()

    assert parselinenos_textref('one,two,3', document) == [0, 1, 2]
    assert parselinenos_textref('-end', document) == [0, 1, 2]
    assert parselinenos_textref('one-end, two-end', document) == [0, 1, 2, 4, 5, 6]
    assert parselinenos_textref('two-', document) == [1, 2, 3, 4, 5, 6]
    with pytest.raises(ValueError):
        parselinenos_textref('one-two-three', document)
    with pytest.raises(ValueError):
        parselinenos_textref('-', document)


def test_progress_message(app, status, warning):
    logging.setup(app, status, warning)
    logger = logging.getLogger(__name__)

    # standard case
    with progress_message('testing'):
        logger.info('blah ', nonl=True)

    output = strip_escseq(status.getvalue())
    assert 'testing... blah done\n' in output

    # skipping case
    with progress_message('testing'):
        raise SkipProgressMessage('Reason: %s', 'error')

    output = strip_escseq(status.getvalue())
    assert 'testing... skipped\nReason: error\n' in output

    # error case
    try:
        with progress_message('testing'):
            raise
    except Exception:
        pass

    output = strip_escseq(status.getvalue())
    assert 'testing... failed\n' in output

    # decorator
    @progress_message('testing')
    def func():
        logger.info('in func ', nonl=True)

    func()
    output = strip_escseq(status.getvalue())
    assert 'testing... in func done\n' in output


def test_xmlname_check():
    checker = xmlname_checker()
    assert checker.match('id-pub')
    assert checker.match('webpage')
    assert not checker.match('1bfda21')<|MERGE_RESOLUTION|>--- conflicted
+++ resolved
@@ -18,13 +18,8 @@
 from sphinx.errors import ExtensionError, PycodeError
 from sphinx.testing.util import strip_escseq
 from sphinx.util import (
-<<<<<<< HEAD
-    SkipProgressMessage, display_chunk, encode_uri, ensuredir, get_module_source,
+    SkipProgressMessage, display_chunk, encode_uri, ensuredir,
     import_object, parselinenos, parselinenos_textref, progress_message, status_iterator, xmlname_checker
-=======
-    SkipProgressMessage, display_chunk, encode_uri, ensuredir,
-    import_object, parselinenos, progress_message, status_iterator, xmlname_checker
->>>>>>> 0476e1ce
 )
 from sphinx.util import logging
 
