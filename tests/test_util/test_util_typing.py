"""Tests util.typing functions."""

import sys
from contextvars import Context, ContextVar, Token
from enum import Enum
from numbers import Integral
from struct import Struct
from types import (
    AsyncGeneratorType,
    BuiltinFunctionType,
    BuiltinMethodType,
    CellType,
    ClassMethodDescriptorType,
    CodeType,
    CoroutineType,
    FrameType,
    FunctionType,
    GeneratorType,
    GetSetDescriptorType,
    LambdaType,
    MappingProxyType,
    MemberDescriptorType,
    MethodDescriptorType,
    MethodType,
    MethodWrapperType,
    ModuleType,
    TracebackType,
    WrapperDescriptorType,
)
from typing import (
    Any,
    Callable,
    Dict,
    Generator,
    Iterator,
    List,
    NewType,
    Optional,
    Tuple,
    TypeVar,
    Union,
)

import pytest

from sphinx.ext.autodoc import mock
from sphinx.util.typing import _INVALID_BUILTIN_CLASSES, restify, stringify_annotation


class MyClass1:
    pass


class MyClass2(MyClass1):
    __qualname__ = '<MyClass2>'


class MyEnum(Enum):
    a = 1


T = TypeVar('T')
MyInt = NewType('MyInt', int)


class MyList(List[T]):
    pass


class BrokenType:
    __args__ = int


def test_restify():
    assert restify(int) == ":py:class:`int`"
    assert restify(int, "smart") == ":py:class:`int`"

    assert restify(str) == ":py:class:`str`"
    assert restify(str, "smart") == ":py:class:`str`"

    assert restify(None) == ":py:obj:`None`"
    assert restify(None, "smart") == ":py:obj:`None`"

    assert restify(Integral) == ":py:class:`numbers.Integral`"
    assert restify(Integral, "smart") == ":py:class:`~numbers.Integral`"

    assert restify(Struct) == ":py:class:`struct.Struct`"
    assert restify(Struct, "smart") == ":py:class:`~struct.Struct`"

    assert restify(TracebackType) == ":py:class:`types.TracebackType`"
    assert restify(TracebackType, "smart") == ":py:class:`~types.TracebackType`"

    assert restify(Any) == ":py:obj:`~typing.Any`"
    assert restify(Any, "smart") == ":py:obj:`~typing.Any`"

    assert restify('str') == "str"
    assert restify('str', "smart") == "str"


def test_is_invalid_builtin_class():
    # if these tests start failing, it means that the __module__
    # of one of these classes has changed, and _INVALID_BUILTIN_CLASSES
    # in sphinx.util.typing needs to be updated.
    assert _INVALID_BUILTIN_CLASSES.keys() == {
        Context,
        ContextVar,
        Token,
        Struct,
        AsyncGeneratorType,
        BuiltinFunctionType,
        BuiltinMethodType,
        CellType,
        ClassMethodDescriptorType,
        CodeType,
        CoroutineType,
        FrameType,
        FunctionType,
        GeneratorType,
        GetSetDescriptorType,
        LambdaType,
        MappingProxyType,
        MemberDescriptorType,
        MethodDescriptorType,
        MethodType,
        MethodWrapperType,
        ModuleType,
        TracebackType,
        WrapperDescriptorType,
    }
    assert Struct.__module__ == '_struct'
    assert AsyncGeneratorType.__module__ == 'builtins'
    assert BuiltinFunctionType.__module__ == 'builtins'
    assert BuiltinMethodType.__module__ == 'builtins'
    assert CellType.__module__ == 'builtins'
    assert ClassMethodDescriptorType.__module__ == 'builtins'
    assert CodeType.__module__ == 'builtins'
    assert CoroutineType.__module__ == 'builtins'
    assert FrameType.__module__ == 'builtins'
    assert FunctionType.__module__ == 'builtins'
    assert GeneratorType.__module__ == 'builtins'
    assert GetSetDescriptorType.__module__ == 'builtins'
    assert LambdaType.__module__ == 'builtins'
    assert MappingProxyType.__module__ == 'builtins'
    assert MemberDescriptorType.__module__ == 'builtins'
    assert MethodDescriptorType.__module__ == 'builtins'
    assert MethodType.__module__ == 'builtins'
    assert MethodWrapperType.__module__ == 'builtins'
    assert ModuleType.__module__ == 'builtins'
    assert TracebackType.__module__ == 'builtins'
    assert WrapperDescriptorType.__module__ == 'builtins'


def test_restify_type_hints_containers():
    assert restify(List) == ":py:class:`~typing.List`"
    assert restify(Dict) == ":py:class:`~typing.Dict`"
    assert restify(List[int]) == ":py:class:`~typing.List`\\ [:py:class:`int`]"
    assert restify(List[str]) == ":py:class:`~typing.List`\\ [:py:class:`str`]"
    assert restify(Dict[str, float]) == (":py:class:`~typing.Dict`\\ "
                                         "[:py:class:`str`, :py:class:`float`]")
    assert restify(Tuple[str, str, str]) == (":py:class:`~typing.Tuple`\\ "
                                             "[:py:class:`str`, :py:class:`str`, "
                                             ":py:class:`str`]")
    assert restify(Tuple[str, ...]) == ":py:class:`~typing.Tuple`\\ [:py:class:`str`, ...]"

    if sys.version_info[:2] <= (3, 10):
        assert restify(Tuple[()]) == ":py:class:`~typing.Tuple`\\ [()]"
    else:
        assert restify(Tuple[()]) == ":py:class:`~typing.Tuple`"

    assert restify(List[Dict[str, Tuple]]) == (":py:class:`~typing.List`\\ "
                                               "[:py:class:`~typing.Dict`\\ "
                                               "[:py:class:`str`, :py:class:`~typing.Tuple`]]")
    assert restify(MyList[Tuple[int, int]]) == (":py:class:`tests.test_util.test_util_typing.MyList`\\ "
                                                "[:py:class:`~typing.Tuple`\\ "
                                                "[:py:class:`int`, :py:class:`int`]]")
    assert restify(Generator[None, None, None]) == (":py:class:`~typing.Generator`\\ "
                                                    "[:py:obj:`None`, :py:obj:`None`, "
                                                    ":py:obj:`None`]")
    assert restify(Iterator[None]) == (":py:class:`~typing.Iterator`\\ "
                                       "[:py:obj:`None`]")


def test_restify_type_hints_Callable():
    assert restify(Callable) == ":py:class:`~typing.Callable`"

    assert restify(Callable[[str], int]) == (":py:class:`~typing.Callable`\\ "
                                             "[[:py:class:`str`], :py:class:`int`]")
    assert restify(Callable[..., int]) == (":py:class:`~typing.Callable`\\ "
                                           "[[...], :py:class:`int`]")


def test_restify_type_hints_Union():
<<<<<<< HEAD
    assert restify(Optional[int]) == ":py:obj:`~typing.Optional`\\ [:py:class:`int`]"
    assert restify(Union[str, None]) == ":py:obj:`~typing.Optional`\\ [:py:class:`str`]"
    assert restify(Union[None, str]) == ":py:obj:`~typing.Optional`\\ [:py:class:`str`]"
    assert restify(Union[int, str]) == (":py:obj:`~typing.Union`\\ "
                                        "[:py:class:`int`, :py:class:`str`]")
    assert restify(Union[int, Integral]) == (":py:obj:`~typing.Union`\\ "
                                             "[:py:class:`int`, :py:class:`numbers.Integral`]")
    assert restify(Union[int, Integral], "smart") == (":py:obj:`~typing.Union`\\ "
                                                      "[:py:class:`int`,"
                                                      " :py:class:`~numbers.Integral`]")
=======
    assert restify(Union[int]) == ":py:class:`int`"
    assert restify(Union[int, str]) == ":py:class:`int` | :py:class:`str`"
    assert restify(Optional[int]) == ":py:class:`int` | :py:obj:`None`"

    assert restify(Union[str, None]) == ":py:class:`str` | :py:obj:`None`"
    assert restify(Union[None, str]) == ":py:obj:`None` | :py:class:`str`"
    assert restify(Optional[str]) == ":py:class:`str` | :py:obj:`None`"

    assert restify(Union[int, str, None]) == (
        ":py:class:`int` | :py:class:`str` | :py:obj:`None`"
    )
    assert restify(Optional[Union[int, str]]) in {
        ":py:class:`str` | :py:class:`int` | :py:obj:`None`",
        ":py:class:`int` | :py:class:`str` | :py:obj:`None`",
    }

    assert restify(Union[int, Integral]) == (
        ":py:class:`int` | :py:class:`numbers.Integral`"
    )
    assert restify(Union[int, Integral], "smart") == (
        ":py:class:`int` | :py:class:`~numbers.Integral`"
    )
>>>>>>> 5562e2b0

    assert (restify(Union[MyClass1, MyClass2]) ==
            (":py:class:`tests.test_util.test_util_typing.MyClass1`"
             " | :py:class:`tests.test_util.test_util_typing.<MyClass2>`"))
    assert (restify(Union[MyClass1, MyClass2], "smart") ==
            (":py:class:`~tests.test_util.test_util_typing.MyClass1`"
             " | :py:class:`~tests.test_util.test_util_typing.<MyClass2>`"))

    assert (restify(Optional[Union[MyClass1, MyClass2]]) ==
            (":py:class:`tests.test_util.test_util_typing.MyClass1`"
             " | :py:class:`tests.test_util.test_util_typing.<MyClass2>`"
             " | :py:obj:`None`"))
    assert (restify(Optional[Union[MyClass1, MyClass2]], "smart") ==
            (":py:class:`~tests.test_util.test_util_typing.MyClass1`"
             " | :py:class:`~tests.test_util.test_util_typing.<MyClass2>`"
             " | :py:obj:`None`"))


def test_restify_type_hints_typevars():
    T = TypeVar('T')
    T_co = TypeVar('T_co', covariant=True)
    T_contra = TypeVar('T_contra', contravariant=True)

    assert restify(T) == ":py:obj:`tests.test_util.test_util_typing.T`"
    assert restify(T, "smart") == ":py:obj:`~tests.test_util.test_util_typing.T`"

    assert restify(T_co) == ":py:obj:`tests.test_util.test_util_typing.T_co`"
    assert restify(T_co, "smart") == ":py:obj:`~tests.test_util.test_util_typing.T_co`"

    assert restify(T_contra) == ":py:obj:`tests.test_util.test_util_typing.T_contra`"
    assert restify(T_contra, "smart") == ":py:obj:`~tests.test_util.test_util_typing.T_contra`"

    assert restify(List[T]) == ":py:class:`~typing.List`\\ [:py:obj:`tests.test_util.test_util_typing.T`]"
    assert restify(List[T], "smart") == ":py:class:`~typing.List`\\ [:py:obj:`~tests.test_util.test_util_typing.T`]"

    assert restify(list[T]) == ":py:class:`list`\\ [:py:obj:`tests.test_util.test_util_typing.T`]"
    assert restify(list[T], "smart") == ":py:class:`list`\\ [:py:obj:`~tests.test_util.test_util_typing.T`]"

    if sys.version_info[:2] >= (3, 10):
        assert restify(MyInt) == ":py:class:`tests.test_util.test_util_typing.MyInt`"
        assert restify(MyInt, "smart") == ":py:class:`~tests.test_util.test_util_typing.MyInt`"
    else:
        assert restify(MyInt) == ":py:class:`MyInt`"
        assert restify(MyInt, "smart") == ":py:class:`MyInt`"


def test_restify_type_hints_custom_class():
    assert restify(MyClass1) == ":py:class:`tests.test_util.test_util_typing.MyClass1`"
    assert restify(MyClass1, "smart") == ":py:class:`~tests.test_util.test_util_typing.MyClass1`"

    assert restify(MyClass2) == ":py:class:`tests.test_util.test_util_typing.<MyClass2>`"
    assert restify(MyClass2, "smart") == ":py:class:`~tests.test_util.test_util_typing.<MyClass2>`"


def test_restify_type_hints_alias():
    MyStr = str
    MyTypingTuple = Tuple[str, str]
    MyTuple = tuple[str, str]
    assert restify(MyStr) == ":py:class:`str`"
    assert restify(MyTypingTuple) == ":py:class:`~typing.Tuple`\\ [:py:class:`str`, :py:class:`str`]"
    assert restify(MyTuple) == ":py:class:`tuple`\\ [:py:class:`str`, :py:class:`str`]"


def test_restify_type_ForwardRef():
    from typing import ForwardRef  # type: ignore[attr-defined]
    assert restify(ForwardRef("MyInt")) == ":py:class:`MyInt`"

    assert restify(list[ForwardRef("MyInt")]) == ":py:class:`list`\\ [:py:class:`MyInt`]"

    assert restify(Tuple[dict[ForwardRef("MyInt"), str], list[List[int]]]) == ":py:class:`~typing.Tuple`\\ [:py:class:`dict`\\ [:py:class:`MyInt`, :py:class:`str`], :py:class:`list`\\ [:py:class:`~typing.List`\\ [:py:class:`int`]]]"  # type: ignore[attr-defined]


def test_restify_type_Literal():
    from typing import Literal  # type: ignore[attr-defined]
    assert restify(Literal[1, "2", "\r"]) == ":py:obj:`~typing.Literal`\\ [1, '2', '\\r']"

    assert restify(Literal[MyEnum.a], 'fully-qualified-except-typing') == ':py:obj:`~typing.Literal`\\ [:py:attr:`tests.test_util.test_util_typing.MyEnum.a`]'
    assert restify(Literal[MyEnum.a], 'smart') == ':py:obj:`~typing.Literal`\\ [:py:attr:`~tests.test_util.test_util_typing.MyEnum.a`]'


def test_restify_pep_585():
    assert restify(list[str]) == ":py:class:`list`\\ [:py:class:`str`]"  # type: ignore[attr-defined]
    assert restify(dict[str, str]) == (":py:class:`dict`\\ "  # type: ignore[attr-defined]
                                       "[:py:class:`str`, :py:class:`str`]")
    assert restify(tuple[str, ...]) == ":py:class:`tuple`\\ [:py:class:`str`, ...]"
    assert restify(tuple[str, str, str]) == (":py:class:`tuple`\\ "
                                             "[:py:class:`str`, :py:class:`str`, "
                                             ":py:class:`str`]")
    assert restify(dict[str, tuple[int, ...]]) == (":py:class:`dict`\\ "  # type: ignore[attr-defined]
                                                   "[:py:class:`str`, :py:class:`tuple`\\ "
                                                   "[:py:class:`int`, ...]]")

    assert restify(tuple[()]) == ":py:class:`tuple`\\ [()]"

    # Mix old typing with PEP 585
    assert restify(List[dict[str, Tuple[str, ...]]]) == (":py:class:`~typing.List`\\ "
                                                         "[:py:class:`dict`\\ "
                                                         "[:py:class:`str`, :py:class:`~typing.Tuple`\\ "
                                                         "[:py:class:`str`, ...]]]")
    assert restify(tuple[MyList[list[int]], int]) == (":py:class:`tuple`\\ ["
                                                      ":py:class:`tests.test_util.test_util_typing.MyList`\\ "
                                                      "[:py:class:`list`\\ [:py:class:`int`]], "
                                                      ":py:class:`int`]")


@pytest.mark.skipif(sys.version_info[:2] <= (3, 9), reason='python 3.10+ is required.')
def test_restify_type_union_operator():
    assert restify(int | None) == ":py:class:`int` | :py:obj:`None`"  # type: ignore[attr-defined]
    assert restify(None | int) == ":py:obj:`None` | :py:class:`int`"  # type: ignore[attr-defined]
    assert restify(int | str) == ":py:class:`int` | :py:class:`str`"  # type: ignore[attr-defined]
    assert restify(int | str | None) == (":py:class:`int` | :py:class:`str` | "  # type: ignore[attr-defined]
                                         ":py:obj:`None`")


def test_restify_broken_type_hints():
    assert restify(BrokenType) == ':py:class:`tests.test_util.test_util_typing.BrokenType`'
    assert restify(BrokenType, "smart") == ':py:class:`~tests.test_util.test_util_typing.BrokenType`'


def test_restify_mock():
    with mock(['unknown']):
        import unknown
        assert restify(unknown) == ':py:class:`unknown`'
        assert restify(unknown.secret.Class) == ':py:class:`unknown.secret.Class`'
        assert restify(unknown.secret.Class, "smart") == ':py:class:`~unknown.secret.Class`'


def test_stringify_annotation():
    assert stringify_annotation(int, 'fully-qualified-except-typing') == "int"
    assert stringify_annotation(int, "smart") == "int"

    assert stringify_annotation(str, 'fully-qualified-except-typing') == "str"
    assert stringify_annotation(str, "smart") == "str"

    assert stringify_annotation(None, 'fully-qualified-except-typing') == "None"
    assert stringify_annotation(None, "smart") == "None"

    assert stringify_annotation(Integral, 'fully-qualified-except-typing') == "numbers.Integral"
    assert stringify_annotation(Integral, "smart") == "~numbers.Integral"

    assert stringify_annotation(Struct, 'fully-qualified-except-typing') == "struct.Struct"
    assert stringify_annotation(Struct, "smart") == "~struct.Struct"

    assert stringify_annotation(TracebackType, 'fully-qualified-except-typing') == "types.TracebackType"
    assert stringify_annotation(TracebackType, "smart") == "~types.TracebackType"

    assert stringify_annotation(Any, 'fully-qualified-except-typing') == "Any"
    assert stringify_annotation(Any, "fully-qualified") == "typing.Any"
    assert stringify_annotation(Any, "smart") == "~typing.Any"


def test_stringify_type_hints_containers():
    assert stringify_annotation(List, 'fully-qualified-except-typing') == "List"
    assert stringify_annotation(List, "fully-qualified") == "typing.List"
    assert stringify_annotation(List, "smart") == "~typing.List"

    assert stringify_annotation(Dict, 'fully-qualified-except-typing') == "Dict"
    assert stringify_annotation(Dict, "fully-qualified") == "typing.Dict"
    assert stringify_annotation(Dict, "smart") == "~typing.Dict"

    assert stringify_annotation(List[int], 'fully-qualified-except-typing') == "List[int]"
    assert stringify_annotation(List[int], "fully-qualified") == "typing.List[int]"
    assert stringify_annotation(List[int], "smart") == "~typing.List[int]"

    assert stringify_annotation(List[str], 'fully-qualified-except-typing') == "List[str]"
    assert stringify_annotation(List[str], "fully-qualified") == "typing.List[str]"
    assert stringify_annotation(List[str], "smart") == "~typing.List[str]"

    assert stringify_annotation(Dict[str, float], 'fully-qualified-except-typing') == "Dict[str, float]"
    assert stringify_annotation(Dict[str, float], "fully-qualified") == "typing.Dict[str, float]"
    assert stringify_annotation(Dict[str, float], "smart") == "~typing.Dict[str, float]"

    assert stringify_annotation(Tuple[str, str, str], 'fully-qualified-except-typing') == "Tuple[str, str, str]"
    assert stringify_annotation(Tuple[str, str, str], "fully-qualified") == "typing.Tuple[str, str, str]"
    assert stringify_annotation(Tuple[str, str, str], "smart") == "~typing.Tuple[str, str, str]"

    assert stringify_annotation(Tuple[str, ...], 'fully-qualified-except-typing') == "Tuple[str, ...]"
    assert stringify_annotation(Tuple[str, ...], "fully-qualified") == "typing.Tuple[str, ...]"
    assert stringify_annotation(Tuple[str, ...], "smart") == "~typing.Tuple[str, ...]"

    if sys.version_info[:2] <= (3, 10):
        assert stringify_annotation(Tuple[()], 'fully-qualified-except-typing') == "Tuple[()]"
        assert stringify_annotation(Tuple[()], "fully-qualified") == "typing.Tuple[()]"
        assert stringify_annotation(Tuple[()], "smart") == "~typing.Tuple[()]"
    else:
        assert stringify_annotation(Tuple[()], 'fully-qualified-except-typing') == "Tuple"
        assert stringify_annotation(Tuple[()], "fully-qualified") == "typing.Tuple"
        assert stringify_annotation(Tuple[()], "smart") == "~typing.Tuple"

    assert stringify_annotation(List[Dict[str, Tuple]], 'fully-qualified-except-typing') == "List[Dict[str, Tuple]]"
    assert stringify_annotation(List[Dict[str, Tuple]], "fully-qualified") == "typing.List[typing.Dict[str, typing.Tuple]]"
    assert stringify_annotation(List[Dict[str, Tuple]], "smart") == "~typing.List[~typing.Dict[str, ~typing.Tuple]]"

    assert stringify_annotation(MyList[Tuple[int, int]], 'fully-qualified-except-typing') == "tests.test_util.test_util_typing.MyList[Tuple[int, int]]"
    assert stringify_annotation(MyList[Tuple[int, int]], "fully-qualified") == "tests.test_util.test_util_typing.MyList[typing.Tuple[int, int]]"
    assert stringify_annotation(MyList[Tuple[int, int]], "smart") == "~tests.test_util.test_util_typing.MyList[~typing.Tuple[int, int]]"

    assert stringify_annotation(Generator[None, None, None], 'fully-qualified-except-typing') == "Generator[None, None, None]"
    assert stringify_annotation(Generator[None, None, None], "fully-qualified") == "typing.Generator[None, None, None]"
    assert stringify_annotation(Generator[None, None, None], "smart") == "~typing.Generator[None, None, None]"

    assert stringify_annotation(Iterator[None], 'fully-qualified-except-typing') == "Iterator[None]"
    assert stringify_annotation(Iterator[None], "fully-qualified") == "typing.Iterator[None]"
    assert stringify_annotation(Iterator[None], "smart") == "~typing.Iterator[None]"


def test_stringify_type_hints_pep_585():
    assert stringify_annotation(list[int], 'fully-qualified-except-typing') == "list[int]"
    assert stringify_annotation(list[int], "smart") == "list[int]"

    assert stringify_annotation(list[str], 'fully-qualified-except-typing') == "list[str]"
    assert stringify_annotation(list[str], "smart") == "list[str]"

    assert stringify_annotation(dict[str, float], 'fully-qualified-except-typing') == "dict[str, float]"
    assert stringify_annotation(dict[str, float], "smart") == "dict[str, float]"

    assert stringify_annotation(tuple[str, str, str], 'fully-qualified-except-typing') == "tuple[str, str, str]"
    assert stringify_annotation(tuple[str, str, str], "smart") == "tuple[str, str, str]"

    assert stringify_annotation(tuple[str, ...], 'fully-qualified-except-typing') == "tuple[str, ...]"
    assert stringify_annotation(tuple[str, ...], "smart") == "tuple[str, ...]"

    assert stringify_annotation(tuple[()], 'fully-qualified-except-typing') == "tuple[()]"
    assert stringify_annotation(tuple[()], "smart") == "tuple[()]"

    assert stringify_annotation(list[dict[str, tuple]], 'fully-qualified-except-typing') == "list[dict[str, tuple]]"
    assert stringify_annotation(list[dict[str, tuple]], "smart") == "list[dict[str, tuple]]"

    assert stringify_annotation(MyList[tuple[int, int]], 'fully-qualified-except-typing') == "tests.test_util.test_util_typing.MyList[tuple[int, int]]"
    assert stringify_annotation(MyList[tuple[int, int]], "fully-qualified") == "tests.test_util.test_util_typing.MyList[tuple[int, int]]"
    assert stringify_annotation(MyList[tuple[int, int]], "smart") == "~tests.test_util.test_util_typing.MyList[tuple[int, int]]"

    assert stringify_annotation(type[int], 'fully-qualified-except-typing') == "type[int]"
    assert stringify_annotation(type[int], "smart") == "type[int]"

    # Mix typing and pep 585
    assert stringify_annotation(tuple[List[dict[int, str]], str, ...], 'fully-qualified-except-typing') == "tuple[List[dict[int, str]], str, ...]"
    assert stringify_annotation(tuple[List[dict[int, str]], str, ...], "smart") == "tuple[~typing.List[dict[int, str]], str, ...]"


def test_stringify_Annotated():
    from typing import Annotated  # type: ignore[attr-defined]
    assert stringify_annotation(Annotated[str, "foo", "bar"], 'fully-qualified-except-typing') == "str"
    assert stringify_annotation(Annotated[str, "foo", "bar"], "smart") == "str"


def test_stringify_type_hints_string():
    assert stringify_annotation("int", 'fully-qualified-except-typing') == "int"
    assert stringify_annotation("int", 'fully-qualified') == "int"
    assert stringify_annotation("int", "smart") == "int"

    assert stringify_annotation("str", 'fully-qualified-except-typing') == "str"
    assert stringify_annotation("str", 'fully-qualified') == "str"
    assert stringify_annotation("str", "smart") == "str"

    assert stringify_annotation(List["int"], 'fully-qualified-except-typing') == "List[int]"
    assert stringify_annotation(List["int"], 'fully-qualified') == "typing.List[int]"
    assert stringify_annotation(List["int"], "smart") == "~typing.List[int]"

    assert stringify_annotation(list["int"], 'fully-qualified-except-typing') == "list[int]"
    assert stringify_annotation(list["int"], 'fully-qualified') == "list[int]"
    assert stringify_annotation(list["int"], "smart") == "list[int]"

    assert stringify_annotation("Tuple[str]", 'fully-qualified-except-typing') == "Tuple[str]"
    assert stringify_annotation("Tuple[str]", 'fully-qualified') == "Tuple[str]"
    assert stringify_annotation("Tuple[str]", "smart") == "Tuple[str]"

    assert stringify_annotation("tuple[str]", 'fully-qualified-except-typing') == "tuple[str]"
    assert stringify_annotation("tuple[str]", 'fully-qualified') == "tuple[str]"
    assert stringify_annotation("tuple[str]", "smart") == "tuple[str]"

    assert stringify_annotation("unknown", 'fully-qualified-except-typing') == "unknown"
    assert stringify_annotation("unknown", 'fully-qualified') == "unknown"
    assert stringify_annotation("unknown", "smart") == "unknown"


def test_stringify_type_hints_Callable():
    assert stringify_annotation(Callable, 'fully-qualified-except-typing') == "Callable"
    assert stringify_annotation(Callable, "fully-qualified") == "typing.Callable"
    assert stringify_annotation(Callable, "smart") == "~typing.Callable"

    assert stringify_annotation(Callable[[str], int], 'fully-qualified-except-typing') == "Callable[[str], int]"
    assert stringify_annotation(Callable[[str], int], "fully-qualified") == "typing.Callable[[str], int]"
    assert stringify_annotation(Callable[[str], int], "smart") == "~typing.Callable[[str], int]"

    assert stringify_annotation(Callable[..., int], 'fully-qualified-except-typing') == "Callable[[...], int]"
    assert stringify_annotation(Callable[..., int], "fully-qualified") == "typing.Callable[[...], int]"
    assert stringify_annotation(Callable[..., int], "smart") == "~typing.Callable[[...], int]"


def test_stringify_type_hints_Union():
    assert stringify_annotation(Optional[int], 'fully-qualified-except-typing') == "int | None"
    assert stringify_annotation(Optional[int], "fully-qualified") == "int | None"
    assert stringify_annotation(Optional[int], "smart") == "int | None"

<<<<<<< HEAD
    assert stringify_annotation(Union[str, None], 'fully-qualified-except-typing') == "str | None"
    assert stringify_annotation(Union[None, str], 'fully-qualified-except-typing') == "None | str"
    assert stringify_annotation(Union[str, None], "fully-qualified") == "str | None"
    assert stringify_annotation(Union[None, str], "fully-qualified") == "None | str"
    assert stringify_annotation(Union[str, None], "smart") == "str | None"
    assert stringify_annotation(Union[None, str], "smart") == "None | str"
=======
    assert stringify_annotation(Union[int, None], 'fully-qualified-except-typing') == "int | None"
    assert stringify_annotation(Union[None, int], 'fully-qualified-except-typing') == "None | int"
    assert stringify_annotation(Union[int, None], "fully-qualified") == "int | None"
    assert stringify_annotation(Union[None, int], "fully-qualified") == "None | int"
    assert stringify_annotation(Union[int, None], "smart") == "int | None"
    assert stringify_annotation(Union[None, int], "smart") == "None | int"
>>>>>>> 5562e2b0

    assert stringify_annotation(Union[int, str], 'fully-qualified-except-typing') == "int | str"
    assert stringify_annotation(Union[int, str], "fully-qualified") == "int | str"
    assert stringify_annotation(Union[int, str], "smart") == "int | str"

    assert stringify_annotation(Union[int, Integral], 'fully-qualified-except-typing') == "int | numbers.Integral"
    assert stringify_annotation(Union[int, Integral], "fully-qualified") == "int | numbers.Integral"
    assert stringify_annotation(Union[int, Integral], "smart") == "int | ~numbers.Integral"

    assert (stringify_annotation(Union[MyClass1, MyClass2], 'fully-qualified-except-typing') ==
            "tests.test_util.test_util_typing.MyClass1 | tests.test_util.test_util_typing.<MyClass2>")
    assert (stringify_annotation(Union[MyClass1, MyClass2], "fully-qualified") ==
            "tests.test_util.test_util_typing.MyClass1 | tests.test_util.test_util_typing.<MyClass2>")
    assert (stringify_annotation(Union[MyClass1, MyClass2], "smart") ==
            "~tests.test_util.test_util_typing.MyClass1 | ~tests.test_util.test_util_typing.<MyClass2>")


def test_stringify_type_hints_typevars():
    T = TypeVar('T')
    T_co = TypeVar('T_co', covariant=True)
    T_contra = TypeVar('T_contra', contravariant=True)

    assert stringify_annotation(T, 'fully-qualified-except-typing') == "tests.test_util.test_util_typing.T"
    assert stringify_annotation(T, "smart") == "~tests.test_util.test_util_typing.T"

    assert stringify_annotation(T_co, 'fully-qualified-except-typing') == "tests.test_util.test_util_typing.T_co"
    assert stringify_annotation(T_co, "smart") == "~tests.test_util.test_util_typing.T_co"

    assert stringify_annotation(T_contra, 'fully-qualified-except-typing') == "tests.test_util.test_util_typing.T_contra"
    assert stringify_annotation(T_contra, "smart") == "~tests.test_util.test_util_typing.T_contra"

    assert stringify_annotation(List[T], 'fully-qualified-except-typing') == "List[tests.test_util.test_util_typing.T]"
    assert stringify_annotation(List[T], "smart") == "~typing.List[~tests.test_util.test_util_typing.T]"

    assert stringify_annotation(list[T], 'fully-qualified-except-typing') == "list[tests.test_util.test_util_typing.T]"
    assert stringify_annotation(list[T], "smart") == "list[~tests.test_util.test_util_typing.T]"

    if sys.version_info[:2] >= (3, 10):
        assert stringify_annotation(MyInt, 'fully-qualified-except-typing') == "tests.test_util.test_util_typing.MyInt"
        assert stringify_annotation(MyInt, "smart") == "~tests.test_util.test_util_typing.MyInt"
    else:
        assert stringify_annotation(MyInt, 'fully-qualified-except-typing') == "MyInt"
        assert stringify_annotation(MyInt, "smart") == "MyInt"


def test_stringify_type_hints_custom_class():
    assert stringify_annotation(MyClass1, 'fully-qualified-except-typing') == "tests.test_util.test_util_typing.MyClass1"
    assert stringify_annotation(MyClass1, "smart") == "~tests.test_util.test_util_typing.MyClass1"

    assert stringify_annotation(MyClass2, 'fully-qualified-except-typing') == "tests.test_util.test_util_typing.<MyClass2>"
    assert stringify_annotation(MyClass2, "smart") == "~tests.test_util.test_util_typing.<MyClass2>"


def test_stringify_type_hints_alias():
    MyStr = str
    MyTuple = Tuple[str, str]

    assert stringify_annotation(MyStr, 'fully-qualified-except-typing') == "str"
    assert stringify_annotation(MyStr, "smart") == "str"

    assert stringify_annotation(MyTuple) == "Tuple[str, str]"  # type: ignore[attr-defined]
    assert stringify_annotation(MyTuple, "smart") == "~typing.Tuple[str, str]"  # type: ignore[attr-defined]


def test_stringify_type_Literal():
    from typing import Literal  # type: ignore[attr-defined]
    assert stringify_annotation(Literal[1, "2", "\r"], 'fully-qualified-except-typing') == "Literal[1, '2', '\\r']"
    assert stringify_annotation(Literal[1, "2", "\r"], "fully-qualified") == "typing.Literal[1, '2', '\\r']"
    assert stringify_annotation(Literal[1, "2", "\r"], "smart") == "~typing.Literal[1, '2', '\\r']"

    assert stringify_annotation(Literal[MyEnum.a], 'fully-qualified-except-typing') == 'Literal[tests.test_util.test_util_typing.MyEnum.a]'
    assert stringify_annotation(Literal[MyEnum.a], 'fully-qualified') == 'typing.Literal[tests.test_util.test_util_typing.MyEnum.a]'
    assert stringify_annotation(Literal[MyEnum.a], 'smart') == '~typing.Literal[MyEnum.a]'


@pytest.mark.skipif(sys.version_info[:2] <= (3, 9), reason='python 3.10+ is required.')
def test_stringify_type_union_operator():
    assert stringify_annotation(int | None) == "int | None"  # type: ignore[attr-defined]
    assert stringify_annotation(int | None, "smart") == "int | None"  # type: ignore[attr-defined]

    assert stringify_annotation(int | str) == "int | str"  # type: ignore[attr-defined]
    assert stringify_annotation(int | str, "smart") == "int | str"  # type: ignore[attr-defined]

    assert stringify_annotation(int | str | None) == "int | str | None"  # type: ignore[attr-defined]
    assert stringify_annotation(int | str | None, "smart") == "int | str | None"  # type: ignore[attr-defined]

    assert stringify_annotation(int | tuple[dict[str, int | None], list[int | str]] | None) == "int | tuple[dict[str, int | None], list[int | str]] | None"  # type: ignore[attr-defined]
    assert stringify_annotation(int | tuple[dict[str, int | None], list[int | str]] | None, "smart") == "int | tuple[dict[str, int | None], list[int | str]] | None"  # type: ignore[attr-defined]

    assert stringify_annotation(int | Struct) == "int | struct.Struct"  # type: ignore[attr-defined]
    assert stringify_annotation(int | Struct, "smart") == "int | ~struct.Struct"  # type: ignore[attr-defined]


def test_stringify_broken_type_hints():
    assert stringify_annotation(BrokenType, 'fully-qualified-except-typing') == 'tests.test_util.test_util_typing.BrokenType'
    assert stringify_annotation(BrokenType, "smart") == '~tests.test_util.test_util_typing.BrokenType'


def test_stringify_mock():
    with mock(['unknown']):
        import unknown
        assert stringify_annotation(unknown, 'fully-qualified-except-typing') == 'unknown'
        assert stringify_annotation(unknown.secret.Class, 'fully-qualified-except-typing') == 'unknown.secret.Class'
        assert stringify_annotation(unknown.secret.Class, "smart") == 'unknown.secret.Class'


def test_stringify_type_ForwardRef():
    from typing import ForwardRef  # type: ignore[attr-defined]

    assert stringify_annotation(ForwardRef("MyInt")) == "MyInt"
    assert stringify_annotation(ForwardRef("MyInt"), 'smart') == "MyInt"

    assert stringify_annotation(list[ForwardRef("MyInt")]) == "list[MyInt]"
    assert stringify_annotation(list[ForwardRef("MyInt")], 'smart') == "list[MyInt]"

    assert stringify_annotation(Tuple[dict[ForwardRef("MyInt"), str], list[List[int]]]) == "Tuple[dict[MyInt, str], list[List[int]]]"  # type: ignore[attr-defined]
    assert stringify_annotation(Tuple[dict[ForwardRef("MyInt"), str], list[List[int]]], 'fully-qualified-except-typing') == "Tuple[dict[MyInt, str], list[List[int]]]"  # type: ignore[attr-defined]
    assert stringify_annotation(Tuple[dict[ForwardRef("MyInt"), str], list[List[int]]], 'smart') == "~typing.Tuple[dict[MyInt, str], list[~typing.List[int]]]"  # type: ignore[attr-defined]<|MERGE_RESOLUTION|>--- conflicted
+++ resolved
@@ -190,18 +190,6 @@
 
 
 def test_restify_type_hints_Union():
-<<<<<<< HEAD
-    assert restify(Optional[int]) == ":py:obj:`~typing.Optional`\\ [:py:class:`int`]"
-    assert restify(Union[str, None]) == ":py:obj:`~typing.Optional`\\ [:py:class:`str`]"
-    assert restify(Union[None, str]) == ":py:obj:`~typing.Optional`\\ [:py:class:`str`]"
-    assert restify(Union[int, str]) == (":py:obj:`~typing.Union`\\ "
-                                        "[:py:class:`int`, :py:class:`str`]")
-    assert restify(Union[int, Integral]) == (":py:obj:`~typing.Union`\\ "
-                                             "[:py:class:`int`, :py:class:`numbers.Integral`]")
-    assert restify(Union[int, Integral], "smart") == (":py:obj:`~typing.Union`\\ "
-                                                      "[:py:class:`int`,"
-                                                      " :py:class:`~numbers.Integral`]")
-=======
     assert restify(Union[int]) == ":py:class:`int`"
     assert restify(Union[int, str]) == ":py:class:`int` | :py:class:`str`"
     assert restify(Optional[int]) == ":py:class:`int` | :py:obj:`None`"
@@ -224,7 +212,6 @@
     assert restify(Union[int, Integral], "smart") == (
         ":py:class:`int` | :py:class:`~numbers.Integral`"
     )
->>>>>>> 5562e2b0
 
     assert (restify(Union[MyClass1, MyClass2]) ==
             (":py:class:`tests.test_util.test_util_typing.MyClass1`"
@@ -520,21 +507,12 @@
     assert stringify_annotation(Optional[int], "fully-qualified") == "int | None"
     assert stringify_annotation(Optional[int], "smart") == "int | None"
 
-<<<<<<< HEAD
-    assert stringify_annotation(Union[str, None], 'fully-qualified-except-typing') == "str | None"
-    assert stringify_annotation(Union[None, str], 'fully-qualified-except-typing') == "None | str"
-    assert stringify_annotation(Union[str, None], "fully-qualified") == "str | None"
-    assert stringify_annotation(Union[None, str], "fully-qualified") == "None | str"
-    assert stringify_annotation(Union[str, None], "smart") == "str | None"
-    assert stringify_annotation(Union[None, str], "smart") == "None | str"
-=======
     assert stringify_annotation(Union[int, None], 'fully-qualified-except-typing') == "int | None"
     assert stringify_annotation(Union[None, int], 'fully-qualified-except-typing') == "None | int"
     assert stringify_annotation(Union[int, None], "fully-qualified") == "int | None"
     assert stringify_annotation(Union[None, int], "fully-qualified") == "None | int"
     assert stringify_annotation(Union[int, None], "smart") == "int | None"
     assert stringify_annotation(Union[None, int], "smart") == "None | int"
->>>>>>> 5562e2b0
 
     assert stringify_annotation(Union[int, str], 'fully-qualified-except-typing') == "int | str"
     assert stringify_annotation(Union[int, str], "fully-qualified") == "int | str"
