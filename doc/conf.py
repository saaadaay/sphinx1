--- conflicted
+++ resolved
@@ -287,8 +287,6 @@
         source[0] = source[0].replace('.. include:: ../CHANGES.rst', linkified_changelog)
 
 
-<<<<<<< HEAD
-=======
 REDIRECT_TEMPLATE = """
 <html>
     <head>
@@ -327,7 +325,6 @@
             f.write(REDIRECT_TEMPLATE.replace('{{rel_url}}', rel_redirect))
 
 
->>>>>>> a1bb1656
 def setup(app: Sphinx) -> None:
     from sphinx.ext.autodoc import cut_lines
     from sphinx.roles import code_role
