os: linux
dist: xenial
language: python
cache: pip

env:
  global:
    - PYTHONFAULTHANDLER=x
    - SKIP_LATEX_BUILD=1
    - IS_PYTHON=true

jobs:
  include:
    - python: '3.6'
      env:
        - TOXENV=du14
    - python: '3.7'
      env:
        - TOXENV=du15
    - python: '3.8'
      env:
        - TOXENV=du16
        - PYTEST_ADDOPTS="--cov ./ --cov-append --cov-config setup.cfg"
<<<<<<< HEAD
    - python: '3.9-dev'
      env:
        - TOXENV=py39
    - python: 'nightly'
      env:
        - TOXENV=py310
=======
>>>>>>> 071b1488

    - language: node_js
      node_js: '10.7'
      env: IS_PYTHON=false
      services: xvfb

install:
  - "sudo apt-get install graphviz"
  - if [ $IS_PYTHON = true ]; then pip install -U tox codecov; fi
  - if [ $IS_PYTHON = false ]; then npm install; fi

script:
  - if [ $IS_PYTHON = true ]; then tox -- -vv; fi
  - if [ $IS_PYTHON = false ]; then npm test; fi

after_success:
  - if [[ -e .coverage ]]; then codecov -e $TOXENV; fi<|MERGE_RESOLUTION|>--- conflicted
+++ resolved
@@ -21,15 +21,9 @@
       env:
         - TOXENV=du16
         - PYTEST_ADDOPTS="--cov ./ --cov-append --cov-config setup.cfg"
-<<<<<<< HEAD
     - python: '3.9-dev'
       env:
         - TOXENV=py39
-    - python: 'nightly'
-      env:
-        - TOXENV=py310
-=======
->>>>>>> 071b1488
 
     - language: node_js
       node_js: '10.7'
